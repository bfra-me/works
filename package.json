--- conflicted
+++ resolved
@@ -45,12 +45,8 @@
     "prettier": "3.4.1",
     "publint": "0.2.12",
     "rimraf": "6.0.1",
-<<<<<<< HEAD
     "ts-essentials": "10.0.3",
-    "typescript": "5.6.3"
-=======
     "typescript": "5.7.2"
->>>>>>> 7c370b47
   },
   "packageManager": "pnpm@9.14.3",
   "pnpm": {
