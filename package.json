--- conflicted
+++ resolved
@@ -14,18 +14,11 @@
   "author": "Marcus R. Brown <contact@bfra.me>",
   "type": "module",
   "scripts": {
-<<<<<<< HEAD
-    "bootstrap": "pnpm run clean && pnpm install && pnpm -r build",
+    "bootstrap": "pnpm run clean && pnpm install --frozen-lockfile --prefer-offline && pnpm -r build",
     "build": "pnpm -r run build",
     "check-format": "prettier --check .",
-    "clean": "rimraf --glob \"**/node_modules\" \"packages/**/lib\" \"**/*.tsbuildinfo\"",
+    "clean": "rimraf --glob \"**/node_modules\" \"packages/*/lib\" \"**/*.tsbuildinfo\"",
     "dev": "pnpm --recursive --parallel --stream run dev",
-=======
-    "bootstrap": "pnpm install --frozen-lockfile --prefer-offline && pnpm run clean && pnpm -r build",
-    "build": "pnpm -r run build",
-    "check-format": "prettier --check .",
-    "clean": "rimraf --glob \"packages/*/lib\" \"**/*.tsbuildinfo\"",
->>>>>>> 06db15d4
     "format": "prettier --write .",
     "lint": "manypkg check && pnpm run lint-packages && pnpm -r run --parallel lint",
     "lint-packages": "pnpm -r --include-workspace-root --no-bail --filter=!@bfra.me/prettier-config exec publint",
