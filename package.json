--- conflicted
+++ resolved
@@ -40,11 +40,7 @@
     "@microsoft/api-extractor": "7.47.9",
     "@swisspost/design-system-changelog-github": "1.0.2",
     "@types/node": "20.16.1",
-<<<<<<< HEAD
-    "eslint": "github:eslint/eslint",
-=======
     "eslint": "9.12.0",
->>>>>>> ce9ace55
     "prettier": "3.3.3",
     "publint": "0.2.8",
     "rimraf": "6.0.1",
