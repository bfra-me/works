--- conflicted
+++ resolved
@@ -51,16 +51,11 @@
     "memfs": "4.14.0",
     "ts-essentials": "10.0.3",
     "tsup": "8.3.5",
-<<<<<<< HEAD
-    "typescript": "5.6.3",
-    "vitest": "2.1.5"
+    "typescript": "5.7.2",
+    "vitest": "2.1.6"
   },
   "publishConfig": {
     "access": "public",
     "provenance": true
-=======
-    "typescript": "5.7.2",
-    "vitest": "2.1.6"
->>>>>>> 7c370b47
   }
 }