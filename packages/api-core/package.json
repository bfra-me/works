--- conflicted
+++ resolved
@@ -46,17 +46,6 @@
     "test": "vitest run --coverage"
   },
   "dependencies": {
-<<<<<<< HEAD
-    "@readme/oas-to-har": "^24.0.0",
-    "caseless": "^0.12.0",
-    "datauri": "^4.1.0",
-    "fetch-har": "^11.0.1",
-    "json-schema-to-ts": "^3.0.0",
-    "json-schema-traverse": "^1.0.0",
-    "lodash.merge": "^4.6.2",
-    "oas": "^25.0.0",
-    "remove-undefined-objects": "^5.0.0"
-=======
     "@readme/oas-to-har": "24.0.7",
     "caseless": "0.12.0",
     "datauri": "4.1.0",
@@ -66,7 +55,6 @@
     "lodash.merge": "4.6.2",
     "oas": "25.3.0",
     "remove-undefined-objects": "6.0.0"
->>>>>>> 5511960d
   },
   "devDependencies": {
     "@api/test-utils": "file:./test-utils",
