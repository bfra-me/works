--- conflicted
+++ resolved
@@ -168,15 +168,14 @@
     javascript?: OptionsOverrides
 
     /**
-<<<<<<< HEAD
+     * Options to override the behavior of Perfectionist sorting rules.
+     */
+    perfectionist?: boolean | OptionsPerfectionist
+
+    /**
      * Options to override the behavior of the Prettier code formatter.
      */
     prettier?: boolean | OptionsOverrides
-=======
-     * Options to override the behavior of Perfectionist sorting rules.
-     */
-    perfectionist?: boolean | OptionsPerfectionist
->>>>>>> ebe5b31f
 
     /**
      * Enable TypeScript support.
