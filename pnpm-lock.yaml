lockfileVersion: '9.0'

settings:
  autoInstallPeers: false
  excludeLinksFromLockfile: false

overrides:
  read-pkg-up@^11: npm:read-package-up

importers:

  .:
    dependencies:
      '@bfra.me/eslint-config':
        specifier: workspace:*
        version: link:packages/eslint-config
      '@bfra.me/prettier-config':
        specifier: workspace:*
        version: link:packages/prettier-config
      '@bfra.me/tsconfig':
        specifier: workspace:*
        version: link:packages/tsconfig
      '@changesets/cli':
        specifier: 2.27.7
        version: 2.27.7
      '@eslint/config-inspector':
        specifier: 0.5.4
<<<<<<< HEAD
        version: 0.5.4(eslint@https://codeload.github.com/eslint/eslint/tar.gz/d0a5414c30421e5dbe313790502dbf13b9330fef(jiti@2.1.2))
=======
        version: 0.5.4(eslint@9.12.0(jiti@1.21.6))
>>>>>>> ce9ace55
      '@manypkg/cli':
        specifier: 0.21.4
        version: 0.21.4
      '@microsoft/api-extractor':
        specifier: 7.47.9
        version: 7.47.9(@types/node@20.16.1)
      '@swisspost/design-system-changelog-github':
        specifier: 1.0.2
        version: 1.0.2
      '@types/node':
        specifier: 20.16.1
        version: 20.16.1
      eslint:
<<<<<<< HEAD
        specifier: github:eslint/eslint
        version: https://codeload.github.com/eslint/eslint/tar.gz/d0a5414c30421e5dbe313790502dbf13b9330fef(jiti@2.1.2)
=======
        specifier: 9.12.0
        version: 9.12.0(jiti@1.21.6)
>>>>>>> ce9ace55
      prettier:
        specifier: 3.3.3
        version: 3.3.3
      publint:
        specifier: 0.2.8
        version: 0.2.8
      rimraf:
        specifier: 6.0.1
        version: 6.0.1
      typescript:
        specifier: 5.6.2
        version: 5.6.2

  packages/eslint-config:
    dependencies:
      '@eslint-community/eslint-plugin-eslint-comments':
        specifier: 4.4.0
<<<<<<< HEAD
        version: 4.4.0(eslint@9.11.1(jiti@2.1.2))
      eslint-config-flat-gitignore:
        specifier: 0.3.0
        version: 0.3.0(eslint@9.11.1(jiti@2.1.2))
=======
        version: 4.4.0(eslint@9.12.0(jiti@1.21.6))
      eslint-config-flat-gitignore:
        specifier: 0.3.0
        version: 0.3.0(eslint@9.12.0(jiti@1.21.6))
>>>>>>> ce9ace55
      eslint-flat-config-utils:
        specifier: 0.4.0
        version: 0.4.0
      eslint-plugin-command:
        specifier: 0.2.5
<<<<<<< HEAD
        version: 0.2.5(eslint@9.11.1(jiti@2.1.2))
      eslint-plugin-import-x:
        specifier: 4.3.1
        version: 4.3.1(eslint@9.11.1(jiti@2.1.2))(typescript@5.6.2)
      eslint-plugin-jsdoc:
        specifier: 50.3.1
        version: 50.3.1(eslint@9.11.1(jiti@2.1.2))
      eslint-plugin-perfectionist:
        specifier: 3.8.0
        version: 3.8.0(eslint@9.11.1(jiti@2.1.2))(typescript@5.6.2)
      eslint-plugin-unused-imports:
        specifier: 4.1.4
        version: 4.1.4(@typescript-eslint/eslint-plugin@8.8.0(@typescript-eslint/parser@8.8.0(eslint@9.11.1(jiti@2.1.2))(typescript@5.6.2))(eslint@9.11.1(jiti@2.1.2))(typescript@5.6.2))(eslint@9.11.1(jiti@2.1.2))
=======
        version: 0.2.5(eslint@9.12.0(jiti@1.21.6))
      eslint-plugin-import-x:
        specifier: 4.3.1
        version: 4.3.1(eslint@9.12.0(jiti@1.21.6))(typescript@5.6.2)
      eslint-plugin-jsdoc:
        specifier: 50.3.1
        version: 50.3.1(eslint@9.12.0(jiti@1.21.6))
      eslint-plugin-perfectionist:
        specifier: 3.8.0
        version: 3.8.0(eslint@9.12.0(jiti@1.21.6))(typescript@5.6.2)
      eslint-plugin-unused-imports:
        specifier: 4.1.4
        version: 4.1.4(@typescript-eslint/eslint-plugin@8.8.0(@typescript-eslint/parser@8.8.0(eslint@9.12.0(jiti@1.21.6))(typescript@5.6.2))(eslint@9.12.0(jiti@1.21.6))(typescript@5.6.2))(eslint@9.12.0(jiti@1.21.6))
>>>>>>> ce9ace55
      globals:
        specifier: 15.10.0
        version: 15.10.0
      is-in-ci:
        specifier: 1.0.0
        version: 1.0.0
      local-pkg:
        specifier: 0.5.0
        version: 0.5.0
      typescript-eslint:
        specifier: 8.8.0
<<<<<<< HEAD
        version: 8.8.0(eslint@9.11.1(jiti@2.1.2))(typescript@5.6.2)
=======
        version: 8.8.0(eslint@9.12.0(jiti@1.21.6))(typescript@5.6.2)
>>>>>>> ce9ace55
    devDependencies:
      '@bfra.me/eslint-config':
        specifier: workspace:*
        version: 'link:'
      '@bfra.me/prettier-config':
        specifier: workspace:*
        version: link:../prettier-config
      '@bfra.me/tsconfig':
        specifier: workspace:*
        version: link:../tsconfig
      '@eslint/config-inspector':
        specifier: 0.5.4
<<<<<<< HEAD
        version: 0.5.4(eslint@9.11.1(jiti@2.1.2))
=======
        version: 0.5.4(eslint@9.12.0(jiti@1.21.6))
>>>>>>> ce9ace55
      '@eslint/js':
        specifier: 9.12.0
        version: 9.12.0
      '@types/eslint__js':
        specifier: 8.42.3
        version: 8.42.3
      '@types/fs-extra':
        specifier: 11.0.4
        version: 11.0.4
      '@types/node':
        specifier: 20.16.1
        version: 20.16.1
      '@vitest/eslint-plugin':
        specifier: 1.1.4
<<<<<<< HEAD
        version: 1.1.4(@typescript-eslint/utils@8.8.0(eslint@9.11.1(jiti@2.1.2))(typescript@5.6.2))(eslint@9.11.1(jiti@2.1.2))(typescript@5.6.2)(vitest@2.1.0(@types/node@20.16.1))
      eslint:
        specifier: 9.11.1
        version: 9.11.1(jiti@2.1.2)
=======
        version: 1.1.4(@typescript-eslint/utils@8.8.0(eslint@9.12.0(jiti@1.21.6))(typescript@5.6.2))(eslint@9.12.0(jiti@1.21.6))(typescript@5.6.2)(vitest@2.1.0(@types/node@20.16.1))
      eslint:
        specifier: 9.12.0
        version: 9.12.0(jiti@1.21.6)
>>>>>>> ce9ace55
      eslint-plugin-no-only-tests:
        specifier: 3.3.0
        version: 3.3.0
      eslint-typegen:
        specifier: 0.3.2
<<<<<<< HEAD
        version: 0.3.2(eslint@9.11.1(jiti@2.1.2))
=======
        version: 0.3.2(eslint@9.12.0(jiti@1.21.6))
>>>>>>> ce9ace55
      execa:
        specifier: 9.4.0
        version: 9.4.0
      fast-glob:
        specifier: 3.3.2
        version: 3.3.2
      fs-extra:
        specifier: 11.2.0
        version: 11.2.0
      jiti:
        specifier: 2.1.2
        version: 2.1.2
      prettier:
        specifier: 3.3.3
        version: 3.3.3
      tsup:
        specifier: 8.3.0
        version: 8.3.0(@microsoft/api-extractor@7.47.9(@types/node@20.16.1))(@swc/core@1.7.0)(jiti@2.1.2)(postcss@8.4.47)(tsx@4.19.1)(typescript@5.6.2)
      tsx:
        specifier: 4.19.1
        version: 4.19.1
      vitest:
        specifier: 2.1.0
        version: 2.1.0(@types/node@20.16.1)

  packages/prettier-config:
    dependencies:
      '@bfra.me/prettier-plugins':
        specifier: workspace:*
        version: link:../prettier-plugins
    devDependencies:
      '@bfra.me/prettier-config':
        specifier: workspace:*
        version: 'link:'
      '@bfra.me/tsconfig':
        specifier: workspace:*
        version: link:../tsconfig
      '@types/fs-extra':
        specifier: 11.0.4
        version: 11.0.4
      execa:
        specifier: 9.4.0
        version: 9.4.0
      fast-glob:
        specifier: 3.3.2
        version: 3.3.2
      fs-extra:
        specifier: 11.2.0
        version: 11.2.0
      prettier:
        specifier: 3.3.3
        version: 3.3.3
      tsup:
        specifier: 8.3.0
        version: 8.3.0(@microsoft/api-extractor@7.47.9(@types/node@20.16.1))(@swc/core@1.7.0)(jiti@2.1.2)(postcss@8.4.47)(tsx@4.19.1)(typescript@5.6.2)
      vitest:
        specifier: 2.1.0
        version: 2.1.0(@types/node@20.16.1)

  packages/prettier-plugins:
    dependencies:
      sort-package-json:
        specifier: 2.10.0
        version: 2.10.0
    devDependencies:
      '@bfra.me/prettier-plugins':
        specifier: workspace:*
        version: 'link:'
      '@bfra.me/tsconfig':
        specifier: workspace:*
        version: link:../tsconfig
      prettier:
        specifier: 3.3.3
        version: 3.3.3
      tsup:
        specifier: 8.3.0
        version: 8.3.0(@microsoft/api-extractor@7.47.9(@types/node@20.16.1))(@swc/core@1.7.0)(jiti@2.1.2)(postcss@8.4.47)(tsx@4.19.1)(typescript@5.6.2)

  packages/semantic-release:
    devDependencies:
      '@bfra.me/semantic-release':
        specifier: workspace:*
        version: 'link:'
      '@bfra.me/tsconfig':
        specifier: workspace:*
        version: link:../tsconfig
      '@swc/core':
        specifier: 1.7.0
        version: 1.7.0
      semantic-release:
        specifier: 24.1.0
        version: 24.1.0(typescript@5.6.2)
      tsup:
        specifier: 8.3.0
        version: 8.3.0(@microsoft/api-extractor@7.47.9(@types/node@20.16.1))(@swc/core@1.7.0)(jiti@2.1.2)(postcss@8.4.47)(tsx@4.19.1)(typescript@5.6.2)
      type-fest:
        specifier: 4.26.0
        version: 4.26.0
      vitest:
        specifier: 2.1.0
        version: 2.1.0(@types/node@20.16.1)

  packages/tsconfig:
    devDependencies:
      '@bfra.me/tsconfig':
        specifier: workspace:*
        version: 'link:'
      ajv:
        specifier: 8.17.1
        version: 8.17.1
      ajv-draft-04:
        specifier: 1.0.0
        version: 1.0.0(ajv@8.17.1)
      type-fest:
        specifier: 4.26.0
        version: 4.26.0

packages:

  '@apidevtools/json-schema-ref-parser@11.7.0':
    resolution: {integrity: sha512-pRrmXMCwnmrkS3MLgAIW5dXRzeTv6GLjkjb4HmxNnvAKXN1Nfzp4KmGADBQvlVUcqi+a5D+hfGDLLnd5NnYxog==}
    engines: {node: '>= 16'}

  '@babel/code-frame@7.24.7':
    resolution: {integrity: sha512-BcYH1CVJBO9tvyIZ2jVeXgSIMvGZ2FDRvDdOIVQyuklNKSsx+eppDEBq/g47Ayw+RqNFE+URvOShmf+f/qwAlA==}
    engines: {node: '>=6.9.0'}

  '@babel/helper-validator-identifier@7.24.7':
    resolution: {integrity: sha512-rR+PBcQ1SMQDDyF6X0wxtG8QyLCgUB0eRAGguqRLfkCA87l7yAP7ehq8SNj96OOGTO8OBV70KhuFYcIkHXOg0w==}
    engines: {node: '>=6.9.0'}

  '@babel/highlight@7.24.7':
    resolution: {integrity: sha512-EStJpq4OuY8xYfhGVXngigBJRWxftKX9ksiGDnmlY3o7B/V7KIAc9X4oiK87uPJSc/vs5L869bem5fhZa8caZw==}
    engines: {node: '>=6.9.0'}

  '@babel/runtime@7.25.6':
    resolution: {integrity: sha512-VBj9MYyDb9tuLq7yzqjgzt6Q+IBQLrGZfdjOekyEirZPHxXWoTSGUTMrpsfi58Up73d13NfYLv8HT9vmznjzhQ==}
    engines: {node: '>=6.9.0'}

  '@changesets/apply-release-plan@7.0.5':
    resolution: {integrity: sha512-1cWCk+ZshEkSVEZrm2fSj1Gz8sYvxgUL4Q78+1ZZqeqfuevPTPk033/yUZ3df8BKMohkqqHfzj0HOOrG0KtXTw==}

  '@changesets/assemble-release-plan@6.0.4':
    resolution: {integrity: sha512-nqICnvmrwWj4w2x0fOhVj2QEGdlUuwVAwESrUo5HLzWMI1rE5SWfsr9ln+rDqWB6RQ2ZyaMZHUcU7/IRaUJS+Q==}

  '@changesets/changelog-git@0.2.0':
    resolution: {integrity: sha512-bHOx97iFI4OClIT35Lok3sJAwM31VbUM++gnMBV16fdbtBhgYu4dxsphBF/0AZZsyAHMrnM0yFcj5gZM1py6uQ==}

  '@changesets/cli@2.27.7':
    resolution: {integrity: sha512-6lr8JltiiXPIjDeYg4iM2MeePP6VN/JkmqBsVA5XRiy01hGS3y629LtSDvKcycj/w/5Eur1rEwby/MjcYS+e2A==}
    hasBin: true

  '@changesets/config@3.0.3':
    resolution: {integrity: sha512-vqgQZMyIcuIpw9nqFIpTSNyc/wgm/Lu1zKN5vECy74u95Qx/Wa9g27HdgO4NkVAaq+BGA8wUc/qvbvVNs93n6A==}

  '@changesets/errors@0.2.0':
    resolution: {integrity: sha512-6BLOQUscTpZeGljvyQXlWOItQyU71kCdGz7Pi8H8zdw6BI0g3m43iL4xKUVPWtG+qrrL9DTjpdn8eYuCQSRpow==}

  '@changesets/get-dependents-graph@2.1.2':
    resolution: {integrity: sha512-sgcHRkiBY9i4zWYBwlVyAjEM9sAzs4wYVwJUdnbDLnVG3QwAaia1Mk5P8M7kraTOZN+vBET7n8KyB0YXCbFRLQ==}

  '@changesets/get-github-info@0.5.2':
    resolution: {integrity: sha512-JppheLu7S114aEs157fOZDjFqUDpm7eHdq5E8SSR0gUBTEK0cNSHsrSR5a66xs0z3RWuo46QvA3vawp8BxDHvg==}

  '@changesets/get-release-plan@4.0.4':
    resolution: {integrity: sha512-SicG/S67JmPTrdcc9Vpu0wSQt7IiuN0dc8iR5VScnnTVPfIaLvKmEGRvIaF0kcn8u5ZqLbormZNTO77bCEvyWw==}

  '@changesets/get-version-range-type@0.4.0':
    resolution: {integrity: sha512-hwawtob9DryoGTpixy1D3ZXbGgJu1Rhr+ySH2PvTLHvkZuQ7sRT4oQwMh0hbqZH1weAooedEjRsbrWcGLCeyVQ==}

  '@changesets/git@3.0.1':
    resolution: {integrity: sha512-pdgHcYBLCPcLd82aRcuO0kxCDbw/yISlOtkmwmE8Odo1L6hSiZrBOsRl84eYG7DRCab/iHnOkWqExqc4wxk2LQ==}

  '@changesets/logger@0.1.1':
    resolution: {integrity: sha512-OQtR36ZlnuTxKqoW4Sv6x5YIhOmClRd5pWsjZsddYxpWs517R0HkyiefQPIytCVh4ZcC5x9XaG8KTdd5iRQUfg==}

  '@changesets/parse@0.4.0':
    resolution: {integrity: sha512-TS/9KG2CdGXS27S+QxbZXgr8uPsP4yNJYb4BC2/NeFUj80Rni3TeD2qwWmabymxmrLo7JEsytXH1FbpKTbvivw==}

  '@changesets/pre@2.0.1':
    resolution: {integrity: sha512-vvBJ/If4jKM4tPz9JdY2kGOgWmCowUYOi5Ycv8dyLnEE8FgpYYUo1mgJZxcdtGGP3aG8rAQulGLyyXGSLkIMTQ==}

  '@changesets/read@0.6.1':
    resolution: {integrity: sha512-jYMbyXQk3nwP25nRzQQGa1nKLY0KfoOV7VLgwucI0bUO8t8ZLCr6LZmgjXsiKuRDc+5A6doKPr9w2d+FEJ55zQ==}

  '@changesets/should-skip-package@0.1.1':
    resolution: {integrity: sha512-H9LjLbF6mMHLtJIc/eHR9Na+MifJ3VxtgP/Y+XLn4BF7tDTEN1HNYtH6QMcjP1uxp9sjaFYmW8xqloaCi/ckTg==}

  '@changesets/types@4.1.0':
    resolution: {integrity: sha512-LDQvVDv5Kb50ny2s25Fhm3d9QSZimsoUGBsUioj6MC3qbMUCuC8GPIvk/M6IvXx3lYhAs0lwWUQLb+VIEUCECw==}

  '@changesets/types@5.2.1':
    resolution: {integrity: sha512-myLfHbVOqaq9UtUKqR/nZA/OY7xFjQMdfgfqeZIBK4d0hA6pgxArvdv8M+6NUzzBsjWLOtvApv8YHr4qM+Kpfg==}

  '@changesets/types@6.0.0':
    resolution: {integrity: sha512-b1UkfNulgKoWfqyHtzKS5fOZYSJO+77adgL7DLRDr+/7jhChN+QcHnbjiQVOz/U+Ts3PGNySq7diAItzDgugfQ==}

  '@changesets/write@0.3.2':
    resolution: {integrity: sha512-kDxDrPNpUgsjDbWBvUo27PzKX4gqeKOlhibaOXDJA6kuBisGqNHv/HwGJrAu8U/dSf8ZEFIeHIPtvSlZI1kULw==}

  '@colors/colors@1.5.0':
    resolution: {integrity: sha512-ooWCrlZP11i8GImSjTHYHLkvFDP48nS4+204nGb1RiX/WXYHmJA2III9/e2DWVabCESdW7hBAEzHRqUn9OUVvQ==}
    engines: {node: '>=0.1.90'}

  '@es-joy/jsdoccomment@0.48.0':
    resolution: {integrity: sha512-G6QUWIcC+KvSwXNsJyDTHvqUdNoAVJPPgkc3+Uk4WBKqZvoXhlvazOgm9aL0HwihJLQf0l+tOE2UFzXBqCqgDw==}
    engines: {node: '>=16'}

  '@esbuild/aix-ppc64@0.21.5':
    resolution: {integrity: sha512-1SDgH6ZSPTlggy1yI6+Dbkiz8xzpHJEVAlF/AM1tHPLsf5STom9rwtjE4hKAF20FfXXNTFqEYXyJNWh1GiZedQ==}
    engines: {node: '>=12'}
    cpu: [ppc64]
    os: [aix]

  '@esbuild/aix-ppc64@0.23.1':
    resolution: {integrity: sha512-6VhYk1diRqrhBAqpJEdjASR/+WVRtfjpqKuNw11cLiaWpAT/Uu+nokB+UJnevzy/P9C/ty6AOe0dwueMrGh/iQ==}
    engines: {node: '>=18'}
    cpu: [ppc64]
    os: [aix]

  '@esbuild/android-arm64@0.21.5':
    resolution: {integrity: sha512-c0uX9VAUBQ7dTDCjq+wdyGLowMdtR/GoC2U5IYk/7D1H1JYC0qseD7+11iMP2mRLN9RcCMRcjC4YMclCzGwS/A==}
    engines: {node: '>=12'}
    cpu: [arm64]
    os: [android]

  '@esbuild/android-arm64@0.23.1':
    resolution: {integrity: sha512-xw50ipykXcLstLeWH7WRdQuysJqejuAGPd30vd1i5zSyKK3WE+ijzHmLKxdiCMtH1pHz78rOg0BKSYOSB/2Khw==}
    engines: {node: '>=18'}
    cpu: [arm64]
    os: [android]

  '@esbuild/android-arm@0.21.5':
    resolution: {integrity: sha512-vCPvzSjpPHEi1siZdlvAlsPxXl7WbOVUBBAowWug4rJHb68Ox8KualB+1ocNvT5fjv6wpkX6o/iEpbDrf68zcg==}
    engines: {node: '>=12'}
    cpu: [arm]
    os: [android]

  '@esbuild/android-arm@0.23.1':
    resolution: {integrity: sha512-uz6/tEy2IFm9RYOyvKl88zdzZfwEfKZmnX9Cj1BHjeSGNuGLuMD1kR8y5bteYmwqKm1tj8m4cb/aKEorr6fHWQ==}
    engines: {node: '>=18'}
    cpu: [arm]
    os: [android]

  '@esbuild/android-x64@0.21.5':
    resolution: {integrity: sha512-D7aPRUUNHRBwHxzxRvp856rjUHRFW1SdQATKXH2hqA0kAZb1hKmi02OpYRacl0TxIGz/ZmXWlbZgjwWYaCakTA==}
    engines: {node: '>=12'}
    cpu: [x64]
    os: [android]

  '@esbuild/android-x64@0.23.1':
    resolution: {integrity: sha512-nlN9B69St9BwUoB+jkyU090bru8L0NA3yFvAd7k8dNsVH8bi9a8cUAUSEcEEgTp2z3dbEDGJGfP6VUnkQnlReg==}
    engines: {node: '>=18'}
    cpu: [x64]
    os: [android]

  '@esbuild/darwin-arm64@0.21.5':
    resolution: {integrity: sha512-DwqXqZyuk5AiWWf3UfLiRDJ5EDd49zg6O9wclZ7kUMv2WRFr4HKjXp/5t8JZ11QbQfUS6/cRCKGwYhtNAY88kQ==}
    engines: {node: '>=12'}
    cpu: [arm64]
    os: [darwin]

  '@esbuild/darwin-arm64@0.23.1':
    resolution: {integrity: sha512-YsS2e3Wtgnw7Wq53XXBLcV6JhRsEq8hkfg91ESVadIrzr9wO6jJDMZnCQbHm1Guc5t/CdDiFSSfWP58FNuvT3Q==}
    engines: {node: '>=18'}
    cpu: [arm64]
    os: [darwin]

  '@esbuild/darwin-x64@0.21.5':
    resolution: {integrity: sha512-se/JjF8NlmKVG4kNIuyWMV/22ZaerB+qaSi5MdrXtd6R08kvs2qCN4C09miupktDitvh8jRFflwGFBQcxZRjbw==}
    engines: {node: '>=12'}
    cpu: [x64]
    os: [darwin]

  '@esbuild/darwin-x64@0.23.1':
    resolution: {integrity: sha512-aClqdgTDVPSEGgoCS8QDG37Gu8yc9lTHNAQlsztQ6ENetKEO//b8y31MMu2ZaPbn4kVsIABzVLXYLhCGekGDqw==}
    engines: {node: '>=18'}
    cpu: [x64]
    os: [darwin]

  '@esbuild/freebsd-arm64@0.21.5':
    resolution: {integrity: sha512-5JcRxxRDUJLX8JXp/wcBCy3pENnCgBR9bN6JsY4OmhfUtIHe3ZW0mawA7+RDAcMLrMIZaf03NlQiX9DGyB8h4g==}
    engines: {node: '>=12'}
    cpu: [arm64]
    os: [freebsd]

  '@esbuild/freebsd-arm64@0.23.1':
    resolution: {integrity: sha512-h1k6yS8/pN/NHlMl5+v4XPfikhJulk4G+tKGFIOwURBSFzE8bixw1ebjluLOjfwtLqY0kewfjLSrO6tN2MgIhA==}
    engines: {node: '>=18'}
    cpu: [arm64]
    os: [freebsd]

  '@esbuild/freebsd-x64@0.21.5':
    resolution: {integrity: sha512-J95kNBj1zkbMXtHVH29bBriQygMXqoVQOQYA+ISs0/2l3T9/kj42ow2mpqerRBxDJnmkUDCaQT/dfNXWX/ZZCQ==}
    engines: {node: '>=12'}
    cpu: [x64]
    os: [freebsd]

  '@esbuild/freebsd-x64@0.23.1':
    resolution: {integrity: sha512-lK1eJeyk1ZX8UklqFd/3A60UuZ/6UVfGT2LuGo3Wp4/z7eRTRYY+0xOu2kpClP+vMTi9wKOfXi2vjUpO1Ro76g==}
    engines: {node: '>=18'}
    cpu: [x64]
    os: [freebsd]

  '@esbuild/linux-arm64@0.21.5':
    resolution: {integrity: sha512-ibKvmyYzKsBeX8d8I7MH/TMfWDXBF3db4qM6sy+7re0YXya+K1cem3on9XgdT2EQGMu4hQyZhan7TeQ8XkGp4Q==}
    engines: {node: '>=12'}
    cpu: [arm64]
    os: [linux]

  '@esbuild/linux-arm64@0.23.1':
    resolution: {integrity: sha512-/93bf2yxencYDnItMYV/v116zff6UyTjo4EtEQjUBeGiVpMmffDNUyD9UN2zV+V3LRV3/on4xdZ26NKzn6754g==}
    engines: {node: '>=18'}
    cpu: [arm64]
    os: [linux]

  '@esbuild/linux-arm@0.21.5':
    resolution: {integrity: sha512-bPb5AHZtbeNGjCKVZ9UGqGwo8EUu4cLq68E95A53KlxAPRmUyYv2D6F0uUI65XisGOL1hBP5mTronbgo+0bFcA==}
    engines: {node: '>=12'}
    cpu: [arm]
    os: [linux]

  '@esbuild/linux-arm@0.23.1':
    resolution: {integrity: sha512-CXXkzgn+dXAPs3WBwE+Kvnrf4WECwBdfjfeYHpMeVxWE0EceB6vhWGShs6wi0IYEqMSIzdOF1XjQ/Mkm5d7ZdQ==}
    engines: {node: '>=18'}
    cpu: [arm]
    os: [linux]

  '@esbuild/linux-ia32@0.21.5':
    resolution: {integrity: sha512-YvjXDqLRqPDl2dvRODYmmhz4rPeVKYvppfGYKSNGdyZkA01046pLWyRKKI3ax8fbJoK5QbxblURkwK/MWY18Tg==}
    engines: {node: '>=12'}
    cpu: [ia32]
    os: [linux]

  '@esbuild/linux-ia32@0.23.1':
    resolution: {integrity: sha512-VTN4EuOHwXEkXzX5nTvVY4s7E/Krz7COC8xkftbbKRYAl96vPiUssGkeMELQMOnLOJ8k3BY1+ZY52tttZnHcXQ==}
    engines: {node: '>=18'}
    cpu: [ia32]
    os: [linux]

  '@esbuild/linux-loong64@0.21.5':
    resolution: {integrity: sha512-uHf1BmMG8qEvzdrzAqg2SIG/02+4/DHB6a9Kbya0XDvwDEKCoC8ZRWI5JJvNdUjtciBGFQ5PuBlpEOXQj+JQSg==}
    engines: {node: '>=12'}
    cpu: [loong64]
    os: [linux]

  '@esbuild/linux-loong64@0.23.1':
    resolution: {integrity: sha512-Vx09LzEoBa5zDnieH8LSMRToj7ir/Jeq0Gu6qJ/1GcBq9GkfoEAoXvLiW1U9J1qE/Y/Oyaq33w5p2ZWrNNHNEw==}
    engines: {node: '>=18'}
    cpu: [loong64]
    os: [linux]

  '@esbuild/linux-mips64el@0.21.5':
    resolution: {integrity: sha512-IajOmO+KJK23bj52dFSNCMsz1QP1DqM6cwLUv3W1QwyxkyIWecfafnI555fvSGqEKwjMXVLokcV5ygHW5b3Jbg==}
    engines: {node: '>=12'}
    cpu: [mips64el]
    os: [linux]

  '@esbuild/linux-mips64el@0.23.1':
    resolution: {integrity: sha512-nrFzzMQ7W4WRLNUOU5dlWAqa6yVeI0P78WKGUo7lg2HShq/yx+UYkeNSE0SSfSure0SqgnsxPvmAUu/vu0E+3Q==}
    engines: {node: '>=18'}
    cpu: [mips64el]
    os: [linux]

  '@esbuild/linux-ppc64@0.21.5':
    resolution: {integrity: sha512-1hHV/Z4OEfMwpLO8rp7CvlhBDnjsC3CttJXIhBi+5Aj5r+MBvy4egg7wCbe//hSsT+RvDAG7s81tAvpL2XAE4w==}
    engines: {node: '>=12'}
    cpu: [ppc64]
    os: [linux]

  '@esbuild/linux-ppc64@0.23.1':
    resolution: {integrity: sha512-dKN8fgVqd0vUIjxuJI6P/9SSSe/mB9rvA98CSH2sJnlZ/OCZWO1DJvxj8jvKTfYUdGfcq2dDxoKaC6bHuTlgcw==}
    engines: {node: '>=18'}
    cpu: [ppc64]
    os: [linux]

  '@esbuild/linux-riscv64@0.21.5':
    resolution: {integrity: sha512-2HdXDMd9GMgTGrPWnJzP2ALSokE/0O5HhTUvWIbD3YdjME8JwvSCnNGBnTThKGEB91OZhzrJ4qIIxk/SBmyDDA==}
    engines: {node: '>=12'}
    cpu: [riscv64]
    os: [linux]

  '@esbuild/linux-riscv64@0.23.1':
    resolution: {integrity: sha512-5AV4Pzp80fhHL83JM6LoA6pTQVWgB1HovMBsLQ9OZWLDqVY8MVobBXNSmAJi//Csh6tcY7e7Lny2Hg1tElMjIA==}
    engines: {node: '>=18'}
    cpu: [riscv64]
    os: [linux]

  '@esbuild/linux-s390x@0.21.5':
    resolution: {integrity: sha512-zus5sxzqBJD3eXxwvjN1yQkRepANgxE9lgOW2qLnmr8ikMTphkjgXu1HR01K4FJg8h1kEEDAqDcZQtbrRnB41A==}
    engines: {node: '>=12'}
    cpu: [s390x]
    os: [linux]

  '@esbuild/linux-s390x@0.23.1':
    resolution: {integrity: sha512-9ygs73tuFCe6f6m/Tb+9LtYxWR4c9yg7zjt2cYkjDbDpV/xVn+68cQxMXCjUpYwEkze2RcU/rMnfIXNRFmSoDw==}
    engines: {node: '>=18'}
    cpu: [s390x]
    os: [linux]

  '@esbuild/linux-x64@0.21.5':
    resolution: {integrity: sha512-1rYdTpyv03iycF1+BhzrzQJCdOuAOtaqHTWJZCWvijKD2N5Xu0TtVC8/+1faWqcP9iBCWOmjmhoH94dH82BxPQ==}
    engines: {node: '>=12'}
    cpu: [x64]
    os: [linux]

  '@esbuild/linux-x64@0.23.1':
    resolution: {integrity: sha512-EV6+ovTsEXCPAp58g2dD68LxoP/wK5pRvgy0J/HxPGB009omFPv3Yet0HiaqvrIrgPTBuC6wCH1LTOY91EO5hQ==}
    engines: {node: '>=18'}
    cpu: [x64]
    os: [linux]

  '@esbuild/netbsd-x64@0.21.5':
    resolution: {integrity: sha512-Woi2MXzXjMULccIwMnLciyZH4nCIMpWQAs049KEeMvOcNADVxo0UBIQPfSmxB3CWKedngg7sWZdLvLczpe0tLg==}
    engines: {node: '>=12'}
    cpu: [x64]
    os: [netbsd]

  '@esbuild/netbsd-x64@0.23.1':
    resolution: {integrity: sha512-aevEkCNu7KlPRpYLjwmdcuNz6bDFiE7Z8XC4CPqExjTvrHugh28QzUXVOZtiYghciKUacNktqxdpymplil1beA==}
    engines: {node: '>=18'}
    cpu: [x64]
    os: [netbsd]

  '@esbuild/openbsd-arm64@0.23.1':
    resolution: {integrity: sha512-3x37szhLexNA4bXhLrCC/LImN/YtWis6WXr1VESlfVtVeoFJBRINPJ3f0a/6LV8zpikqoUg4hyXw0sFBt5Cr+Q==}
    engines: {node: '>=18'}
    cpu: [arm64]
    os: [openbsd]

  '@esbuild/openbsd-x64@0.21.5':
    resolution: {integrity: sha512-HLNNw99xsvx12lFBUwoT8EVCsSvRNDVxNpjZ7bPn947b8gJPzeHWyNVhFsaerc0n3TsbOINvRP2byTZ5LKezow==}
    engines: {node: '>=12'}
    cpu: [x64]
    os: [openbsd]

  '@esbuild/openbsd-x64@0.23.1':
    resolution: {integrity: sha512-aY2gMmKmPhxfU+0EdnN+XNtGbjfQgwZj43k8G3fyrDM/UdZww6xrWxmDkuz2eCZchqVeABjV5BpildOrUbBTqA==}
    engines: {node: '>=18'}
    cpu: [x64]
    os: [openbsd]

  '@esbuild/sunos-x64@0.21.5':
    resolution: {integrity: sha512-6+gjmFpfy0BHU5Tpptkuh8+uw3mnrvgs+dSPQXQOv3ekbordwnzTVEb4qnIvQcYXq6gzkyTnoZ9dZG+D4garKg==}
    engines: {node: '>=12'}
    cpu: [x64]
    os: [sunos]

  '@esbuild/sunos-x64@0.23.1':
    resolution: {integrity: sha512-RBRT2gqEl0IKQABT4XTj78tpk9v7ehp+mazn2HbUeZl1YMdaGAQqhapjGTCe7uw7y0frDi4gS0uHzhvpFuI1sA==}
    engines: {node: '>=18'}
    cpu: [x64]
    os: [sunos]

  '@esbuild/win32-arm64@0.21.5':
    resolution: {integrity: sha512-Z0gOTd75VvXqyq7nsl93zwahcTROgqvuAcYDUr+vOv8uHhNSKROyU961kgtCD1e95IqPKSQKH7tBTslnS3tA8A==}
    engines: {node: '>=12'}
    cpu: [arm64]
    os: [win32]

  '@esbuild/win32-arm64@0.23.1':
    resolution: {integrity: sha512-4O+gPR5rEBe2FpKOVyiJ7wNDPA8nGzDuJ6gN4okSA1gEOYZ67N8JPk58tkWtdtPeLz7lBnY6I5L3jdsr3S+A6A==}
    engines: {node: '>=18'}
    cpu: [arm64]
    os: [win32]

  '@esbuild/win32-ia32@0.21.5':
    resolution: {integrity: sha512-SWXFF1CL2RVNMaVs+BBClwtfZSvDgtL//G/smwAc5oVK/UPu2Gu9tIaRgFmYFFKrmg3SyAjSrElf0TiJ1v8fYA==}
    engines: {node: '>=12'}
    cpu: [ia32]
    os: [win32]

  '@esbuild/win32-ia32@0.23.1':
    resolution: {integrity: sha512-BcaL0Vn6QwCwre3Y717nVHZbAa4UBEigzFm6VdsVdT/MbZ38xoj1X9HPkZhbmaBGUD1W8vxAfffbDe8bA6AKnQ==}
    engines: {node: '>=18'}
    cpu: [ia32]
    os: [win32]

  '@esbuild/win32-x64@0.21.5':
    resolution: {integrity: sha512-tQd/1efJuzPC6rCFwEvLtci/xNFcTZknmXs98FYDfGE4wP9ClFV98nyKrzJKVPMhdDnjzLhdUyMX4PsQAPjwIw==}
    engines: {node: '>=12'}
    cpu: [x64]
    os: [win32]

  '@esbuild/win32-x64@0.23.1':
    resolution: {integrity: sha512-BHpFFeslkWrXWyUPnbKm+xYYVYruCinGcftSBaa8zoF9hZO4BcSCFUvHVTtzpIY6YzUnYtuEhZ+C9iEXjxnasg==}
    engines: {node: '>=18'}
    cpu: [x64]
    os: [win32]

  '@eslint-community/eslint-plugin-eslint-comments@4.4.0':
    resolution: {integrity: sha512-yljsWl5Qv3IkIRmJ38h3NrHXFCm4EUl55M8doGTF6hvzvFF8kRpextgSrg2dwHev9lzBZyafCr9RelGIyQm6fw==}
    engines: {node: ^12.22.0 || ^14.17.0 || >=16.0.0}
    peerDependencies:
      eslint: ^6.0.0 || ^7.0.0 || ^8.0.0 || ^9.0.0

  '@eslint-community/eslint-utils@4.4.0':
    resolution: {integrity: sha512-1/sA4dwrzBAyeUoQ6oxahHKmrZvsnLCg4RfxW3ZFGGmQkSNQPFNLV9CUEFQP1x9EYXHTo5p6xdhZM1Ne9p/AfA==}
    engines: {node: ^12.22.0 || ^14.17.0 || >=16.0.0}
    peerDependencies:
      eslint: ^6.0.0 || ^7.0.0 || >=8.0.0

  '@eslint-community/regexpp@4.11.1':
    resolution: {integrity: sha512-m4DVN9ZqskZoLU5GlWZadwDnYo3vAEydiUayB9widCl9ffWx2IvPnp6n3on5rJmziJSw9Bv+Z3ChDVdMwXCY8Q==}
    engines: {node: ^12.0.0 || ^14.0.0 || >=16.0.0}

  '@eslint/compat@1.1.1':
    resolution: {integrity: sha512-lpHyRyplhGPL5mGEh6M9O5nnKk0Gz4bFI+Zu6tKlPpDUN7XshWvH9C/px4UVm87IAANE0W81CEsNGbS1KlzXpA==}
    engines: {node: ^18.18.0 || ^20.9.0 || >=21.1.0}

  '@eslint/config-array@0.17.1':
    resolution: {integrity: sha512-BlYOpej8AQ8Ev9xVqroV7a02JK3SkBAaN9GfMMH9W6Ch8FlQlkjGw4Ir7+FgYwfirivAf4t+GtzuAxqfukmISA==}
    engines: {node: ^18.18.0 || ^20.9.0 || >=21.1.0}

  '@eslint/config-array@0.18.0':
    resolution: {integrity: sha512-fTxvnS1sRMu3+JjXwJG0j/i4RT9u4qJ+lqS/yCGap4lH4zZGzQ7tu+xZqQmcMZq5OBZDL4QRxQzRjkWcGt8IVw==}
    engines: {node: ^18.18.0 || ^20.9.0 || >=21.1.0}

  '@eslint/config-inspector@0.5.4':
    resolution: {integrity: sha512-WB/U/B6HdRiIt/CfbcqqFp7Svz+3INLtnGcuMT2hnU39S3cb9JGGkvB1T6lbIlDoQ9VRnhc4riIFFoicGRZ2mw==}
    hasBin: true
    peerDependencies:
      eslint: ^8.50.0 || ^9.0.0

  '@eslint/core@0.6.0':
    resolution: {integrity: sha512-8I2Q8ykA4J0x0o7cg67FPVnehcqWTBehu/lmY+bolPFHGjh49YzGBMXTvpqVgEbBdvNCSxj6iFgiIyHzf03lzg==}
    engines: {node: ^18.18.0 || ^20.9.0 || >=21.1.0}

  '@eslint/eslintrc@3.1.0':
    resolution: {integrity: sha512-4Bfj15dVJdoy3RfZmmo86RK1Fwzn6SstsvK9JS+BaVKqC6QQQQyXekNaC+g+LKNgkQ+2VhGAzm6hO40AhMR3zQ==}
    engines: {node: ^18.18.0 || ^20.9.0 || >=21.1.0}

  '@eslint/js@9.12.0':
    resolution: {integrity: sha512-eohesHH8WFRUprDNyEREgqP6beG6htMeUYeCpkEgBCieCMme5r9zFWjzAJp//9S+Kub4rqE+jXe9Cp1a7IYIIA==}
    engines: {node: ^18.18.0 || ^20.9.0 || >=21.1.0}

  '@eslint/object-schema@2.1.4':
    resolution: {integrity: sha512-BsWiH1yFGjXXS2yvrf5LyuoSIIbPrGUWob917o+BTKuZ7qJdxX8aJLRxs1fS9n6r7vESrq1OUqb68dANcFXuQQ==}
    engines: {node: ^18.18.0 || ^20.9.0 || >=21.1.0}

  '@eslint/plugin-kit@0.2.0':
    resolution: {integrity: sha512-vH9PiIMMwvhCx31Af3HiGzsVNULDbyVkHXwlemn/B0TFj/00ho3y55efXrUZTfQipxoHC5u4xq6zblww1zm1Ig==}
    engines: {node: ^18.18.0 || ^20.9.0 || >=21.1.0}

  '@humanfs/core@0.19.0':
    resolution: {integrity: sha512-2cbWIHbZVEweE853g8jymffCA+NCMiuqeECeBBLm8dg2oFdjuGJhgN4UAbI+6v0CKbbhvtXA4qV8YR5Ji86nmw==}
    engines: {node: '>=18.18.0'}

  '@humanfs/node@0.16.5':
    resolution: {integrity: sha512-KSPA4umqSG4LHYRodq31VDwKAvaTF4xmVlzM8Aeh4PlU1JQ3IG0wiA8C25d3RQ9nJyM3mBHyI53K06VVL/oFFg==}
    engines: {node: '>=18.18.0'}

  '@humanwhocodes/module-importer@1.0.1':
    resolution: {integrity: sha512-bxveV4V8v5Yb4ncFTT3rPSgZBOpCkjfK0y4oVVVJwIuDVBRMDXrPyXRL988i5ap9m9bnyEEjWfm5WkBmtffLfA==}
    engines: {node: '>=12.22'}

  '@humanwhocodes/retry@0.3.1':
    resolution: {integrity: sha512-JBxkERygn7Bv/GbN5Rv8Ul6LVknS+5Bp6RgDC/O8gEBU/yeH5Ui5C/OlWrTb6qct7LjjfT6Re2NxB0ln0yYybA==}
    engines: {node: '>=18.18'}

  '@isaacs/cliui@8.0.2':
    resolution: {integrity: sha512-O8jcjabXaleOG9DQ0+ARXWZBTfnP4WNAqzuiJK7ll44AmxGKv/J2M4TPjxjY3znBCfvBXFzucm1twdyFybFqEA==}
    engines: {node: '>=12'}

  '@jridgewell/gen-mapping@0.3.5':
    resolution: {integrity: sha512-IzL8ZoEDIBRWEzlCcRhOaCupYyN5gdIK+Q6fbFdPDg6HqX6jpkItn7DFIpW9LQzXG6Df9sA7+OKnq0qlz/GaQg==}
    engines: {node: '>=6.0.0'}

  '@jridgewell/resolve-uri@3.1.2':
    resolution: {integrity: sha512-bRISgCIjP20/tbWSPWMEi54QVPRZExkuD9lJL+UIxUKtwVJA8wW1Trb1jMs1RFXo1CBTNZ/5hpC9QvmKWdopKw==}
    engines: {node: '>=6.0.0'}

  '@jridgewell/set-array@1.2.1':
    resolution: {integrity: sha512-R8gLRTZeyp03ymzP/6Lil/28tGeGEzhx1q2k703KGWRAI1VdvPIXdG70VJc2pAMw3NA6JKL5hhFu1sJX0Mnn/A==}
    engines: {node: '>=6.0.0'}

  '@jridgewell/sourcemap-codec@1.5.0':
    resolution: {integrity: sha512-gv3ZRaISU3fjPAgNsriBRqGWQL6quFx04YMPW/zD8XMLsU32mhCCbfbO6KZFLjvYpCZ8zyDEgqsgf+PwPaM7GQ==}

  '@jridgewell/trace-mapping@0.3.25':
    resolution: {integrity: sha512-vNk6aEwybGtawWmy/PzwnGDOjCkLWSD2wqvjGGAgOAwCGWySYXfYoxt00IJkTF+8Lb57DwOb3Aa0o9CApepiYQ==}

  '@jsdevtools/ono@7.1.3':
    resolution: {integrity: sha512-4JQNk+3mVzK3xh2rqd6RB4J46qUR19azEHBneZyTZM+c456qOrbbM/5xcR8huNCCcbVt7+UmizG6GuUvPvKUYg==}

  '@manypkg/cli@0.21.4':
    resolution: {integrity: sha512-EACxxb+c/t6G0l1FrlyewZeBnyR5V1cLkXjnBfsay5TN1UgbilFpG6POglzn+lVJet9NqnEKe3RLHABzkIDZ0Q==}
    engines: {node: '>=14.18.0'}
    hasBin: true

  '@manypkg/find-root@1.1.0':
    resolution: {integrity: sha512-mki5uBvhHzO8kYYix/WRy2WX8S3B5wdVSc9D6KcU5lQNglP2yt58/VfLuAK49glRXChosY8ap2oJ1qgma3GUVA==}

  '@manypkg/find-root@2.2.3':
    resolution: {integrity: sha512-jtEZKczWTueJYHjGpxU3KJQ08Gsrf4r6Q2GjmPp/RGk5leeYAA1eyDADSAF+KVCsQ6EwZd/FMcOFCoMhtqdCtQ==}
    engines: {node: '>=14.18.0'}

  '@manypkg/get-packages@1.1.3':
    resolution: {integrity: sha512-fo+QhuU3qE/2TQMQmbVMqaQ6EWbMhi4ABWP+O4AM1NqPBuy0OrApV5LO6BrrgnhtAHS2NH6RrVk9OL181tTi8A==}

  '@manypkg/get-packages@2.2.2':
    resolution: {integrity: sha512-3+Zd8kLZmsyJFmWTBtY0MAuCErI7yKB2cjMBlujvSVKZ2R/BMXi0kjCXu2dtRlSq/ML86t1FkumT0yreQ3n8OQ==}
    engines: {node: '>=14.18.0'}

  '@manypkg/tools@1.1.2':
    resolution: {integrity: sha512-3lBouSuF7CqlseLB+FKES0K4FQ02JrbEoRtJhxnsyB1s5v4AP03gsoohN8jp7DcOImhaR9scYdztq3/sLfk/qQ==}
    engines: {node: '>=14.18.0'}

  '@microsoft/api-extractor-model@7.29.8':
    resolution: {integrity: sha512-t3Z/xcO6TRbMcnKGVMs4uMzv/gd5j0NhMiJIGjD4cJMeFJ1Hf8wnLSx37vxlRlL0GWlGJhnFgxvnaL6JlS+73g==}

  '@microsoft/api-extractor@7.47.9':
    resolution: {integrity: sha512-TTq30M1rikVsO5wZVToQT/dGyJY7UXJmjiRtkHPLb74Prx3Etw8+bX7Bv7iLuby6ysb7fuu1NFWqma+csym8Jw==}
    hasBin: true

  '@microsoft/tsdoc-config@0.17.0':
    resolution: {integrity: sha512-v/EYRXnCAIHxOHW+Plb6OWuUoMotxTN0GLatnpOb1xq0KuTNw/WI3pamJx/UbsoJP5k9MCw1QxvvhPcF9pH3Zg==}

  '@microsoft/tsdoc@0.15.0':
    resolution: {integrity: sha512-HZpPoABogPvjeJOdzCOSJsXeL/SMCBgBZMVC3X3d7YYp2gf31MfxhUoYUNwf1ERPJOnQc0wkFn9trqI6ZEdZuA==}

  '@nodelib/fs.scandir@2.1.5':
    resolution: {integrity: sha512-vq24Bq3ym5HEQm2NKCr3yXDwjc7vTsEThRDnkp2DK9p1uqLR+DHurm/NOTo0KG7HYHU7eppKZj3MyqYuMBf62g==}
    engines: {node: '>= 8'}

  '@nodelib/fs.scandir@3.0.0':
    resolution: {integrity: sha512-ktI9+PxfHYtKjF3cLTUAh2N+b8MijCRPNwKJNqTVdL0gB0QxLU2rIRaZ1t71oEa3YBDE6bukH1sR0+CDnpp/Mg==}
    engines: {node: '>=16.14.0'}

  '@nodelib/fs.stat@2.0.5':
    resolution: {integrity: sha512-RkhPPp2zrqDAQA/2jNhnztcPAlv64XdhIp7a7454A5ovI7Bukxgt7MX7udwAu3zg1DcpPU0rz3VV1SeaqvY4+A==}
    engines: {node: '>= 8'}

  '@nodelib/fs.stat@3.0.0':
    resolution: {integrity: sha512-2tQOI38s19P9i7X/Drt0v8iMA+KMsgdhB/dyPER+e+2Y8L1Z7QvnuRdW/uLuf5YRFUYmnj4bMA6qCuZHFI1GDQ==}
    engines: {node: '>=16.14.0'}

  '@nodelib/fs.walk@1.2.8':
    resolution: {integrity: sha512-oGB+UxlgWcgQkgwo8GcEGwemoTFt3FIO9ababBmaGwXIoBKZ+GTy0pP185beGg7Llih/NSHSV2XAs1lnznocSg==}
    engines: {node: '>= 8'}

  '@nodelib/fs.walk@2.0.0':
    resolution: {integrity: sha512-54voNDBobGdMl3BUXSu7UaDh1P85PGHWlJ5e0XhPugo1JulOyCtp2I+5ri4wplGDJ8QGwPEQW7/x3yTLU7yF1A==}
    engines: {node: '>=16.14.0'}

  '@octokit/auth-token@5.1.1':
    resolution: {integrity: sha512-rh3G3wDO8J9wSjfI436JUKzHIxq8NaiL0tVeB2aXmG6p/9859aUOAjA9pmSPNGGZxfwmaJ9ozOJImuNVJdpvbA==}
    engines: {node: '>= 18'}

  '@octokit/core@6.1.2':
    resolution: {integrity: sha512-hEb7Ma4cGJGEUNOAVmyfdB/3WirWMg5hDuNFVejGEDFqupeOysLc2sG6HJxY2etBp5YQu5Wtxwi020jS9xlUwg==}
    engines: {node: '>= 18'}

  '@octokit/endpoint@10.1.1':
    resolution: {integrity: sha512-JYjh5rMOwXMJyUpj028cu0Gbp7qe/ihxfJMLc8VZBMMqSwLgOxDI1911gV4Enl1QSavAQNJcwmwBF9M0VvLh6Q==}
    engines: {node: '>= 18'}

  '@octokit/graphql@8.1.1':
    resolution: {integrity: sha512-ukiRmuHTi6ebQx/HFRCXKbDlOh/7xEV6QUXaE7MJEKGNAncGI/STSbOkl12qVXZrfZdpXctx5O9X1AIaebiDBg==}
    engines: {node: '>= 18'}

  '@octokit/openapi-types@22.2.0':
    resolution: {integrity: sha512-QBhVjcUa9W7Wwhm6DBFu6ZZ+1/t/oYxqc2tp81Pi41YNuJinbFRx8B133qVOrAaBbF7D/m0Et6f9/pZt9Rc+tg==}

  '@octokit/plugin-paginate-rest@11.3.3':
    resolution: {integrity: sha512-o4WRoOJZlKqEEgj+i9CpcmnByvtzoUYC6I8PD2SA95M+BJ2x8h7oLcVOg9qcowWXBOdcTRsMZiwvM3EyLm9AfA==}
    engines: {node: '>= 18'}
    peerDependencies:
      '@octokit/core': '>=6'

  '@octokit/plugin-retry@7.1.2':
    resolution: {integrity: sha512-XOWnPpH2kJ5VTwozsxGurw+svB2e61aWlmk5EVIYZPwFK5F9h4cyPyj9CIKRyMXMHSwpIsI3mPOdpMmrRhe7UQ==}
    engines: {node: '>= 18'}
    peerDependencies:
      '@octokit/core': '>=6'

  '@octokit/plugin-throttling@9.3.1':
    resolution: {integrity: sha512-Qd91H4liUBhwLB2h6jZ99bsxoQdhgPk6TdwnClPyTBSDAdviGPceViEgUwj+pcQDmB/rfAXAXK7MTochpHM3yQ==}
    engines: {node: '>= 18'}
    peerDependencies:
      '@octokit/core': ^6.0.0

  '@octokit/request-error@6.1.4':
    resolution: {integrity: sha512-VpAhIUxwhWZQImo/dWAN/NpPqqojR6PSLgLYAituLM6U+ddx9hCioFGwBr5Mi+oi5CLeJkcAs3gJ0PYYzU6wUg==}
    engines: {node: '>= 18'}

  '@octokit/request@9.1.3':
    resolution: {integrity: sha512-V+TFhu5fdF3K58rs1pGUJIDH5RZLbZm5BI+MNF+6o/ssFNT4vWlCh/tVpF3NxGtP15HUxTTMUbsG5llAuU2CZA==}
    engines: {node: '>= 18'}

  '@octokit/types@13.5.0':
    resolution: {integrity: sha512-HdqWTf5Z3qwDVlzCrP8UJquMwunpDiMPt5er+QjGzL4hqr/vBVY/MauQgS1xWxCDT1oMx1EULyqxncdCY/NVSQ==}

  '@pkgjs/parseargs@0.11.0':
    resolution: {integrity: sha512-+1VkjdD0QBLPodGrJUeqarH8VAIvQODIbwh9XpP5Syisf7YoQgsJKPNFoqqLQlu+VQ/tVSshMR6loPMn8U+dPg==}
    engines: {node: '>=14'}

  '@pkgr/core@0.1.1':
    resolution: {integrity: sha512-cq8o4cWH0ibXh9VGi5P20Tu9XF/0fFXl9EUinr9QfTM7a7p0oTA4iJRCQWppXR1Pg8dSM0UCItCkPwsk9qWWYA==}
    engines: {node: ^12.20.0 || ^14.18.0 || >=16.0.0}

  '@pnpm/config.env-replace@1.1.0':
    resolution: {integrity: sha512-htyl8TWnKL7K/ESFa1oW2UB5lVDxuF5DpM7tBi6Hu2LNL3mWkIzNLG6N4zoCUP1lCKNxWy/3iu8mS8MvToGd6w==}
    engines: {node: '>=12.22.0'}

  '@pnpm/network.ca-file@1.0.2':
    resolution: {integrity: sha512-YcPQ8a0jwYU9bTdJDpXjMi7Brhkr1mXsXrUJvjqM2mQDgkRiz8jFaQGOdaLxgjtUfQgZhKy/O3cG/YwmgKaxLA==}
    engines: {node: '>=12.22.0'}

  '@pnpm/npm-conf@2.3.1':
    resolution: {integrity: sha512-c83qWb22rNRuB0UaVCI0uRPNRr8Z0FWnEIvT47jiHAmOIUHbBOg5XvV7pM5x+rKn9HRpjxquDbXYSXr3fAKFcw==}
    engines: {node: '>=12'}

  '@rollup/rollup-android-arm-eabi@4.22.2':
    resolution: {integrity: sha512-8Ao+EDmTPjZ1ZBABc1ohN7Ylx7UIYcjReZinigedTOnGFhIctyGPxY2II+hJ6gD2/vkDKZTyQ0e7++kwv6wDrw==}
    cpu: [arm]
    os: [android]

  '@rollup/rollup-android-arm64@4.22.2':
    resolution: {integrity: sha512-I+B1v0a4iqdS9DvYt1RJZ3W+Oh9EVWjbY6gp79aAYipIbxSLEoQtFQlZEnUuwhDXCqMxJ3hluxKAdPD+GiluFQ==}
    cpu: [arm64]
    os: [android]

  '@rollup/rollup-darwin-arm64@4.22.2':
    resolution: {integrity: sha512-BTHO7rR+LC67OP7I8N8GvdvnQqzFujJYWo7qCQ8fGdQcb8Gn6EQY+K1P+daQLnDCuWKbZ+gHAQZuKiQkXkqIYg==}
    cpu: [arm64]
    os: [darwin]

  '@rollup/rollup-darwin-x64@4.22.2':
    resolution: {integrity: sha512-1esGwDNFe2lov4I6GsEeYaAMHwkqk0IbuGH7gXGdBmd/EP9QddJJvTtTF/jv+7R8ZTYPqwcdLpMTxK8ytP6k6Q==}
    cpu: [x64]
    os: [darwin]

  '@rollup/rollup-linux-arm-gnueabihf@4.22.2':
    resolution: {integrity: sha512-GBHuY07x96OTEM3OQLNaUSUwrOhdMea/LDmlFHi/HMonrgF6jcFrrFFwJhhe84XtA1oK/Qh4yFS+VMREf6dobg==}
    cpu: [arm]
    os: [linux]
    libc: [glibc]

  '@rollup/rollup-linux-arm-musleabihf@4.22.2':
    resolution: {integrity: sha512-Dbfa9Sc1G1lWxop0gNguXOfGhaXQWAGhZUcqA0Vs6CnJq8JW/YOw/KvyGtQFmz4yDr0H4v9X248SM7bizYj4yQ==}
    cpu: [arm]
    os: [linux]
    libc: [musl]

  '@rollup/rollup-linux-arm64-gnu@4.22.2':
    resolution: {integrity: sha512-Z1YpgBvFYhZIyBW5BoopwSg+t7yqEhs5HCei4JbsaXnhz/eZehT18DaXl957aaE9QK7TRGFryCAtStZywcQe1A==}
    cpu: [arm64]
    os: [linux]
    libc: [glibc]

  '@rollup/rollup-linux-arm64-musl@4.22.2':
    resolution: {integrity: sha512-66Zszr7i/JaQ0u/lefcfaAw16wh3oT72vSqubIMQqWzOg85bGCPhoeykG/cC5uvMzH80DQa2L539IqKht6twVA==}
    cpu: [arm64]
    os: [linux]
    libc: [musl]

  '@rollup/rollup-linux-powerpc64le-gnu@4.22.2':
    resolution: {integrity: sha512-HpJCMnlMTfEhwo19bajvdraQMcAq3FX08QDx3OfQgb+414xZhKNf3jNvLFYKbbDSGBBrQh5yNwWZrdK0g0pokg==}
    cpu: [ppc64]
    os: [linux]
    libc: [glibc]

  '@rollup/rollup-linux-riscv64-gnu@4.22.2':
    resolution: {integrity: sha512-/egzQzbOSRef2vYCINKITGrlwkzP7uXRnL+xU2j75kDVp3iPdcF0TIlfwTRF8woBZllhk3QaxNOEj2Ogh3t9hg==}
    cpu: [riscv64]
    os: [linux]
    libc: [glibc]

  '@rollup/rollup-linux-s390x-gnu@4.22.2':
    resolution: {integrity: sha512-qgYbOEbrPfEkH/OnUJd1/q4s89FvNJQIUldx8X2F/UM5sEbtkqZpf2s0yly2jSCKr1zUUOY1hnTP2J1WOzMAdA==}
    cpu: [s390x]
    os: [linux]
    libc: [glibc]

  '@rollup/rollup-linux-x64-gnu@4.22.2':
    resolution: {integrity: sha512-a0lkvNhFLhf+w7A95XeBqGQaG0KfS3hPFJnz1uraSdUe/XImkp/Psq0Ca0/UdD5IEAGoENVmnYrzSC9Y2a2uKQ==}
    cpu: [x64]
    os: [linux]
    libc: [glibc]

  '@rollup/rollup-linux-x64-musl@4.22.2':
    resolution: {integrity: sha512-sSWBVZgzwtsuG9Dxi9kjYOUu/wKW+jrbzj4Cclabqnfkot8Z3VEHcIgyenA3lLn/Fu11uDviWjhctulkhEO60g==}
    cpu: [x64]
    os: [linux]
    libc: [musl]

  '@rollup/rollup-win32-arm64-msvc@4.22.2':
    resolution: {integrity: sha512-t/YgCbZ638R/r7IKb9yCM6nAek1RUvyNdfU0SHMDLOf6GFe/VG1wdiUAsxTWHKqjyzkRGg897ZfCpdo1bsCSsA==}
    cpu: [arm64]
    os: [win32]

  '@rollup/rollup-win32-ia32-msvc@4.22.2':
    resolution: {integrity: sha512-kTmX5uGs3WYOA+gYDgI6ITkZng9SP71FEMoHNkn+cnmb9Zuyyay8pf0oO5twtTwSjNGy1jlaWooTIr+Dw4tIbw==}
    cpu: [ia32]
    os: [win32]

  '@rollup/rollup-win32-x64-msvc@4.22.2':
    resolution: {integrity: sha512-Yy8So+SoRz8I3NS4Bjh91BICPOSVgdompTIPYTByUqU66AXSIOgmW3Lv1ke3NORPqxdF+RdrZET+8vYai6f4aA==}
    cpu: [x64]
    os: [win32]

  '@rushstack/node-core-library@5.9.0':
    resolution: {integrity: sha512-MMsshEWkTbXqxqFxD4gcIUWQOCeBChlGczdZbHfqmNZQFLHB3yWxDFSMHFUdu2/OB9NUk7Awn5qRL+rws4HQNg==}
    peerDependencies:
      '@types/node': '*'
    peerDependenciesMeta:
      '@types/node':
        optional: true

  '@rushstack/rig-package@0.5.3':
    resolution: {integrity: sha512-olzSSjYrvCNxUFZowevC3uz8gvKr3WTpHQ7BkpjtRpA3wK+T0ybep/SRUMfr195gBzJm5gaXw0ZMgjIyHqJUow==}

  '@rushstack/terminal@0.14.2':
    resolution: {integrity: sha512-2fC1wqu1VCExKC0/L+0noVcFQEXEnoBOtCIex1TOjBzEDWcw8KzJjjj7aTP6mLxepG0XIyn9OufeFb6SFsa+sg==}
    peerDependencies:
      '@types/node': '*'
    peerDependenciesMeta:
      '@types/node':
        optional: true

  '@rushstack/ts-command-line@4.22.8':
    resolution: {integrity: sha512-XbFjOoV7qZHJnSuFUHv0pKaFA4ixyCuki+xMjsMfDwfvQjs5MYG0IK5COal3tRnG7KCDe2l/G+9LrzYE/RJhgg==}

  '@sec-ant/readable-stream@0.4.1':
    resolution: {integrity: sha512-831qok9r2t8AlxLko40y2ebgSDhenenCatLVeW/uBtnHPyhHOvG0C7TvfgecV+wHzIm5KUICgzmVpWS+IMEAeg==}

  '@semantic-release/commit-analyzer@13.0.0':
    resolution: {integrity: sha512-KtXWczvTAB1ZFZ6B4O+w8HkfYm/OgQb1dUGNFZtDgQ0csggrmkq8sTxhd+lwGF8kMb59/RnG9o4Tn7M/I8dQ9Q==}
    engines: {node: '>=20.8.1'}
    peerDependencies:
      semantic-release: '>=20.1.0'

  '@semantic-release/error@4.0.0':
    resolution: {integrity: sha512-mgdxrHTLOjOddRVYIYDo0fR3/v61GNN1YGkfbrjuIKg/uMgCd+Qzo3UAXJ+woLQQpos4pl5Esuw5A7AoNlzjUQ==}
    engines: {node: '>=18'}

  '@semantic-release/github@10.3.4':
    resolution: {integrity: sha512-JghCkEk7e2u+iauMje8lgHH11pbtaz9yTdMn/PyfulCdBshIwpp+Mu/NR8Ml216auEUtvmBpQX5+Cth2TsVUVw==}
    engines: {node: '>=20.8.1'}
    peerDependencies:
      semantic-release: '>=20.1.0'

  '@semantic-release/npm@12.0.1':
    resolution: {integrity: sha512-/6nntGSUGK2aTOI0rHPwY3ZjgY9FkXmEHbW9Kr+62NVOsyqpKKeP0lrCH+tphv+EsNdJNmqqwijTEnVWUMQ2Nw==}
    engines: {node: '>=20.8.1'}
    peerDependencies:
      semantic-release: '>=20.1.0'

  '@semantic-release/release-notes-generator@14.0.1':
    resolution: {integrity: sha512-K0w+5220TM4HZTthE5dDpIuFrnkN1NfTGPidJFm04ULT1DEZ9WG89VNXN7F0c+6nMEpWgqmPvb7vY7JkB2jyyA==}
    engines: {node: '>=20.8.1'}
    peerDependencies:
      semantic-release: '>=20.1.0'

  '@sindresorhus/is@4.6.0':
    resolution: {integrity: sha512-t09vSN3MdfsyCHoFcTRCH/iUtG7OJ0CsjzB8cjAmKc/va/kIgeDI/TxsigdncE/4be734m0cvIYwNaV4i2XqAw==}
    engines: {node: '>=10'}

  '@sindresorhus/is@5.6.0':
    resolution: {integrity: sha512-TV7t8GKYaJWsn00tFDqBw8+Uqmr8A0fRU1tvTQhyZzGv0sJCGRQL3JGMI3ucuKo3XIZdUP+Lx7/gh2t3lewy7g==}
    engines: {node: '>=14.16'}

  '@sindresorhus/merge-streams@2.3.0':
    resolution: {integrity: sha512-LtoMMhxAlorcGhmFYI+LhPgbPZCkgP6ra1YL604EeF6U98pLlQ3iWIGMdWSC+vWmPBWBNgmDBAhnAobLROJmwg==}
    engines: {node: '>=18'}

  '@sindresorhus/merge-streams@4.0.0':
    resolution: {integrity: sha512-tlqY9xq5ukxTUZBmoOp+m61cqwQD5pHJtFY3Mn8CA8ps6yghLH/Hw8UPdqg4OLmFW3IFlcXnQNmo/dh8HzXYIQ==}
    engines: {node: '>=18'}

  '@swc/core-darwin-arm64@1.7.0':
    resolution: {integrity: sha512-2ylhM7f0HwUwLrFYZAe/dse8PCbPsYcJS3Dt7Q8NT3PUn7vy6QOMxNcOPPuDrnmaXqQQO3oxdmRapguTxaat9g==}
    engines: {node: '>=10'}
    cpu: [arm64]
    os: [darwin]

  '@swc/core-darwin-x64@1.7.0':
    resolution: {integrity: sha512-SgVnN4gT1Rb9YfTkp4FCUITqSs7Yj0uB2SUciu5CV3HuGvS5YXCUzh+KrwpLFtx8NIgivISKcNnb41mJi98X8Q==}
    engines: {node: '>=10'}
    cpu: [x64]
    os: [darwin]

  '@swc/core-linux-arm-gnueabihf@1.7.0':
    resolution: {integrity: sha512-+Z9Dayart1iKJQEJJ9N/KS4z5EdXJE3WPFikY0jonKTo4Dd8RuyVz5yLvqcIMeVdz/SwximATaL6iJXw7hZS9A==}
    engines: {node: '>=10'}
    cpu: [arm]
    os: [linux]

  '@swc/core-linux-arm64-gnu@1.7.0':
    resolution: {integrity: sha512-UnLrCiZ1EI4shznJn0xP6DLgsXUSwtfsdgHhGYCrvbgVBBve3S9iFgVFEB3SPl7Q/TdowNbrN4zHU0oChfiNfw==}
    engines: {node: '>=10'}
    cpu: [arm64]
    os: [linux]
    libc: [glibc]

  '@swc/core-linux-arm64-musl@1.7.0':
    resolution: {integrity: sha512-H724UANA+ptsfwKRr9mnaDa9cb5fw0oFysiGKTgb3DMYcgk3Od0jMTnXVPFSVpo7FlmyxeC9K8ueUPBOoOK6XA==}
    engines: {node: '>=10'}
    cpu: [arm64]
    os: [linux]
    libc: [musl]

  '@swc/core-linux-x64-gnu@1.7.0':
    resolution: {integrity: sha512-SY3HA0K0Dpqt1HIfMLGpwL4hd4UaL2xHP5oZXPlRQPhUDZrbb4PbI3ZJnh66c63eL4ZR8EJ+HRFI0Alx5p69Zw==}
    engines: {node: '>=10'}
    cpu: [x64]
    os: [linux]
    libc: [glibc]

  '@swc/core-linux-x64-musl@1.7.0':
    resolution: {integrity: sha512-cEJ2ebtV1v/5Ilb55E05J6F5SrHKQWzUttIhR5Mkayyo+yvPslcpByuFC3D+J7X1ebziTOBpWuMpUdjLfh3SMQ==}
    engines: {node: '>=10'}
    cpu: [x64]
    os: [linux]
    libc: [musl]

  '@swc/core-win32-arm64-msvc@1.7.0':
    resolution: {integrity: sha512-ecQOOmzEssz+m0pR4xDYCGuvn3E/l0nQ3tk5jp1NA1lsAy4bMV0YbYCHjptYvWL/UjhIerIp3IlCJ8x5DodSog==}
    engines: {node: '>=10'}
    cpu: [arm64]
    os: [win32]

  '@swc/core-win32-ia32-msvc@1.7.0':
    resolution: {integrity: sha512-gz81seZkRn3zMnVOc7L5k6F4vQC82gIxmHiL+GedK+A37XI/X26AASU3zxvORnqQbwQYXQ+AEVckxBmFlz3v2g==}
    engines: {node: '>=10'}
    cpu: [ia32]
    os: [win32]

  '@swc/core-win32-x64-msvc@1.7.0':
    resolution: {integrity: sha512-b5Fd1xEOw9uqBpj2lqsaR4Iq9UhiL84hNDcEsi6DQA7Y1l85waQAslTbS0E4/pJ1PISAs0jW0zIGLco1eaWBOg==}
    engines: {node: '>=10'}
    cpu: [x64]
    os: [win32]

  '@swc/core@1.7.0':
    resolution: {integrity: sha512-d4vMzH6ICllDwlPuhset2h8gu/USHdbyfJim+2hQEdxC0UONtfpmu38XBgNqRjStrji1Q5M10jfeUZL3cu1i8g==}
    engines: {node: '>=10'}
    peerDependencies:
      '@swc/helpers': '*'
    peerDependenciesMeta:
      '@swc/helpers':
        optional: true

  '@swc/counter@0.1.3':
    resolution: {integrity: sha512-e2BR4lsJkkRlKZ/qCHPw9ZaSxc0MVUd7gtbtaB7aMvHeJVYe8sOB8DBZkP2DtISHGSku9sCK6T6cnY0CtXrOCQ==}

  '@swc/types@0.1.12':
    resolution: {integrity: sha512-wBJA+SdtkbFhHjTMYH+dEH1y4VpfGdAc2Kw/LK09i9bXd/K6j6PkDcFCEzb6iVfZMkPRrl/q0e3toqTAJdkIVA==}

  '@swisspost/design-system-changelog-github@1.0.2':
    resolution: {integrity: sha512-O9XxgDeZ8cQi2e0Nhe5UiJyUYAAf8AEY8MG8wPJ4Ro/s/HYSKTwR6o4j63QkFKVIYY5ElCvv9Xgmw9r5O4e9YQ==}

  '@szmarczak/http-timer@5.0.1':
    resolution: {integrity: sha512-+PmQX0PiAYPMeVYe237LJAYvOMYW1j2rH5YROyS3b4CTVJum34HfRvKvAzozHAQG0TnHNdUfY9nCeUyRAs//cw==}
    engines: {node: '>=14.16'}

  '@types/argparse@1.0.38':
    resolution: {integrity: sha512-ebDJ9b0e702Yr7pWgB0jzm+CX4Srzz8RcXtLJDJB+BSccqMa36uyH/zUsSYao5+BD1ytv3k3rPYCq4mAE1hsXA==}

  '@types/eslint@9.6.1':
    resolution: {integrity: sha512-FXx2pKgId/WyYo2jXw63kk7/+TY7u7AziEJxJAnSFzHlqTAS3Ync6SvgYAN/k4/PQpnnVuzoMuVnByKK2qp0ag==}

  '@types/eslint__js@8.42.3':
    resolution: {integrity: sha512-alfG737uhmPdnvkrLdZLcEKJ/B8s9Y4hrZ+YAdzUeoArBlSUERA2E87ROfOaS4jd/C45fzOoZzidLc1IPwLqOw==}

  '@types/estree@1.0.5':
    resolution: {integrity: sha512-/kYRxGDLWzHOB7q+wtSUQlFrtcdUccpfy+X+9iMBpHK8QLLhx2wIPYuS5DYtR9Wa/YlZAbIovy7qVdB1Aq6Lyw==}

  '@types/estree@1.0.6':
    resolution: {integrity: sha512-AYnb1nQyY49te+VRAVgmzfcgjYS91mY5P0TKUDCLEM+gNnA+3T6rWITXRLYCpahpqSQbN5cE+gHpnPyXjHWxcw==}

  '@types/fs-extra@11.0.4':
    resolution: {integrity: sha512-yTbItCNreRooED33qjunPthRcSjERP1r4MqCZc7wv0u2sUkzTFp45tgUfS5+r7FrZPdmCCNflLhVSP/o+SemsQ==}

  '@types/http-cache-semantics@4.0.4':
    resolution: {integrity: sha512-1m0bIFVc7eJWyve9S0RnuRgcQqF/Xd5QsUZAZeQFr1Q3/p9JWoQQEqmVy+DPTNpGXwhgIetAoYF8JSc33q29QA==}

  '@types/json-schema@7.0.15':
    resolution: {integrity: sha512-5+fP8P8MFNC+AyZCDxrB2pkZFPGzqQWUzpSeuuVLvm8VMcorNYavBqoFcxK8bQz4Qsbn4oUEEem4wDLfcysGHA==}

  '@types/jsonfile@6.1.4':
    resolution: {integrity: sha512-D5qGUYwjvnNNextdU59/+fI+spnwtTFmyQP0h+PfIOSkNfpU6AOICUOkm4i0OnSk+NyjdPJrxCDro0sJsWlRpQ==}

  '@types/node@12.20.55':
    resolution: {integrity: sha512-J8xLz7q2OFulZ2cyGTLE1TbbZcjpno7FaN6zdJNrgAdrJ+DZzh/uFR6YrTb4C+nXakvud8Q4+rbhoIWlYQbUFQ==}

  '@types/node@20.16.1':
    resolution: {integrity: sha512-zJDo7wEadFtSyNz5QITDfRcrhqDvQI1xQNQ0VoizPjM/dVAODqqIUWbJPkvsxmTI0MYRGRikcdjMPhOssnPejQ==}

  '@types/normalize-package-data@2.4.4':
    resolution: {integrity: sha512-37i+OaWTh9qeK4LSHPsyRC7NahnGotNuZvjLSgcPzblpHB3rrCJxAOgI5gCdKm7coonsaX1Of0ILiTcnZjbfxA==}

  '@types/semver@6.2.7':
    resolution: {integrity: sha512-blctEWbzUFzQx799RZjzzIdBJOXmE37YYEyDtKkx5Dg+V7o/zyyAxLPiI98A2jdTtDgxZleMdfV+7p8WbRJ1OQ==}

  '@types/semver@7.5.8':
    resolution: {integrity: sha512-I8EUhyrgfLrcTkzV3TSsGyl1tSuPrEDzr0yd5m90UgNxQkyDXULk3b6MlQqTCpZpNtWe1K0hzclnZkTcLBe2UQ==}

  '@typescript-eslint/eslint-plugin@8.8.0':
    resolution: {integrity: sha512-wORFWjU30B2WJ/aXBfOm1LX9v9nyt9D3jsSOxC3cCaTQGCW5k4jNpmjFv3U7p/7s4yvdjHzwtv2Sd2dOyhjS0A==}
    engines: {node: ^18.18.0 || ^20.9.0 || >=21.1.0}
    peerDependencies:
      '@typescript-eslint/parser': ^8.0.0 || ^8.0.0-alpha.0
      eslint: ^8.57.0 || ^9.0.0
      typescript: '*'
    peerDependenciesMeta:
      typescript:
        optional: true

  '@typescript-eslint/parser@8.8.0':
    resolution: {integrity: sha512-uEFUsgR+tl8GmzmLjRqz+VrDv4eoaMqMXW7ruXfgThaAShO9JTciKpEsB+TvnfFfbg5IpujgMXVV36gOJRLtZg==}
    engines: {node: ^18.18.0 || ^20.9.0 || >=21.1.0}
    peerDependencies:
      eslint: ^8.57.0 || ^9.0.0
      typescript: '*'
    peerDependenciesMeta:
      typescript:
        optional: true

  '@typescript-eslint/scope-manager@8.8.0':
    resolution: {integrity: sha512-EL8eaGC6gx3jDd8GwEFEV091210U97J0jeEHrAYvIYosmEGet4wJ+g0SYmLu+oRiAwbSA5AVrt6DxLHfdd+bUg==}
    engines: {node: ^18.18.0 || ^20.9.0 || >=21.1.0}

  '@typescript-eslint/type-utils@8.8.0':
    resolution: {integrity: sha512-IKwJSS7bCqyCeG4NVGxnOP6lLT9Okc3Zj8hLO96bpMkJab+10HIfJbMouLrlpyOr3yrQ1cA413YPFiGd1mW9/Q==}
    engines: {node: ^18.18.0 || ^20.9.0 || >=21.1.0}
    peerDependencies:
      typescript: '*'
    peerDependenciesMeta:
      typescript:
        optional: true

  '@typescript-eslint/types@8.8.0':
    resolution: {integrity: sha512-QJwc50hRCgBd/k12sTykOJbESe1RrzmX6COk8Y525C9l7oweZ+1lw9JiU56im7Amm8swlz00DRIlxMYLizr2Vw==}
    engines: {node: ^18.18.0 || ^20.9.0 || >=21.1.0}

  '@typescript-eslint/typescript-estree@8.8.0':
    resolution: {integrity: sha512-ZaMJwc/0ckLz5DaAZ+pNLmHv8AMVGtfWxZe/x2JVEkD5LnmhWiQMMcYT7IY7gkdJuzJ9P14fRy28lUrlDSWYdw==}
    engines: {node: ^18.18.0 || ^20.9.0 || >=21.1.0}
    peerDependencies:
      typescript: '*'
    peerDependenciesMeta:
      typescript:
        optional: true

  '@typescript-eslint/utils@8.8.0':
    resolution: {integrity: sha512-QE2MgfOTem00qrlPgyByaCHay9yb1+9BjnMFnSFkUKQfu7adBXDTnCAivURnuPPAG/qiB+kzKkZKmKfaMT0zVg==}
    engines: {node: ^18.18.0 || ^20.9.0 || >=21.1.0}
    peerDependencies:
      eslint: ^8.57.0 || ^9.0.0

  '@typescript-eslint/visitor-keys@8.8.0':
    resolution: {integrity: sha512-8mq51Lx6Hpmd7HnA2fcHQo3YgfX1qbccxQOgZcb4tvasu//zXRaA1j5ZRFeCw/VRAdFi4mRM9DnZw0Nu0Q2d1g==}
    engines: {node: ^18.18.0 || ^20.9.0 || >=21.1.0}

  '@vitest/eslint-plugin@1.1.4':
    resolution: {integrity: sha512-kudjgefmJJ7xQ2WfbUU6pZbm7Ou4gLYRaao/8Ynide3G0QhVKHd978sDyWX4KOH0CCMH9cyrGAkFd55eGzJ48Q==}
    peerDependencies:
      '@typescript-eslint/utils': '>= 8.0'
      eslint: '>= 8.57.0'
      typescript: '>= 5.0.0'
      vitest: '*'
    peerDependenciesMeta:
      '@typescript-eslint/utils':
        optional: true
      typescript:
        optional: true
      vitest:
        optional: true

  '@vitest/expect@2.1.0':
    resolution: {integrity: sha512-N3/xR4fSu0+6sVZETEtPT1orUs2+Y477JOXTcU3xKuu3uBlsgbD7/7Mz2LZ1Jr1XjwilEWlrIgSCj4N1+5ZmsQ==}

  '@vitest/mocker@2.1.0':
    resolution: {integrity: sha512-ZxENovUqhzl+QiOFpagiHUNUuZ1qPd5yYTCYHomGIZOFArzn4mgX2oxZmiAItJWAaXHG6bbpb/DpSPhlk5DgtA==}
    peerDependencies:
      msw: ^2.3.5
      vite: ^5.0.0
    peerDependenciesMeta:
      msw:
        optional: true
      vite:
        optional: true

  '@vitest/pretty-format@2.1.0':
    resolution: {integrity: sha512-7sxf2F3DNYatgmzXXcTh6cq+/fxwB47RIQqZJFoSH883wnVAoccSRT6g+dTKemUBo8Q5N4OYYj1EBXLuRKvp3Q==}

  '@vitest/pretty-format@2.1.1':
    resolution: {integrity: sha512-SjxPFOtuINDUW8/UkElJYQSFtnWX7tMksSGW0vfjxMneFqxVr8YJ979QpMbDW7g+BIiq88RAGDjf7en6rvLPPQ==}

  '@vitest/runner@2.1.0':
    resolution: {integrity: sha512-D9+ZiB8MbMt7qWDRJc4CRNNUlne/8E1X7dcKhZVAbcOKG58MGGYVDqAq19xlhNfMFZsW0bpVKgztBwks38Ko0w==}

  '@vitest/snapshot@2.1.0':
    resolution: {integrity: sha512-x69CygGMzt9VCO283K2/FYQ+nBrOj66OTKpsPykjCR4Ac3lLV+m85hj9reaIGmjBSsKzVvbxWmjWE3kF5ha3uQ==}

  '@vitest/spy@2.1.0':
    resolution: {integrity: sha512-IXX5NkbdgTYTog3F14i2LgnBc+20YmkXMx0IWai84mcxySUDRgm0ihbOfR4L0EVRBDFG85GjmQQEZNNKVVpkZw==}

  '@vitest/utils@2.1.0':
    resolution: {integrity: sha512-rreyfVe0PuNqJfKYUwfPDfi6rrp0VSu0Wgvp5WBqJonP+4NvXHk48X6oBam1Lj47Hy6jbJtnMj3OcRdrkTP0tA==}

  '@voxpelli/config-array-find-files@0.1.2':
    resolution: {integrity: sha512-jOva73R+0Nc5/pyS/piBSjQzO4EehME7rPSkBpPC9PYSta+yj3OpF14v0m0HLLYLVNuyHbBjQh5QvGIZwTH2eA==}
    engines: {node: ^18.18.0 || ^20.9.0 || >=21.1.0}
    peerDependencies:
      '@eslint/config-array': '>=0.16.0'

  acorn-jsx@5.3.2:
    resolution: {integrity: sha512-rq9s+JNhf0IChjtDXxllJ7g41oZk5SlXtp0LHwyA5cejwn7vKmKp4pPri6YEePv2PU65sAsegbXtIinmDFDXgQ==}
    peerDependencies:
      acorn: ^6.0.0 || ^7.0.0 || ^8.0.0

  acorn@8.12.1:
    resolution: {integrity: sha512-tcpGyI9zbizT9JbV6oYE477V6mTlXvvi0T0G3SNIYE2apm/G5huBa1+K89VGeovbg+jycCrfhl3ADxErOuO6Jg==}
    engines: {node: '>=0.4.0'}
    hasBin: true

  agent-base@7.1.1:
    resolution: {integrity: sha512-H0TSyFNDMomMNJQBn8wFV5YC/2eJ+VXECwOadZJT554xP6cODZHPX3H9QMQECxvrgiSOP1pHjy1sMWQVYJOUOA==}
    engines: {node: '>= 14'}

  aggregate-error@5.0.0:
    resolution: {integrity: sha512-gOsf2YwSlleG6IjRYG2A7k0HmBMEo6qVNk9Bp/EaLgAJT5ngH6PXbqa4ItvnEwCm/velL5jAnQgsHsWnjhGmvw==}
    engines: {node: '>=18'}

  ajv-draft-04@1.0.0:
    resolution: {integrity: sha512-mv00Te6nmYbRp5DCwclxtt7yV/joXJPGS7nM+97GdxvuttCOfgI3K4U25zboyeX0O+myI8ERluxQe5wljMmVIw==}
    peerDependencies:
      ajv: ^8.5.0
    peerDependenciesMeta:
      ajv:
        optional: true

  ajv-formats@3.0.1:
    resolution: {integrity: sha512-8iUql50EUR+uUcdRQ3HDqa6EVyo3docL8g5WJ3FNcWmu62IbkGUue/pEyLBW8VGKKucTPgqeks4fIU1DA4yowQ==}

  ajv@6.12.6:
    resolution: {integrity: sha512-j3fVLgvTo527anyYyJOGTYJbG+vnnQYvE0m5mmkc1TK+nxAppkCLMIL0aZ4dblVCNoGShhm+kzE4ZUykBoMg4g==}

  ajv@8.12.0:
    resolution: {integrity: sha512-sRu1kpcO9yLtYxBKvqfTeh9KzZEwO3STyX1HT+4CaDzC6HpTGYhIhPIzj9XuKU7KYDwnaeh5hcOwjy1QuJzBPA==}

  ajv@8.13.0:
    resolution: {integrity: sha512-PRA911Blj99jR5RMeTunVbNXMF6Lp4vZXnk5GQjcnUWUTsrXtekg/pnmFFI2u/I36Y/2bITGS30GZCXei6uNkA==}

  ajv@8.17.1:
    resolution: {integrity: sha512-B/gBuNg5SiMTrPkC+A2+cW0RszwxYmn6VYxB/inlBStS5nx6xHIt/ehKRhIMhqusl7a8LjQoZnjCs5vhwxOQ1g==}

  ansi-colors@4.1.3:
    resolution: {integrity: sha512-/6w/C21Pm1A7aZitlI5Ni/2J6FFQN8i1Cvz3kHABAAbw93v/NlvKdVOqz7CCWz/3iv/JplRSEEZ83XION15ovw==}
    engines: {node: '>=6'}

  ansi-escapes@7.0.0:
    resolution: {integrity: sha512-GdYO7a61mR0fOlAsvC9/rIHf7L96sBc6dEWzeOu+KAea5bZyQRPIpojrVoI4AXGJS/ycu/fBTdLrUkA4ODrvjw==}
    engines: {node: '>=18'}

  ansi-regex@5.0.1:
    resolution: {integrity: sha512-quJQXlTSUGL2LH9SUXo8VwsY4soanhgo6LNSm84E1LBcE8s3O0wpdiRzyR9z/ZZJMlMWv37qOOb9pdJlMUEKFQ==}
    engines: {node: '>=8'}

  ansi-regex@6.1.0:
    resolution: {integrity: sha512-7HSX4QQb4CspciLpVFwyRe79O3xsIZDDLER21kERQ71oaPodF8jL725AgJMFAYbooIqolJoRLuM81SpeUkpkvA==}
    engines: {node: '>=12'}

  ansi-styles@3.2.1:
    resolution: {integrity: sha512-VT0ZI6kZRdTh8YyJw3SMbYm/u+NqfsAxEpWO0Pf9sq8/e94WxxOpPKx9FR1FlyCtOVDNOQ+8ntlqFxiRc+r5qA==}
    engines: {node: '>=4'}

  ansi-styles@4.3.0:
    resolution: {integrity: sha512-zbB9rCJAT1rbjiVDb2hqKFHNYLxgtk8NURxZ3IZwD3F6NtxbXZQCnnSi1Lkx+IDohdPlFp222wVALIheZJQSEg==}
    engines: {node: '>=8'}

  ansi-styles@6.2.1:
    resolution: {integrity: sha512-bN798gFfQX+viw3R7yrGWRqnrN2oRkEkUjjl4JNn4E8GxxbjtG3FbrEIIY3l8/hrwUwIeCZvi4QuOTP4MErVug==}
    engines: {node: '>=12'}

  any-promise@1.3.0:
    resolution: {integrity: sha512-7UvmKalWRt1wgjL1RrGxoSJW/0QZFIegpeGvZG9kjp8vrRu55XTHbwnqq2GpXm9uLbcuhxm3IqX9OB4MZR1b2A==}

  anymatch@3.1.3:
    resolution: {integrity: sha512-KMReFUr0B4t+D+OBkjR3KYqvocp2XaSzO55UcB6mgQMd3KbcE+mWTyvVV7D/zsdEbNnV6acZUutkiHQXvTr1Rw==}
    engines: {node: '>= 8'}

  are-docs-informative@0.0.2:
    resolution: {integrity: sha512-ixiS0nLNNG5jNQzgZJNoUpBKdo9yTYZMGJ+QgT2jmjR7G7+QHRCc4v6LQ3NgE7EBJq+o0ams3waJwkrlBom8Ig==}
    engines: {node: '>=14'}

  argparse@1.0.10:
    resolution: {integrity: sha512-o5Roy6tNG4SL/FOkCAN6RzjiakZS25RLYFrcMttJqbdd8BWrnA+fGz57iN5Pb06pvBGvl5gQ0B48dJlslXvoTg==}

  argparse@2.0.1:
    resolution: {integrity: sha512-8+9WqebbFzpX9OR+Wa6O29asIogeRMzcGtAINdpMHHyAg10f05aSFVBbcEqGf/PXw1EjAZ+q2/bEBg3DvurK3Q==}

  argv-formatter@1.0.0:
    resolution: {integrity: sha512-F2+Hkm9xFaRg+GkaNnbwXNDV5O6pnCFEmqyhvfC/Ic5LbgOWjJh3L+mN/s91rxVL3znE7DYVpW0GJFT+4YBgWw==}

  array-ify@1.0.0:
    resolution: {integrity: sha512-c5AMf34bKdvPhQ7tBGhqkgKNUzMr4WUs+WDtC2ZUGOUncbxKMTvqxYctiseW3+L4bA8ec+GcZ6/A/FW4m8ukng==}

  array-union@2.1.0:
    resolution: {integrity: sha512-HGyxoOTYUyCM6stUe6EJgnd4EoewAI7zMdfqO+kGjnlZmBDz/cR5pf8r/cR4Wq60sL/p0IkcjUEEPwS3GFrIyw==}
    engines: {node: '>=8'}

  assertion-error@2.0.1:
    resolution: {integrity: sha512-Izi8RQcffqCeNVgFigKli1ssklIbpHnCYc6AknXGYoB6grJqyeby7jv12JUQgmTAnIDnbck1uxksT4dzN3PWBA==}
    engines: {node: '>=12'}

  balanced-match@1.0.2:
    resolution: {integrity: sha512-3oSeUO0TMV67hN1AmbXsK4yaqU7tjiHlbxRDZOpH0KW9+CeX4bRAaX0Anxt0tx2MrpRpWwQaPwIlISEJhYU5Pw==}

  before-after-hook@3.0.2:
    resolution: {integrity: sha512-Nik3Sc0ncrMK4UUdXQmAnRtzmNQTAAXmXIopizwZ1W1t8QmfJj+zL4OA2I7XPTPW5z5TDqv4hRo/JzouDJnX3A==}

  better-path-resolve@1.0.0:
    resolution: {integrity: sha512-pbnl5XzGBdrFU/wT4jqmJVPn2B6UHPBOhzMQkY/SPUPB6QtUXtmBHBIwCbXJol93mOpGMnQyP/+BB19q04xj7g==}
    engines: {node: '>=4'}

  binary-extensions@2.3.0:
    resolution: {integrity: sha512-Ceh+7ox5qe7LJuLHoY0feh3pHuUDHAcRUeyL2VYghZwfpkNIy/+8Ocg0a3UuSoYzavmylwuLWQOf3hl0jjMMIw==}
    engines: {node: '>=8'}

  bottleneck@2.19.5:
    resolution: {integrity: sha512-VHiNCbI1lKdl44tGrhNfU3lup0Tj/ZBMJB5/2ZbNXRCPuRCO7ed2mgcK4r17y+KB2EfuYuRaVlwNbAeaWGSpbw==}

  brace-expansion@1.1.11:
    resolution: {integrity: sha512-iCuPHDFgrHX7H2vEI/5xpz07zSHB00TpugqhmYtVmMO6518mCuRMoOYFldEBl0g187ufozdaHgWKcYFb61qGiA==}

  brace-expansion@2.0.1:
    resolution: {integrity: sha512-XnAIvQ8eM+kC6aULx6wuQiwVsnzsi9d3WxzV3FpWTGA19F621kwdbsAcFKXgKUHZWsy+mY6iL1sHTxWEFCytDA==}

  braces@3.0.3:
    resolution: {integrity: sha512-yQbXgO/OSZVD2IsiLlro+7Hf6Q18EJrKSEsdoMzKePKXct3gvD8oLcOQdIzGupr5Fj+EDe8gO/lxc1BzfMpxvA==}
    engines: {node: '>=8'}

  builtins@1.0.3:
    resolution: {integrity: sha512-uYBjakWipfaO/bXI7E8rq6kpwHRZK5cNYrUv2OzZSI/FvmdMyXJ2tG9dKcjEC5YHmHpUAwsargWIZNWdxb/bnQ==}

  bundle-name@4.1.0:
    resolution: {integrity: sha512-tjwM5exMg6BGRI+kNmTntNsvdZS1X8BFYS6tnJ2hdH0kVxM6/eVZ2xy+FqStSWvYmtfFMDLIxurorHwDKfDz5Q==}
    engines: {node: '>=18'}

  bundle-require@5.0.0:
    resolution: {integrity: sha512-GuziW3fSSmopcx4KRymQEJVbZUfqlCqcq7dvs6TYwKRZiegK/2buMxQTPs6MGlNv50wms1699qYO54R8XfRX4w==}
    engines: {node: ^12.20.0 || ^14.13.1 || >=16.0.0}
    peerDependencies:
      esbuild: '>=0.18'

  cac@6.7.14:
    resolution: {integrity: sha512-b6Ilus+c3RrdDk+JhLKUAQfzzgLEPy6wcXqS7f/xe1EETvsDP6GORG7SFuOs6cID5YkqchW/LXZbX5bc8j7ZcQ==}
    engines: {node: '>=8'}

  cacheable-lookup@7.0.0:
    resolution: {integrity: sha512-+qJyx4xiKra8mZrcwhjMRMUhD5NR1R8esPkzIYxX96JiecFoxAXFuz/GpR3+ev4PE1WamHip78wV0vcmPQtp8w==}
    engines: {node: '>=14.16'}

  cacheable-request@10.2.14:
    resolution: {integrity: sha512-zkDT5WAF4hSSoUgyfg5tFIxz8XQK+25W/TLVojJTMKBaxevLBBtLxgqguAuVQB8PVW79FVjHcU+GJ9tVbDZ9mQ==}
    engines: {node: '>=14.16'}

  callsites@3.1.0:
    resolution: {integrity: sha512-P8BjAsXvZS+VIDUI11hHCQEv74YT67YUi5JJFNWIqL235sBmjX4+qx9Muvls5ivyNENctx46xQLQ3aTuE7ssaQ==}
    engines: {node: '>=6'}

  chai@5.1.1:
    resolution: {integrity: sha512-pT1ZgP8rPNqUgieVaEY+ryQr6Q4HXNg8Ei9UnLUrjN4IA7dvQC5JB+/kxVcPNDHyBcc/26CXPkbNzq3qwrOEKA==}
    engines: {node: '>=12'}

  chalk@2.4.2:
    resolution: {integrity: sha512-Mti+f9lpJNcwF4tWV8/OrTTtF1gZi+f8FqlyAdouralcFWFQWF2+NgCHShjkCb+IFBLq9buZwE1xckQU4peSuQ==}
    engines: {node: '>=4'}

  chalk@4.1.2:
    resolution: {integrity: sha512-oKnbhFyRIXpUuez8iBMmyEa4nbj4IOQyuhc/wy9kY7/WVPcwIO9VA668Pu8RkO7+0G76SLROeyw9CpQ061i4mA==}
    engines: {node: '>=10'}

  chalk@5.3.0:
    resolution: {integrity: sha512-dLitG79d+GV1Nb/VYcCDFivJeK1hiukt9QjRNVOsUtTy1rR1YJsmpGGTZ3qJos+uw7WmWF4wUwBd9jxjocFC2w==}
    engines: {node: ^12.17.0 || ^14.13 || >=16.0.0}

  char-regex@1.0.2:
    resolution: {integrity: sha512-kWWXztvZ5SBQV+eRgKFeh8q5sLuZY2+8WUIzlxWVTg+oGwY14qylx1KbKzHd8P6ZYkAg0xyIDU9JMHhyJMZ1jw==}
    engines: {node: '>=10'}

  chardet@0.7.0:
    resolution: {integrity: sha512-mT8iDcrh03qDGRRmoA2hmBJnxpllMR+0/0qlzjqZES6NdiWDcZkCNAk4rPFZ9Q85r27unkiNNg8ZOiwZXBHwcA==}

  check-error@2.1.1:
    resolution: {integrity: sha512-OAlb+T7V4Op9OwdkjmguYRqncdlx5JiofwOAUkmTF+jNdHwzTaTs4sRAGpzLF3oOz5xAyDGrPgeIDFQmDOTiJw==}
    engines: {node: '>= 16'}

  chokidar@3.6.0:
    resolution: {integrity: sha512-7VT13fmjotKpGipCW9JEQAusEPE+Ei8nl6/g4FBAmIm0GOOLMua9NDDo/DWp0ZAxCr3cPq5ZpBqmPAQgDda2Pw==}
    engines: {node: '>= 8.10.0'}

  ci-info@3.9.0:
    resolution: {integrity: sha512-NIxF55hv4nSqQswkAeiOi1r83xy8JldOFDTWiug55KBu9Jnblncd2U6ViHmYgHf01TPZS77NJBhBMKdWj9HQMQ==}
    engines: {node: '>=8'}

  clean-stack@5.2.0:
    resolution: {integrity: sha512-TyUIUJgdFnCISzG5zu3291TAsE77ddchd0bepon1VVQrKLGKFED4iXFEDQ24mIPdPBbyE16PK3F8MYE1CmcBEQ==}
    engines: {node: '>=14.16'}

  cli-highlight@2.1.11:
    resolution: {integrity: sha512-9KDcoEVwyUXrjcJNvHD0NFc/hiwe/WPVYIleQh2O1N2Zro5gWJZ/K+3DGn8w8P/F6FxOgzyC5bxDyHIgCSPhGg==}
    engines: {node: '>=8.0.0', npm: '>=5.0.0'}
    hasBin: true

  cli-table3@0.6.5:
    resolution: {integrity: sha512-+W/5efTR7y5HRD7gACw9yQjqMVvEMLBHmboM/kPWam+H+Hmyrgjh6YncVKK122YZkXrLudzTuAukUw9FnMf7IQ==}
    engines: {node: 10.* || >= 12.*}

  cliui@7.0.4:
    resolution: {integrity: sha512-OcRE68cOsVMXp1Yvonl/fzkQOyjLSu/8bhPDfQt0e0/Eb283TKP20Fs2MqoPsr9SwA595rRCA+QMzYc9nBP+JQ==}

  cliui@8.0.1:
    resolution: {integrity: sha512-BSeNnyus75C4//NQ9gQt1/csTXyo/8Sb+afLAkzAptFuMsod9HFokGNudZpi/oQV73hnVK+sR+5PVRMd+Dr7YQ==}
    engines: {node: '>=12'}

  color-convert@1.9.3:
    resolution: {integrity: sha512-QfAUtd+vFdAtFQcC8CCyYt1fYWxSqAiK2cSD6zDB8N3cpsEBAvRxp9zOGg6G/SHHJYAT88/az/IuDGALsNVbGg==}

  color-convert@2.0.1:
    resolution: {integrity: sha512-RRECPsj7iu/xb5oKYcsFHSppFNnsj/52OVTRKb4zP5onXwVF3zVmmToNcOfGC+CRDpfK/U584fMg38ZHCaElKQ==}
    engines: {node: '>=7.0.0'}

  color-name@1.1.3:
    resolution: {integrity: sha512-72fSenhMw2HZMTVHeCA9KCmpEIbzWiQsjN+BHcBbS9vr1mtt+vJjPdksIBNUmKAW8TFUDPJK5SUU3QhE9NEXDw==}

  color-name@1.1.4:
    resolution: {integrity: sha512-dOy+3AuW3a2wNbZHIuMZpTcgjGuLU/uBL/ubcZF9OXbDo8ff4O8yVp5Bf0efS8uEoYo5q4Fx7dY9OgQGXgAsQA==}

  commander@4.1.1:
    resolution: {integrity: sha512-NOKm8xhkzAjzFx8B2v5OAHT+u5pRQc2UCa2Vq9jYL/31o2wi9mxBA7LIFs3sV5VSC49z6pEhfbMULvShKj26WA==}
    engines: {node: '>= 6'}

  comment-parser@1.4.1:
    resolution: {integrity: sha512-buhp5kePrmda3vhc5B9t7pUQXAb2Tnd0qgpkIhPhkHXxJpiPJ11H0ZEU0oBpJ2QztSbzG/ZxMj/CHsYJqRHmyg==}
    engines: {node: '>= 12.0.0'}

  compare-func@2.0.0:
    resolution: {integrity: sha512-zHig5N+tPWARooBnb0Zx1MFcdfpyJrfTJ3Y5L+IFvUm8rM74hHz66z0gw0x4tijh5CorKkKUCnW82R2vmpeCRA==}

  concat-map@0.0.1:
    resolution: {integrity: sha512-/Srv4dswyQNBfohGpz9o6Yb3Gz3SrUDqBH5rTuhGR7ahtlbYKnVxw2bCFMRljaA7EXHaXZ8wsHdodFvbkhKmqg==}

  confbox@0.1.7:
    resolution: {integrity: sha512-uJcB/FKZtBMCJpK8MQji6bJHgu1tixKPxRLeGkNzBoOZzpnZUJm0jm2/sBDWcuBx1dYgxV4JU+g5hmNxCyAmdA==}

  config-chain@1.1.13:
    resolution: {integrity: sha512-qj+f8APARXHrM0hraqXYb2/bOVSV4PvJQlNZ/DVj0QrmNM2q2euizkeuVckQ57J+W0mRH6Hvi+k50M4Jul2VRQ==}

  consola@3.2.3:
    resolution: {integrity: sha512-I5qxpzLv+sJhTVEoLYNcTW+bThDCPsit0vLNKShZx6rLtpilNpmmeTPaeqJb9ZE9dV3DGaeby6Vuhrw38WjeyQ==}
    engines: {node: ^14.18.0 || >=16.10.0}

  conventional-changelog-angular@8.0.0:
    resolution: {integrity: sha512-CLf+zr6St0wIxos4bmaKHRXWAcsCXrJU6F4VdNDrGRK3B8LDLKoX3zuMV5GhtbGkVR/LohZ6MT6im43vZLSjmA==}
    engines: {node: '>=18'}

  conventional-changelog-writer@8.0.0:
    resolution: {integrity: sha512-TQcoYGRatlAnT2qEWDON/XSfnVG38JzA7E0wcGScu7RElQBkg9WWgZd1peCWFcWDh1xfb2CfsrcvOn1bbSzztA==}
    engines: {node: '>=18'}
    hasBin: true

  conventional-commits-filter@5.0.0:
    resolution: {integrity: sha512-tQMagCOC59EVgNZcC5zl7XqO30Wki9i9J3acbUvkaosCT6JX3EeFwJD7Qqp4MCikRnzS18WXV3BLIQ66ytu6+Q==}
    engines: {node: '>=18'}

  conventional-commits-parser@6.0.0:
    resolution: {integrity: sha512-TbsINLp48XeMXR8EvGjTnKGsZqBemisPoyWESlpRyR8lif0lcwzqz+NMtYSj1ooF/WYjSuu7wX0CtdeeMEQAmA==}
    engines: {node: '>=18'}
    hasBin: true

  convert-hrtime@5.0.0:
    resolution: {integrity: sha512-lOETlkIeYSJWcbbcvjRKGxVMXJR+8+OQb/mTPbA4ObPMytYIsUbuOE0Jzy60hjARYszq1id0j8KgVhC+WGZVTg==}
    engines: {node: '>=12'}

  cookie-es@1.2.2:
    resolution: {integrity: sha512-+W7VmiVINB+ywl1HGXJXmrqkOhpKrIiVZV6tQuV54ZyQC7MMuBt81Vc336GMLoHBq5hV/F9eXgt5Mnx0Rha5Fg==}

  core-util-is@1.0.3:
    resolution: {integrity: sha512-ZQBvi1DcpJ4GDqanjucZ2Hj3wEO5pZDS89BWbkcrvdxksJorwUDDZamX9ldFkp9aw2lmBDLgkObEA4DWNJ9FYQ==}

  cosmiconfig@9.0.0:
    resolution: {integrity: sha512-itvL5h8RETACmOTFc4UfIyB2RfEHi71Ax6E/PivVxq9NseKbOWpeyHEOIbmAw1rs8Ak0VursQNww7lf7YtUwzg==}
    engines: {node: '>=14'}
    peerDependencies:
      typescript: '>=4.9.5'
    peerDependenciesMeta:
      typescript:
        optional: true

  cross-spawn@5.1.0:
    resolution: {integrity: sha512-pTgQJ5KC0d2hcY8eyL1IzlBPYjTkyH72XRZPnLyKus2mBfNjQs3klqbJU2VILqZryAZUt9JOb3h/mWMy23/f5A==}

  cross-spawn@7.0.3:
    resolution: {integrity: sha512-iRDPJKUPVEND7dHPO8rkbOnPpyDygcDFtWjpeWNCgy8WP2rXcxXL8TskReQl6OrB2G7+UJrags1q15Fudc7G6w==}
    engines: {node: '>= 8'}

  crossws@0.2.4:
    resolution: {integrity: sha512-DAxroI2uSOgUKLz00NX6A8U/8EE3SZHmIND+10jkVSaypvyt57J5JEOxAQOL6lQxyzi/wZbTIwssU1uy69h5Vg==}
    peerDependencies:
      uWebSockets.js: '*'
    peerDependenciesMeta:
      uWebSockets.js:
        optional: true

  crypto-random-string@4.0.0:
    resolution: {integrity: sha512-x8dy3RnvYdlUcPOjkEHqozhiwzKNSq7GcPuXFbnyMOCHxX8V3OgIg/pYuabl2sbUPfIJaeAQB7PMOK8DFIdoRA==}
    engines: {node: '>=12'}

  dataloader@1.4.0:
    resolution: {integrity: sha512-68s5jYdlvasItOJnCuI2Q9s4q98g0pCyL3HrcKJu8KNugUl8ahgmZYg38ysLTgQjjXX3H8CJLkAvWrclWfcalw==}

  debug@3.2.7:
    resolution: {integrity: sha512-CFjzYYAi4ThfiQvizrFQevTTXHtnCqWfe7x1AhgEscTz6ZbLbfoLRLPugTQyBth6f8ZERVUSyWHFD/7Wu4t1XQ==}
    peerDependencies:
      supports-color: '*'
    peerDependenciesMeta:
      supports-color:
        optional: true

  debug@4.3.7:
    resolution: {integrity: sha512-Er2nc/H7RrMXZBFCEim6TCmMk02Z8vLC2Rbi1KEBggpo0fS6l0S1nnapwmIi3yW/+GOJap1Krg4w0Hg80oCqgQ==}
    engines: {node: '>=6.0'}
    peerDependencies:
      supports-color: '*'
    peerDependenciesMeta:
      supports-color:
        optional: true

  decompress-response@6.0.0:
    resolution: {integrity: sha512-aW35yZM6Bb/4oJlZncMH2LCoZtJXTRxES17vE3hoRiowU2kWHaJKFkSBDnDR+cm9J+9QhXmREyIfv0pji9ejCQ==}
    engines: {node: '>=10'}

  deep-eql@5.0.2:
    resolution: {integrity: sha512-h5k/5U50IJJFpzfL6nO9jaaumfjO/f2NjK/oYB2Djzm4p9L+3T9qWpZqZ2hAbLPuuYq9wrU08WQyBTL5GbPk5Q==}
    engines: {node: '>=6'}

  deep-extend@0.6.0:
    resolution: {integrity: sha512-LOHxIOaPYdHlJRtCQfDIVZtfw/ufM8+rVj649RIHzcm/vGwQRXFt6OPqIFWsm2XEMrNIEtWR64sY1LEKD2vAOA==}
    engines: {node: '>=4.0.0'}

  deep-is@0.1.4:
    resolution: {integrity: sha512-oIPzksmTg4/MriiaYGO+okXDT7ztn/w3Eptv/+gSIdMdKsJo0u4CfYNFJPy+4SKMuCqGw2wxnA+URMg3t8a/bQ==}

  default-browser-id@5.0.0:
    resolution: {integrity: sha512-A6p/pu/6fyBcA1TRz/GqWYPViplrftcW2gZC9q79ngNCKAeR/X3gcEdXQHl4KNXV+3wgIJ1CPkJQ3IHM6lcsyA==}
    engines: {node: '>=18'}

  default-browser@5.2.1:
    resolution: {integrity: sha512-WY/3TUME0x3KPYdRRxEJJvXRHV4PyPoUsxtZa78lwItwRQRHhd2U9xOscaT/YTf8uCXIAjeJOFBVEh/7FtD8Xg==}
    engines: {node: '>=18'}

  defer-to-connect@2.0.1:
    resolution: {integrity: sha512-4tvttepXG1VaYGrRibk5EwJd1t4udunSOVMdLSAL6mId1ix438oPwPZMALY41FCijukO1L0twNcGsdzS7dHgDg==}
    engines: {node: '>=10'}

  define-lazy-prop@3.0.0:
    resolution: {integrity: sha512-N+MeXYoqr3pOgn8xfyRPREN7gHakLYjhsHhWGT3fWAiL4IkAt0iDw14QiiEm2bE30c5XX5q0FtAA3CK5f9/BUg==}
    engines: {node: '>=12'}

  defu@6.1.4:
    resolution: {integrity: sha512-mEQCMmwJu317oSz8CwdIOdwf3xMif1ttiM8LTufzc3g6kR+9Pe236twL8j3IYT1F7GfRgGcW6MWxzZjLIkuHIg==}

  destr@2.0.3:
    resolution: {integrity: sha512-2N3BOUU4gYMpTP24s5rF5iP7BDr7uNTCs4ozw3kf/eKfvWSIu93GEBi5m427YoyJoeOzQ5smuu4nNAPGb8idSQ==}

  detect-indent@6.1.0:
    resolution: {integrity: sha512-reYkTUJAZb9gUuZ2RvVCNhVHdg62RHnJ7WJl8ftMi4diZ6NWlciOzQN88pUhSELEwflJht4oQDv0F0BMlwaYtA==}
    engines: {node: '>=8'}

  detect-indent@7.0.1:
    resolution: {integrity: sha512-Mc7QhQ8s+cLrnUfU/Ji94vG/r8M26m8f++vyres4ZoojaRDpZ1eSIh/EpzLNwlWuvzSZ3UbDFspjFvTDXe6e/g==}
    engines: {node: '>=12.20'}

  detect-newline@4.0.1:
    resolution: {integrity: sha512-qE3Veg1YXzGHQhlA6jzebZN2qVf6NX+A7m7qlhCGG30dJixrAQhYOsJjsnBjJkCSmuOPpCk30145fr8FV0bzog==}
    engines: {node: ^12.20.0 || ^14.13.1 || >=16.0.0}

  dir-glob@3.0.1:
    resolution: {integrity: sha512-WkrWp9GR4KXfKGYzOLmTuGVi1UWFfws377n9cc55/tb6DuqyF6pcQ5AbiHEshaDpY9v6oaSr2XCDidGmMwdzIA==}
    engines: {node: '>=8'}

  doctrine@3.0.0:
    resolution: {integrity: sha512-yS+Q5i3hBf7GBkd4KG8a7eBNNWNGLTaEwwYWUijIYM7zrlYDM0BFXHjjPWlWZ1Rg7UaddZeIDmi9jF3HmqiQ2w==}
    engines: {node: '>=6.0.0'}

  dot-prop@5.3.0:
    resolution: {integrity: sha512-QM8q3zDe58hqUqjraQOmzZ1LIH9SWQJTlEKCH4kJ2oQvLZk7RbQXvtDM2XEq3fwkV9CCvvH4LA0AV+ogFsBM2Q==}
    engines: {node: '>=8'}

  dotenv@16.4.5:
    resolution: {integrity: sha512-ZmdL2rui+eB2YwhsWzjInR8LldtZHGDoQ1ugH85ppHKwpUHL7j7rN0Ti9NCnGiQbhaZ11FpR+7ao1dNsmduNUg==}
    engines: {node: '>=12'}

  duplexer2@0.1.4:
    resolution: {integrity: sha512-asLFVfWWtJ90ZyOUHMqk7/S2w2guQKxUI2itj3d92ADHhxUSbCMGi1f1cBcJ7xM1To+pE/Khbwo1yuNbMEPKeA==}

  eastasianwidth@0.2.0:
    resolution: {integrity: sha512-I88TYZWc9XiYHRQ4/3c5rjjfgkjhLyW2luGIheGERbNQ6OY7yTybanSpDXZa8y7VUP9YmDcYa+eyq4ca7iLqWA==}

  emoji-regex@8.0.0:
    resolution: {integrity: sha512-MSjYzcWNOA0ewAHpz0MxpYFvwg6yjy1NG3xteoqz644VCo/RPgnr1/GGt+ic3iJTzQ8Eu3TdM14SawnVUmGE6A==}

  emoji-regex@9.2.2:
    resolution: {integrity: sha512-L18DaJsXSUk2+42pv8mLs5jJT2hqFkFE4j21wOmgbUqsZ2hL72NsUU785g9RXgo3s0ZNgVl42TiHp3ZtOv/Vyg==}

  emojilib@2.4.0:
    resolution: {integrity: sha512-5U0rVMU5Y2n2+ykNLQqMoqklN9ICBT/KsvC1Gz6vqHbz2AXXGkG+Pm5rMWk/8Vjrr/mY9985Hi8DYzn1F09Nyw==}

  enquirer@2.4.1:
    resolution: {integrity: sha512-rRqJg/6gd538VHvR3PSrdRBb/1Vy2YfzHqzvbhGIQpDRKIa4FgV/54b5Q1xYSxOOwKvjXweS26E0Q+nAMwp2pQ==}
    engines: {node: '>=8.6'}

  env-ci@11.1.0:
    resolution: {integrity: sha512-Z8dnwSDbV1XYM9SBF2J0GcNVvmfmfh3a49qddGIROhBoVro6MZVTji15z/sJbQ2ko2ei8n988EU1wzoLU/tF+g==}
    engines: {node: ^18.17 || >=20.6.1}

  env-paths@2.2.1:
    resolution: {integrity: sha512-+h1lkLKhZMTYjog1VEpJNG7NZJWcuc2DDk/qsqSTRRCOXiLjeQ1d1/udrUGhqMxUgAlwKNZ0cf2uqan5GLuS2A==}
    engines: {node: '>=6'}

  environment@1.1.0:
    resolution: {integrity: sha512-xUtoPkMggbz0MPyPiIWr1Kp4aeWJjDZ6SMvURhimjdZgsRuDplF5/s9hcgGhyXMhs+6vpnuoiZ2kFiu3FMnS8Q==}
    engines: {node: '>=18'}

  error-ex@1.3.2:
    resolution: {integrity: sha512-7dFHNmqeFSEt2ZBsCriorKnn3Z2pj+fd9kmI6QoWw4//DL+icEBfc0U7qJCisqrTsKTjw4fNFy2pW9OqStD84g==}

  es-module-lexer@1.5.4:
    resolution: {integrity: sha512-MVNK56NiMrOwitFB7cqDwq0CQutbw+0BvLshJSse0MUNU+y1FC3bUS/AQg7oUng+/wKrrki7JfmwtVHkVfPLlw==}

  esbuild@0.21.5:
    resolution: {integrity: sha512-mg3OPMV4hXywwpoDxu3Qda5xCKQi+vCTZq8S9J/EpkhB2HzKXq4SNFZE3+NK93JYxc8VMSep+lOUSC/RVKaBqw==}
    engines: {node: '>=12'}
    hasBin: true

  esbuild@0.23.1:
    resolution: {integrity: sha512-VVNz/9Sa0bs5SELtn3f7qhJCDPCF5oMEl5cO9/SSinpE9hbPVvxbd572HH5AKiP7WD8INO53GgfDDhRjkylHEg==}
    engines: {node: '>=18'}
    hasBin: true

  escalade@3.2.0:
    resolution: {integrity: sha512-WUj2qlxaQtO4g6Pq5c29GTcWGDyd8itL8zTlipgECz3JesAiiOKotd8JU6otB3PACgG6xkJUyVhboMS+bje/jA==}
    engines: {node: '>=6'}

  escape-string-regexp@1.0.5:
    resolution: {integrity: sha512-vbRorB5FUQWvla16U8R/qgaFIya2qGzwDrNmCZuYKrbdSUMG6I1ZCGQRefkRVhuOkIGVne7BQ35DSfo1qvJqFg==}
    engines: {node: '>=0.8.0'}

  escape-string-regexp@4.0.0:
    resolution: {integrity: sha512-TtpcNJ3XAzx3Gq8sWRzJaVajRs0uVxA2YAkdb1jm2YkPz4G6egUFAyA3n5vtEIZefPk5Wa4UXbKuS5fKkJWdgA==}
    engines: {node: '>=10'}

  escape-string-regexp@5.0.0:
    resolution: {integrity: sha512-/veY75JbMK4j1yjvuUxuVsiS/hr/4iHs9FTT6cgTexxdE0Ly/glccBAkloH/DofkjRbZU3bnoj38mOmhkZ0lHw==}
    engines: {node: '>=12'}

  eslint-config-flat-gitignore@0.3.0:
    resolution: {integrity: sha512-0Ndxo4qGhcewjTzw52TK06Mc00aDtHNTdeeW2JfONgDcLkRO/n/BteMRzNVpLQYxdCC/dFEilfM9fjjpGIJ9Og==}
    peerDependencies:
      eslint: ^9.5.0

  eslint-flat-config-utils@0.4.0:
    resolution: {integrity: sha512-kfd5kQZC+BMO0YwTol6zxjKX1zAsk8JfSAopbKjKqmENTJcew+yBejuvccAg37cvOrN0Mh+DVbeyznuNWEjt4A==}

  eslint-import-resolver-node@0.3.9:
    resolution: {integrity: sha512-WFj2isz22JahUv+B788TlO3N6zL3nNJGU8CcZbPZvVEkBPaJdCV4vy5wyghty5ROFbCRnm132v8BScu5/1BQ8g==}

  eslint-plugin-command@0.2.5:
    resolution: {integrity: sha512-mbCaSHD37MT8nVJnJUz2oeDfhz0wdOjfrqQVWkSpXuj3uU8m7/FK/niV2bL922af3M1js5x7Xcu3PwqWsrahfA==}
    peerDependencies:
      eslint: '*'

  eslint-plugin-import-x@4.3.1:
    resolution: {integrity: sha512-5TriWkXulDl486XnYYRgsL+VQoS/7mhN/2ci02iLCuL7gdhbiWxnsuL/NTcaKY9fpMgsMFjWZBtIGW7pb+RX0g==}
    engines: {node: ^18.18.0 || ^20.9.0 || >=21.1.0}
    peerDependencies:
      eslint: ^8.57.0 || ^9.0.0

  eslint-plugin-jsdoc@50.3.1:
    resolution: {integrity: sha512-SY9oUuTMr6aWoJggUS40LtMjsRzJPB5ZT7F432xZIHK3EfHF+8i48GbUBpwanrtlL9l1gILNTHK9o8gEhYLcKA==}
    engines: {node: '>=18'}
    peerDependencies:
      eslint: ^7.0.0 || ^8.0.0 || ^9.0.0

  eslint-plugin-no-only-tests@3.3.0:
    resolution: {integrity: sha512-brcKcxGnISN2CcVhXJ/kEQlNa0MEfGRtwKtWA16SkqXHKitaKIMrfemJKLKX1YqDU5C/5JY3PvZXd5jEW04e0Q==}
    engines: {node: '>=5.0.0'}

  eslint-plugin-perfectionist@3.8.0:
    resolution: {integrity: sha512-BYJWbQVOjvIGK9V1xUfn790HuvkePjxti8epOi1H6sdzo0N4RehBmQ8coHPbgA/f12BUG1NIoDtQhI9mUm+o2A==}
    engines: {node: ^18.0.0 || >=20.0.0}
    peerDependencies:
      astro-eslint-parser: ^1.0.2
      eslint: '>=8.0.0'
      svelte: '>=3.0.0'
      svelte-eslint-parser: ^0.41.1
      vue-eslint-parser: '>=9.0.0'
    peerDependenciesMeta:
      astro-eslint-parser:
        optional: true
      svelte:
        optional: true
      svelte-eslint-parser:
        optional: true
      vue-eslint-parser:
        optional: true

  eslint-plugin-unused-imports@4.1.4:
    resolution: {integrity: sha512-YptD6IzQjDardkl0POxnnRBhU1OEePMV0nd6siHaRBbd+lyh6NAhFEobiznKU7kTsSsDeSD62Pe7kAM1b7dAZQ==}
    peerDependencies:
      '@typescript-eslint/eslint-plugin': ^8.0.0-0 || ^7.0.0 || ^6.0.0 || ^5.0.0
      eslint: ^9.0.0 || ^8.0.0
    peerDependenciesMeta:
      '@typescript-eslint/eslint-plugin':
        optional: true

  eslint-scope@8.1.0:
    resolution: {integrity: sha512-14dSvlhaVhKKsa9Fx1l8A17s7ah7Ef7wCakJ10LYk6+GYmP9yDti2oq2SEwcyndt6knfcZyhyxwY3i9yL78EQw==}
    engines: {node: ^18.18.0 || ^20.9.0 || >=21.1.0}

  eslint-scope@8.1.0:
    resolution: {integrity: sha512-14dSvlhaVhKKsa9Fx1l8A17s7ah7Ef7wCakJ10LYk6+GYmP9yDti2oq2SEwcyndt6knfcZyhyxwY3i9yL78EQw==}
    engines: {node: ^18.18.0 || ^20.9.0 || >=21.1.0}

  eslint-typegen@0.3.2:
    resolution: {integrity: sha512-YD/flDDDYoBszomo6wVAJ01HcEWTLfOb04+Mwir8/oR66t2bnajw+qUI6JfBoBQO3HbebcCmEtgjKgWVB67ggQ==}
    peerDependencies:
      eslint: ^8.45.0 || ^9.0.0

  eslint-visitor-keys@3.4.3:
    resolution: {integrity: sha512-wpc+LXeiyiisxPlEkUzU6svyS1frIO3Mgxj1fdy7Pm8Ygzguax2N3Fa/D/ag1WqbOprdI+uY6wMUl8/a2G+iag==}
    engines: {node: ^12.22.0 || ^14.17.0 || >=16.0.0}

  eslint-visitor-keys@4.1.0:
    resolution: {integrity: sha512-Q7lok0mqMUSf5a/AdAZkA5a/gHcO6snwQClVNNvFKCAVlxXucdU8pKydU5ZVZjBx5xr37vGbFFWtLQYreLzrZg==}
    engines: {node: ^18.18.0 || ^20.9.0 || >=21.1.0}

<<<<<<< HEAD
  eslint-visitor-keys@4.1.0:
    resolution: {integrity: sha512-Q7lok0mqMUSf5a/AdAZkA5a/gHcO6snwQClVNNvFKCAVlxXucdU8pKydU5ZVZjBx5xr37vGbFFWtLQYreLzrZg==}
    engines: {node: ^18.18.0 || ^20.9.0 || >=21.1.0}

  eslint@9.11.1:
    resolution: {integrity: sha512-MobhYKIoAO1s1e4VUrgx1l1Sk2JBR/Gqjjgw8+mfgoLE2xwsHur4gdfTxyTgShrhvdVFTaJSgMiQBl1jv/AWxg==}
=======
  eslint@9.12.0:
    resolution: {integrity: sha512-UVIOlTEWxwIopRL1wgSQYdnVDcEvs2wyaO6DGo5mXqe3r16IoCNWkR29iHhyaP4cICWjbgbmFUGAhh0GJRuGZw==}
>>>>>>> ce9ace55
    engines: {node: ^18.18.0 || ^20.9.0 || >=21.1.0}
    hasBin: true
    peerDependencies:
      jiti: '*'
    peerDependenciesMeta:
      jiti:
        optional: true

<<<<<<< HEAD
  eslint@https://codeload.github.com/eslint/eslint/tar.gz/d0a5414c30421e5dbe313790502dbf13b9330fef:
    resolution: {tarball: https://codeload.github.com/eslint/eslint/tar.gz/d0a5414c30421e5dbe313790502dbf13b9330fef}
    version: 9.11.1
    engines: {node: ^18.18.0 || ^20.9.0 || >=21.1.0}
    hasBin: true
    peerDependencies:
      jiti: '*'
    peerDependenciesMeta:
      jiti:
        optional: true

  espree@10.1.0:
    resolution: {integrity: sha512-M1M6CpiE6ffoigIOWYO9UDP8TMUw9kqb21tf+08IgDYjCsOvCuDt4jQcZmoYxx+w7zlKw9/N0KXfto+I8/FrXA==}
=======
  espree@10.2.0:
    resolution: {integrity: sha512-upbkBJbckcCNBDBDXEbuhjbP68n+scUd3k/U2EkyM9nw+I/jPiL4cLF/Al06CF96wRltFda16sxDFrxsI1v0/g==}
>>>>>>> ce9ace55
    engines: {node: ^18.18.0 || ^20.9.0 || >=21.1.0}

  espree@10.2.0:
    resolution: {integrity: sha512-upbkBJbckcCNBDBDXEbuhjbP68n+scUd3k/U2EkyM9nw+I/jPiL4cLF/Al06CF96wRltFda16sxDFrxsI1v0/g==}
    engines: {node: ^18.18.0 || ^20.9.0 || >=21.1.0}

  esprima@4.0.1:
    resolution: {integrity: sha512-eGuFFw7Upda+g4p+QHvnW0RyTX/SVeJBDM/gCtMARO0cLuT2HcEKnTPvhjV6aGeqrCB/sbNop0Kszm0jsaWU4A==}
    engines: {node: '>=4'}
    hasBin: true

  esquery@1.6.0:
    resolution: {integrity: sha512-ca9pw9fomFcKPvFLXhBKUK90ZvGibiGOvRJNbjljY7s7uq/5YO4BOzcYtJqExdx99rF6aAcnRxHmcUHcz6sQsg==}
    engines: {node: '>=0.10'}

  esrecurse@4.3.0:
    resolution: {integrity: sha512-KmfKL3b6G+RXvP8N1vr3Tq1kL/oCFgn2NYXEtqP8/L3pKapUA4G8cFVaoF3SU323CD4XypR/ffioHmkti6/Tag==}
    engines: {node: '>=4.0'}

  estraverse@5.3.0:
    resolution: {integrity: sha512-MMdARuVEQziNTeJD8DgMqmhwR11BRQ/cBP+pLtYdSTnf3MIO8fFeiINEbX36ZdNlfU/7A9f3gUw49B3oQsvwBA==}
    engines: {node: '>=4.0'}

  estree-walker@3.0.3:
    resolution: {integrity: sha512-7RUKfXgSMMkzt6ZuXmqapOurLGPPfgj6l9uRZ7lRGolvk0y2yocc35LdcxKC5PQZdn2DMqioAQ2NoWcrTKmm6g==}

  esutils@2.0.3:
    resolution: {integrity: sha512-kVscqXk4OCp68SZ0dkgEKVi6/8ij300KBWTJq32P/dYeWTSwK41WyTxalN1eRmA5Z9UU/LX9D7FWSmV9SAYx6g==}
    engines: {node: '>=0.10.0'}

  execa@5.1.1:
    resolution: {integrity: sha512-8uSpZZocAZRBAPIEINJj3Lo9HyGitllczc27Eh5YYojjMFMn8yHMDMaUHE2Jqfq05D/wucwI4JGURyXt1vchyg==}
    engines: {node: '>=10'}

  execa@8.0.1:
    resolution: {integrity: sha512-VyhnebXciFV2DESc+p6B+y0LjSm0krU4OgJN44qFAhBY0TJ+1V61tYD2+wHusZ6F9n5K+vl8k0sTy7PEfV4qpg==}
    engines: {node: '>=16.17'}

  execa@9.4.0:
    resolution: {integrity: sha512-yKHlle2YGxZE842MERVIplWwNH5VYmqqcPFgtnlU//K8gxuFFXu0pwd/CrfXTumFpeEiufsP7+opT/bPJa1yVw==}
    engines: {node: ^18.19.0 || >=20.5.0}

  extendable-error@0.1.7:
    resolution: {integrity: sha512-UOiS2in6/Q0FK0R0q6UY9vYpQ21mr/Qn1KOnte7vsACuNJf514WvCCUHSRCPcgjPT2bAhNIJdlE6bVap1GKmeg==}

  external-editor@3.1.0:
    resolution: {integrity: sha512-hMQ4CX1p1izmuLYyZqLMO/qGNw10wSv9QDCPfzXfyFrOaCSSoRfqE1Kf1s5an66J5JZC62NewG+mK49jOCtQew==}
    engines: {node: '>=4'}

  fast-deep-equal@3.1.3:
    resolution: {integrity: sha512-f3qQ9oQy9j2AhBe/H9VC91wLmKBCCU/gDOnKNAYG5hswO7BLKj09Hc5HYNz9cGI++xlpDCIgDaitVs03ATR84Q==}

  fast-glob@3.3.2:
    resolution: {integrity: sha512-oX2ruAFQwf/Orj8m737Y5adxDQO0LAB7/S5MnxCdTNDd4p6BsyIVsv9JQsATbTSq8KHRpLwIHbVlUNatxd+1Ow==}
    engines: {node: '>=8.6.0'}

  fast-json-stable-stringify@2.1.0:
    resolution: {integrity: sha512-lhd/wF+Lk98HZoTCtlVraHtfh5XYijIjalXck7saUtuanSDyLMxnHhSXEDJqHxD7msR8D0uCmqlkwjCV8xvwHw==}

  fast-levenshtein@2.0.6:
    resolution: {integrity: sha512-DCXu6Ifhqcks7TZKY3Hxp3y6qphY5SJZmrWMDrKcERSOXWQdMhU9Ig/PYrzyw/ul9jOIyh0N4M0tbC5hodg8dw==}

  fast-uri@3.0.1:
    resolution: {integrity: sha512-MWipKbbYiYI0UC7cl8m/i/IWTqfC8YXsqjzybjddLsFjStroQzsHXkc73JutMvBiXmOvapk+axIl79ig5t55Bw==}

  fastq@1.17.1:
    resolution: {integrity: sha512-sRVD3lWVIXWg6By68ZN7vho9a1pQcN/WBFaAAsDDFzlJjvoGx0P8z7V1t72grFJfJhu3YPZBuu25f7Kaw2jN1w==}

  fdir@6.3.0:
    resolution: {integrity: sha512-QOnuT+BOtivR77wYvCWHfGt9s4Pz1VIMbD463vegT5MLqNXy8rYFT/lPVEqf/bhYeT6qmqrNHhsX+rWwe3rOCQ==}
    peerDependencies:
      picomatch: ^3 || ^4
    peerDependenciesMeta:
      picomatch:
        optional: true

  figures@2.0.0:
    resolution: {integrity: sha512-Oa2M9atig69ZkfwiApY8F2Yy+tzMbazyvqv21R0NsSC8floSOC09BbT1ITWAdoMGQvJ/aZnR1KMwdx9tvHnTNA==}
    engines: {node: '>=4'}

  figures@6.1.0:
    resolution: {integrity: sha512-d+l3qxjSesT4V7v2fh+QnmFnUWv9lSpjarhShNTgBOfA0ttejbQUAlHLitbjkoRiDulW0OPoQPYIGhIC8ohejg==}
    engines: {node: '>=18'}

  file-entry-cache@8.0.0:
    resolution: {integrity: sha512-XXTUwCvisa5oacNGRP9SfNtYBNAMi+RPwBFmblZEF7N7swHYQS6/Zfk7SRwx4D5j3CH211YNRco1DEMNVfZCnQ==}
    engines: {node: '>=16.0.0'}

  fill-range@7.1.1:
    resolution: {integrity: sha512-YsGpe3WHLK8ZYi4tWDg2Jy3ebRz2rXowDxnld4bkQB00cc/1Zw9AWnC0i9ztDJitivtQvaI9KaLyKrc+hBW0yg==}
    engines: {node: '>=8'}

  find-up-simple@1.0.0:
    resolution: {integrity: sha512-q7Us7kcjj2VMePAa02hDAF6d+MzsdsAWEwYyOpwUtlerRBkOEPBCRZrAV4XfcSN8fHAgaD0hP7miwoay6DCprw==}
    engines: {node: '>=18'}

  find-up@2.1.0:
    resolution: {integrity: sha512-NWzkk0jSJtTt08+FBFMvXoeZnOJD+jTtsRmBYbAIzJdX6l7dLgR7CTubCM5/eDdPUBvLCeVasP1brfVR/9/EZQ==}
    engines: {node: '>=4'}

  find-up@4.1.0:
    resolution: {integrity: sha512-PpOwAdQ/YlXQ2vj8a3h8IipDuYRi3wceVQQGYWxNINccq40Anw7BlsEXCMbt1Zt+OLA6Fq9suIpIWD0OsnISlw==}
    engines: {node: '>=8'}

  find-up@5.0.0:
    resolution: {integrity: sha512-78/PXT1wlLLDgTzDs7sjq9hzz0vXD+zn+7wypEe4fXQxCmdmqfGsEPQxmiCSQI3ajFV91bVSsvNtrJRiW6nGng==}
    engines: {node: '>=10'}

  find-up@7.0.0:
    resolution: {integrity: sha512-YyZM99iHrqLKjmt4LJDj58KI+fYyufRLBSYcqycxf//KpBk9FoewoGX0450m9nB44qrZnovzC2oeP5hUibxc/g==}
    engines: {node: '>=18'}

  find-versions@6.0.0:
    resolution: {integrity: sha512-2kCCtc+JvcZ86IGAz3Z2Y0A1baIz9fL31pH/0S1IqZr9Iwnjq8izfPtrCyQKO6TLMPELLsQMre7VDqeIKCsHkA==}
    engines: {node: '>=18'}

  find-yarn-workspace-root2@1.2.16:
    resolution: {integrity: sha512-hr6hb1w8ePMpPVUK39S4RlwJzi+xPLuVuG8XlwXU3KD5Yn3qgBWVfy3AzNlDhWvE1EORCE65/Qm26rFQt3VLVA==}

  flat-cache@4.0.1:
    resolution: {integrity: sha512-f7ccFPK3SXFHpx15UIGyRJ/FJQctuKZ0zVuN3frBo4HnK3cay9VEW0R6yPYFHC0AgqhukPzKjq22t5DmAyqGyw==}
    engines: {node: '>=16'}

  flatted@3.3.1:
    resolution: {integrity: sha512-X8cqMLLie7KsNUDSdzeN8FYK9rEt4Dt67OsG/DNGnYTSDBG4uFAJFBnUeiV+zCVAvwFy56IjM9sH51jVaEhNxw==}

  foreground-child@3.3.0:
    resolution: {integrity: sha512-Ld2g8rrAyMYFXBhEqMz8ZAHBi4J4uS1i/CxGMDnjyFWddMXLVcDp051DZfu+t7+ab7Wv6SMqpWmyFIj5UbfFvg==}
    engines: {node: '>=14'}

  form-data-encoder@2.1.4:
    resolution: {integrity: sha512-yDYSgNMraqvnxiEXO4hi88+YZxaHC6QKzb5N84iRCTDeRO7ZALpir/lVmf/uXUhnwUr2O4HU8s/n6x+yNjQkHw==}
    engines: {node: '>= 14.17'}

  from2@2.3.0:
    resolution: {integrity: sha512-OMcX/4IC/uqEPVgGeyfN22LJk6AZrMkRZHxcHBMBvHScDGgwTm2GT2Wkgtocyd3JfZffjj2kYUDXXII0Fk9W0g==}

  fs-extra@11.2.0:
    resolution: {integrity: sha512-PmDi3uwK5nFuXh7XDTlVnS17xJS7vW36is2+w3xcv8SVxiB4NyATf4ctkVY5bkSjX0Y4nbvZCq1/EjtEyr9ktw==}
    engines: {node: '>=14.14'}

  fs-extra@7.0.1:
    resolution: {integrity: sha512-YJDaCJZEnBmcbw13fvdAM9AwNOJwOzrE4pqMqBq5nFiEqXUqHwlK4B+3pUw6JNvfSPtX05xFHtYy/1ni01eGCw==}
    engines: {node: '>=6 <7 || >=8'}

  fs-extra@8.1.0:
    resolution: {integrity: sha512-yhlQgA6mnOJUKOsRUFsgJdQCvkKhcz8tlZG5HBQfReYZy46OwLcY+Zia0mtdHsOo9y/hP+CxMN0TU9QxoOtG4g==}
    engines: {node: '>=6 <7 || >=8'}

  fs.realpath@1.0.0:
    resolution: {integrity: sha512-OO0pH2lK6a0hZnAdau5ItzHPI6pUlvI7jMVnxUQRtw4owF2wk8lOSabtGDCTP4Ggrg2MbGnWO9X8K1t4+fGMDw==}

  fsevents@2.3.3:
    resolution: {integrity: sha512-5xoDfX+fL7faATnagmWPpbFtwh/R77WmMMqqHGS65C3vvB0YHrgF+B1YmZ3441tMj5n63k0212XNoJwzlhffQw==}
    engines: {node: ^8.16.0 || ^10.6.0 || >=11.0.0}
    os: [darwin]

  function-bind@1.1.2:
    resolution: {integrity: sha512-7XHNxH7qX9xG5mIwxkhumTox/MIRNcOgDrxWsMt2pAr23WHp6MrRlN7FBSFpCpr+oVO0F744iUgR82nJMfG2SA==}

  function-timeout@1.0.2:
    resolution: {integrity: sha512-939eZS4gJ3htTHAldmyyuzlrD58P03fHG49v2JfFXbV6OhvZKRC9j2yAtdHw/zrp2zXHuv05zMIy40F0ge7spA==}
    engines: {node: '>=18'}

  get-caller-file@2.0.5:
    resolution: {integrity: sha512-DyFP3BM/3YHTQOCUL/w0OZHR0lpKeGrxotcHWcqNEdnltqFwXVfhEBQ94eIo34AfQpo0rGki4cyIiftY06h2Fg==}
    engines: {node: 6.* || 8.* || >= 10.*}

  get-func-name@2.0.2:
    resolution: {integrity: sha512-8vXOvuE167CtIc3OyItco7N/dpRtBbYOsPsXCz7X/PMnlGjYjSGuZJgM1Y7mmew7BKf9BqvLX2tnOVy1BBUsxQ==}

  get-port-please@3.1.2:
    resolution: {integrity: sha512-Gxc29eLs1fbn6LQ4jSU4vXjlwyZhF5HsGuMAa7gqBP4Rw4yxxltyDUuF5MBclFzDTXO+ACchGQoeela4DSfzdQ==}

  get-stdin@9.0.0:
    resolution: {integrity: sha512-dVKBjfWisLAicarI2Sf+JuBE/DghV4UzNAVe9yhEJuzeREd3JhOTE9cUaJTeSa77fsbQUK3pcOpJfM59+VKZaA==}
    engines: {node: '>=12'}

  get-stream@6.0.1:
    resolution: {integrity: sha512-ts6Wi+2j3jQjqi70w5AlN8DFnkSwC+MqmxEzdEALB2qXZYV3X/b1CTfgPLGJNMeAWxdPfU8FO1ms3NUfaHCPYg==}
    engines: {node: '>=10'}

  get-stream@7.0.1:
    resolution: {integrity: sha512-3M8C1EOFN6r8AMUhwUAACIoXZJEOufDU5+0gFFN5uNs6XYOralD2Pqkl7m046va6x77FwposWXbAhPPIOus7mQ==}
    engines: {node: '>=16'}

  get-stream@8.0.1:
    resolution: {integrity: sha512-VaUJspBffn/LMCJVoMvSAdmscJyS1auj5Zulnn5UoYcY531UWmdwhRWkcGKnGU93m5HSXP9LP2usOryrBtQowA==}
    engines: {node: '>=16'}

  get-stream@9.0.1:
    resolution: {integrity: sha512-kVCxPF3vQM/N0B1PmoqVUqgHP+EeVjmZSQn+1oCRPxd2P21P2F19lIgbR3HBosbB1PUhOAoctJnfEn2GbN2eZA==}
    engines: {node: '>=18'}

  get-tsconfig@4.8.0:
    resolution: {integrity: sha512-Pgba6TExTZ0FJAn1qkJAjIeKoDJ3CsI2ChuLohJnZl/tTU8MVrq3b+2t5UOPfRa4RMsorClBjJALkJUMjG1PAw==}

  git-hooks-list@3.1.0:
    resolution: {integrity: sha512-LF8VeHeR7v+wAbXqfgRlTSX/1BJR9Q1vEMR8JAz1cEg6GX07+zyj3sAdDvYjj/xnlIfVuGgj4qBei1K3hKH+PA==}

  git-log-parser@1.2.1:
    resolution: {integrity: sha512-PI+sPDvHXNPl5WNOErAK05s3j0lgwUzMN6o8cyQrDaKfT3qd7TmNJKeXX+SknI5I0QhG5fVPAEwSY4tRGDtYoQ==}

  glob-parent@5.1.2:
    resolution: {integrity: sha512-AOIgSQCepiJYwP3ARnGx+5VnTu2HBYdzbGP45eLw1vr3zB3vZLeyed1sC9hnbcOc9/SrMyM5RPQrkGz4aS9Zow==}
    engines: {node: '>= 6'}

  glob-parent@6.0.2:
    resolution: {integrity: sha512-XxwI8EOhVQgWp6iDL+3b0r86f4d6AX6zSU55HfB4ydCEuXLXc5FcYeOu+nnGftS4TEju/11rt4KJPTMgbfmv4A==}
    engines: {node: '>=10.13.0'}

  glob@10.4.5:
    resolution: {integrity: sha512-7Bv8RF0k6xjo7d4A/PxYLbUCfb6c+Vpd2/mB2yRDlew7Jb5hEXiCD9ibfO7wpk8i4sevK6DFny9h7EYbM3/sHg==}
    hasBin: true

  glob@11.0.0:
    resolution: {integrity: sha512-9UiX/Bl6J2yaBbxKoEBRm4Cipxgok8kQYcOPEhScPwebu2I0HoQOuYdIO6S3hLuWoZgpDpwQZMzTFxgpkyT76g==}
    engines: {node: 20 || >=22}
    hasBin: true

  glob@8.1.0:
    resolution: {integrity: sha512-r8hpEjiQEYlF2QU0df3dS+nxxSIreXQS1qRhMJM0Q5NDdR386C7jb7Hwwod8Fgiuex+k0GFjgft18yvxm5XoCQ==}
    engines: {node: '>=12'}
    deprecated: Glob versions prior to v9 are no longer supported

  globals@14.0.0:
    resolution: {integrity: sha512-oahGvuMGQlPw/ivIYBjVSrWAfWLBeku5tpPE2fOPLi+WHffIWbuh2tCjhyQhTBPMf5E9jDEH4FOmTYgYwbKwtQ==}
    engines: {node: '>=18'}

  globals@15.10.0:
    resolution: {integrity: sha512-tqFIbz83w4Y5TCbtgjZjApohbuh7K9BxGYFm7ifwDR240tvdb7P9x+/9VvUKlmkPoiknoJtanI8UOrqxS3a7lQ==}
    engines: {node: '>=18'}

  globby@11.1.0:
    resolution: {integrity: sha512-jhIXaOzy1sb8IyocaruWSn1TjmnBVs8Ayhcy83rmxNJ8q2uWKCAj3CnJY+KpGSXCueAPc0i05kVvVKtP1t9S3g==}
    engines: {node: '>=10'}

  globby@13.2.2:
    resolution: {integrity: sha512-Y1zNGV+pzQdh7H39l9zgB4PJqjRNqydvdYCDG4HFXM4XuvSaQQlEc91IU1yALL8gUTDomgBAfz3XJdmUS+oo0w==}
    engines: {node: ^12.20.0 || ^14.13.1 || >=16.0.0}

  globby@14.0.2:
    resolution: {integrity: sha512-s3Fq41ZVh7vbbe2PN3nrW7yC7U7MFVc5c98/iTl9c2GawNMKx/J648KQRW6WKkuU8GIbbh2IXfIRQjOZnXcTnw==}
    engines: {node: '>=18'}

  got@12.6.1:
    resolution: {integrity: sha512-mThBblvlAF1d4O5oqyvN+ZxLAYwIJK7bpMxgYqPD9okW0C3qm5FFn7k811QrcuEBwaogR3ngOFoCfs6mRv7teQ==}
    engines: {node: '>=14.16'}

  graceful-fs@4.2.10:
    resolution: {integrity: sha512-9ByhssR2fPVsNZj478qUUbKfmL0+t5BDVyjShtyZZLiK7ZDAArFFfopyOTj0M05wE2tJPisA4iTnnXl2YoPvOA==}

  graceful-fs@4.2.11:
    resolution: {integrity: sha512-RbJ5/jmFcNNCcDV5o9eTnBLJ/HszWV0P73bc+Ff4nS/rJj+YaS6IGyiOL0VoBYX+l1Wrl3k63h/KrH+nhJ0XvQ==}

  graphemer@1.4.0:
    resolution: {integrity: sha512-EtKwoO6kxCL9WO5xipiHTZlSzBm7WLT627TqC/uVRd0HKmq8NXyebnNYxDoBi7wt8eTWrUrKXCOVaFq9x1kgag==}

  h3@1.12.0:
    resolution: {integrity: sha512-Zi/CcNeWBXDrFNlV0hUBJQR9F7a96RjMeAZweW/ZWkR9fuXrMcvKnSA63f/zZ9l0GgQOZDVHGvXivNN9PWOwhA==}

  handlebars@4.7.8:
    resolution: {integrity: sha512-vafaFqs8MZkRrSX7sFVUdo3ap/eNiLnb4IakshzvP56X5Nr1iGKAIqdX6tMlm6HcNRIkr6AxO5jFEoJzzpT8aQ==}
    engines: {node: '>=0.4.7'}
    hasBin: true

  has-flag@3.0.0:
    resolution: {integrity: sha512-sKJf1+ceQBr4SMkvQnBDNDtf4TXpVhVGateu0t918bl30FnbE2m4vNLX+VWe/dpjlb+HugGYzW7uQXH98HPEYw==}
    engines: {node: '>=4'}

  has-flag@4.0.0:
    resolution: {integrity: sha512-EykJT/Q1KjTWctppgIAgfSO0tKVuZUjhgMr17kqTumMl6Afv3EISleU7qZUzoXDFTAHTDC4NOoG/ZxU3EvlMPQ==}
    engines: {node: '>=8'}

  hasown@2.0.2:
    resolution: {integrity: sha512-0hJU9SCPvmMzIBdZFqNPXWa6dqh7WdH0cII9y+CyS8rG3nL48Bclra9HmKhVVUHyPWNH5Y7xDwAB7bfgSjkUMQ==}
    engines: {node: '>= 0.4'}

  highlight.js@10.7.3:
    resolution: {integrity: sha512-tzcUFauisWKNHaRkN4Wjl/ZA07gENAjFl3J/c480dprkGTg5EQstgaNFqBfUqCq54kZRIEcreTsAgF/m2quD7A==}

  hook-std@3.0.0:
    resolution: {integrity: sha512-jHRQzjSDzMtFy34AGj1DN+vq54WVuhSvKgrHf0OMiFQTwDD4L/qqofVEWjLOBMTn5+lCD3fPg32W9yOfnEJTTw==}
    engines: {node: ^12.20.0 || ^14.13.1 || >=16.0.0}

  hosted-git-info@7.0.2:
    resolution: {integrity: sha512-puUZAUKT5m8Zzvs72XWy3HtvVbTWljRE66cP60bxJzAqf2DgICo7lYTY2IHUmLnNpjYvw5bvmoHvPc0QO2a62w==}
    engines: {node: ^16.14.0 || >=18.0.0}

  http-cache-semantics@4.1.1:
    resolution: {integrity: sha512-er295DKPVsV82j5kw1Gjt+ADA/XYHsajl82cGNQG2eyoPkvgUhX+nDIyelzhIWbbsXP39EHcI6l5tYs2FYqYXQ==}

  http-proxy-agent@7.0.2:
    resolution: {integrity: sha512-T1gkAiYYDWYx3V5Bmyu7HcfcvL7mUrTWiM6yOfa3PIphViJ/gFPbvidQ+veqSOHci/PxBcDabeUNCzpOODJZig==}
    engines: {node: '>= 14'}

  http2-wrapper@2.2.1:
    resolution: {integrity: sha512-V5nVw1PAOgfI3Lmeaj2Exmeg7fenjhRUgz1lPSezy1CuhPYbgQtbQj4jZfEAEMlaL+vupsvhjqCyjzob0yxsmQ==}
    engines: {node: '>=10.19.0'}

  https-proxy-agent@7.0.5:
    resolution: {integrity: sha512-1e4Wqeblerz+tMKPIq2EMGiiWW1dIjZOksyHWSUm1rmuvw/how9hBHZ38lAGj5ID4Ik6EdkOw7NmWPy6LAwalw==}
    engines: {node: '>= 14'}

  human-id@1.0.2:
    resolution: {integrity: sha512-UNopramDEhHJD+VR+ehk8rOslwSfByxPIZyJRfV739NDhN5LF1fa1MqnzKm2lGTQRjNrjK19Q5fhkgIfjlVUKw==}

  human-signals@2.1.0:
    resolution: {integrity: sha512-B4FFZ6q/T2jhhksgkbEW3HBvWIfDW85snkQgawt07S7J5QXTk6BkNV+0yAeZrM5QpMAdYlocGoljn0sJ/WQkFw==}
    engines: {node: '>=10.17.0'}

  human-signals@5.0.0:
    resolution: {integrity: sha512-AXcZb6vzzrFAUE61HnN4mpLqd/cSIwNQjtNWR0euPm6y0iqx3G4gOXaIDdtdDwZmhwe82LA6+zinmW4UBWVePQ==}
    engines: {node: '>=16.17.0'}

  human-signals@8.0.0:
    resolution: {integrity: sha512-/1/GPCpDUCCYwlERiYjxoczfP0zfvZMU/OWgQPMya9AbAE24vseigFdhAMObpc8Q4lc/kjutPfUddDYyAmejnA==}
    engines: {node: '>=18.18.0'}

  iconv-lite@0.4.24:
    resolution: {integrity: sha512-v3MXnZAcvnywkTUEZomIActle7RXXeedOR31wwl7VlyoXO4Qi9arvSenNQWne1TcRwhCL1HwLI21bEqdpj8/rA==}
    engines: {node: '>=0.10.0'}

  ignore-walk@5.0.1:
    resolution: {integrity: sha512-yemi4pMf51WKT7khInJqAvsIGzoqYXblnsz0ql8tM+yi1EKYTY1evX4NAbJrLL/Aanr2HyZeluqU+Oi7MGHokw==}
    engines: {node: ^12.13.0 || ^14.15.0 || >=16.0.0}

  ignore@5.3.2:
    resolution: {integrity: sha512-hsBTNUqQTDwkWtcdYI2i06Y/nUBEsNEDJKjWdigLvegy8kDuJAS8uRlpkkcQpyEXL0Z/pjDy5HBmMjRCJ2gq+g==}
    engines: {node: '>= 4'}

  import-fresh@3.3.0:
    resolution: {integrity: sha512-veYYhQa+D1QBKznvhUHxb8faxlrwUnxseDAbAp457E0wLNio2bOSKnjYDhMj+YiAq61xrMGhQk9iXVk5FzgQMw==}
    engines: {node: '>=6'}

  import-from-esm@1.3.4:
    resolution: {integrity: sha512-7EyUlPFC0HOlBDpUFGfYstsU7XHxZJKAAMzCT8wZ0hMW7b+hG51LIKTDcsgtz8Pu6YC0HqRVbX+rVUtsGMUKvg==}
    engines: {node: '>=16.20'}

  import-lazy@4.0.0:
    resolution: {integrity: sha512-rKtvo6a868b5Hu3heneU+L4yEQ4jYKLtjpnPeUdK7h0yzXGmyBTypknlkCvHFBqfX9YlorEiMM6Dnq/5atfHkw==}
    engines: {node: '>=8'}

  import-meta-resolve@4.1.0:
    resolution: {integrity: sha512-I6fiaX09Xivtk+THaMfAwnA3MVA5Big1WHF1Dfx9hFuvNIWpXnorlkzhcQf6ehrqQiiZECRt1poOAkPmer3ruw==}

  imurmurhash@0.1.4:
    resolution: {integrity: sha512-JmXMZ6wuvDmLiHEml9ykzqO6lwFbof0GG4IkcGaENdCRDDmMVnny7s5HsIgHCbaq0w2MyPhDqkhTUgS2LU2PHA==}
    engines: {node: '>=0.8.19'}

  indent-string@5.0.0:
    resolution: {integrity: sha512-m6FAo/spmsW2Ab2fU35JTYwtOKa2yAwXSwgjSv1TJzh4Mh7mC3lzAOVLBprb72XsTrgkEIsl7YrFNAiDiRhIGg==}
    engines: {node: '>=12'}

  index-to-position@0.1.2:
    resolution: {integrity: sha512-MWDKS3AS1bGCHLBA2VLImJz42f7bJh8wQsTGCzI3j519/CASStoDONUBVz2I/VID0MpiX3SGSnbOD2xUalbE5g==}
    engines: {node: '>=18'}

  inflight@1.0.6:
    resolution: {integrity: sha512-k92I/b08q4wvFscXCLvqfsHCrjrF7yiXsQuIVvVE7N82W3+aqpzuUdBbfhWcy/FZR3/4IgflMgKLOsvPDrGCJA==}
    deprecated: This module is not supported, and leaks memory. Do not use it. Check out lru-cache if you want a good and tested way to coalesce async requests by a key value, which is much more comprehensive and powerful.

  inherits@2.0.4:
    resolution: {integrity: sha512-k/vGaX4/Yla3WzyMCvTQOXYeIHvqOKtnqBduzTHpzpQZzAskKMhZ2K+EnBiSM9zGSoIFeMpXKxa4dYeZIQqewQ==}

  ini@1.3.8:
    resolution: {integrity: sha512-JV/yugV2uzW5iMRSiZAyDtQd+nxtUnjeLt0acNdw98kKLrvuRVyB80tsREOE7yvGVgalhZ6RNXCmEHkUKBKxew==}

  into-stream@7.0.0:
    resolution: {integrity: sha512-2dYz766i9HprMBasCMvHMuazJ7u4WzhJwo5kb3iPSiW/iRYV6uPari3zHoqZlnuaR7V1bEiNMxikhp37rdBXbw==}
    engines: {node: '>=12'}

  iron-webcrypto@1.2.1:
    resolution: {integrity: sha512-feOM6FaSr6rEABp/eDfVseKyTMDt+KGpeB35SkVn9Tyn0CqvVsY3EwI0v5i8nMHyJnzCIQf7nsy3p41TPkJZhg==}

  is-arrayish@0.2.1:
    resolution: {integrity: sha512-zz06S8t0ozoDXMG+ube26zeCTNXcKIPJZJi8hBrF4idCLms4CG9QtK7qBl1boi5ODzFpjswb5JPmHCbMpjaYzg==}

  is-binary-path@2.1.0:
    resolution: {integrity: sha512-ZMERYes6pDydyuGidse7OsHxtbI7WVeUEozgR/g7rd0xUimYNlvZRE/K2MgZTjWy725IfelLeVcEM97mmtRGXw==}
    engines: {node: '>=8'}

  is-core-module@2.15.1:
    resolution: {integrity: sha512-z0vtXSwucUJtANQWldhbtbt7BnL0vxiFjIdDLAatwhDYty2bad6s+rijD6Ri4YuYJubLzIJLUidCh09e1djEVQ==}
    engines: {node: '>= 0.4'}

  is-docker@3.0.0:
    resolution: {integrity: sha512-eljcgEDlEns/7AXFosB5K/2nCM4P7FQPkGc/DWLy5rmFEWvZayGrik1d9/QIY5nJ4f9YsVvBkA6kJpHn9rISdQ==}
    engines: {node: ^12.20.0 || ^14.13.1 || >=16.0.0}
    hasBin: true

  is-extglob@2.1.1:
    resolution: {integrity: sha512-SbKbANkN603Vi4jEZv49LeVJMn4yGwsbzZworEoyEiutsN3nJYdbO36zfhGJ6QEDpOZIFkDtnq5JRxmvl3jsoQ==}
    engines: {node: '>=0.10.0'}

  is-fullwidth-code-point@3.0.0:
    resolution: {integrity: sha512-zymm5+u+sCsSWyD9qNaejV3DFvhCKclKdizYaJUuHA83RLjb7nSuGnddCHGv0hk+KY7BMAlsWeK4Ueg6EV6XQg==}
    engines: {node: '>=8'}

  is-glob@4.0.3:
    resolution: {integrity: sha512-xelSayHH36ZgE7ZWhli7pW34hNbNl8Ojv5KVmkJD4hBdD3th8Tfk9vYasLM+mXWOZhFkgZfxhLSnrwRr4elSSg==}
    engines: {node: '>=0.10.0'}

  is-in-ci@1.0.0:
    resolution: {integrity: sha512-eUuAjybVTHMYWm/U+vBO1sY/JOCgoPCXRxzdju0K+K0BiGW0SChEL1MLC0PoCIR1OlPo5YAp8HuQoUlsWEICwg==}
    engines: {node: '>=18'}
    hasBin: true

  is-inside-container@1.0.0:
    resolution: {integrity: sha512-KIYLCCJghfHZxqjYBE7rEy0OBuTd5xCHS7tHVgvCLkx7StIoaxwNW3hCALgEUjFfeRk+MG/Qxmp/vtETEF3tRA==}
    engines: {node: '>=14.16'}
    hasBin: true

  is-number@7.0.0:
    resolution: {integrity: sha512-41Cifkg6e8TylSpdtTpeLVMqvSBEVzTttHvERD741+pnZ8ANv0004MRL43QKPDlK9cGvNp6NZWZUBlbGXYxxng==}
    engines: {node: '>=0.12.0'}

  is-obj@2.0.0:
    resolution: {integrity: sha512-drqDG3cbczxxEJRoOXcOjtdp1J/lyp1mNn0xaznRs8+muBhgQcrnbspox5X5fOw0HnMnbfDzvnEMEtqDEJEo8w==}
    engines: {node: '>=8'}

  is-plain-obj@4.1.0:
    resolution: {integrity: sha512-+Pgi+vMuUNkJyExiMBt5IlFoMyKnr5zhJ4Uspz58WOhBF5QoIZkFyNHIbBAtHwzVAgk5RtndVNsDRN61/mmDqg==}
    engines: {node: '>=12'}

  is-stream@2.0.1:
    resolution: {integrity: sha512-hFoiJiTl63nn+kstHGBtewWSKnQLpyb155KHheA1l39uvtO9nWIop1p3udqPcUd/xbF1VLMO4n7OI6p7RbngDg==}
    engines: {node: '>=8'}

  is-stream@3.0.0:
    resolution: {integrity: sha512-LnQR4bZ9IADDRSkvpqMGvt/tEJWclzklNgSw48V5EAaAeDd6qGvN8ei6k5p0tvxSR171VmGyHuTiAOfxAbr8kA==}
    engines: {node: ^12.20.0 || ^14.13.1 || >=16.0.0}

  is-stream@4.0.1:
    resolution: {integrity: sha512-Dnz92NInDqYckGEUJv689RbRiTSEHCQ7wOVeALbkOz999YpqT46yMRIGtSNl2iCL1waAZSx40+h59NV/EwzV/A==}
    engines: {node: '>=18'}

  is-subdir@1.2.0:
    resolution: {integrity: sha512-2AT6j+gXe/1ueqbW6fLZJiIw3F8iXGJtt0yDrZaBhAZEG1raiTxKWU+IPqMCzQAXOUCKdA4UDMgacKH25XG2Cw==}
    engines: {node: '>=4'}

  is-unicode-supported@2.1.0:
    resolution: {integrity: sha512-mE00Gnza5EEB3Ds0HfMyllZzbBrmLOX3vfWoj9A9PEnTfratQ/BcaJOuMhnkhjXvb2+FkY3VuHqtAGpTPmglFQ==}
    engines: {node: '>=18'}

  is-windows@1.0.2:
    resolution: {integrity: sha512-eXK1UInq2bPmjyX6e3VHIzMLobc4J94i4AWn+Hpq3OU5KkrRC96OAcR3PRJ/pGu6m8TRnBHP9dkXQVsT/COVIA==}
    engines: {node: '>=0.10.0'}

  is-wsl@3.1.0:
    resolution: {integrity: sha512-UcVfVfaK4Sc4m7X3dUSoHoozQGBEFeDC+zVo06t98xe8CzHSZZBekNXH+tu0NalHolcJ/QAGqS46Hef7QXBIMw==}
    engines: {node: '>=16'}

  isarray@1.0.0:
    resolution: {integrity: sha512-VLghIWNM6ELQzo7zwmcg0NmTVyWKYjvIeM83yjp0wRDTmUnrM678fQbcKBo6n2CJEF0szoG//ytg+TKla89ALQ==}

  isexe@2.0.0:
    resolution: {integrity: sha512-RHxMLp9lnKHGHRng9QFhRCMbYAcVpn69smSGcq3f36xjgVVWThj4qqLbTLlq7Ssj8B+fIQ1EuCEGI2lKsyQeIw==}

  issue-parser@7.0.1:
    resolution: {integrity: sha512-3YZcUUR2Wt1WsapF+S/WiA2WmlW0cWAoPccMqne7AxEBhCdFeTPjfv/Axb8V2gyCgY3nRw+ksZ3xSUX+R47iAg==}
    engines: {node: ^18.17 || >=20.6.1}

  jackspeak@3.4.3:
    resolution: {integrity: sha512-OGlZQpz2yfahA/Rd1Y8Cd9SIEsqvXkLVoSw/cgwhnhFMDbsQFeZYoJJ7bIZBS9BcamUW96asq/npPWugM+RQBw==}

  jackspeak@4.0.1:
    resolution: {integrity: sha512-cub8rahkh0Q/bw1+GxP7aeSe29hHHn2V4m29nnDlvCdlgU+3UGxkZp7Z53jLUdpX3jdTO0nJZUDl3xvbWc2Xog==}
    engines: {node: 20 || >=22}

  java-properties@1.0.2:
    resolution: {integrity: sha512-qjdpeo2yKlYTH7nFdK0vbZWuTCesk4o63v5iVOlhMQPfuIZQfW/HI35SjfhA+4qpg36rnFSvUK5b1m+ckIblQQ==}
    engines: {node: '>= 0.6.0'}

  jiti@2.1.2:
    resolution: {integrity: sha512-cYNjJus5X9J4jLzTaI8rYoIq1k6YySiA1lK4wxSnOrBRXkbVyreZfhoboJhsUmwgU82lpPjj1IoU7Ggrau8r3g==}
    hasBin: true

  jju@1.4.0:
    resolution: {integrity: sha512-8wb9Yw966OSxApiCt0K3yNJL8pnNeIv+OEq2YMidz4FKP6nonSRoOXc80iXY4JaN2FC11B9qsNmDsm+ZOfMROA==}

  joycon@3.1.1:
    resolution: {integrity: sha512-34wB/Y7MW7bzjKRjUKTa46I2Z7eV62Rkhva+KkopW7Qvv/OSWBqvkSY7vusOPrNuZcUG3tApvdVgNB8POj3SPw==}
    engines: {node: '>=10'}

  js-tokens@4.0.0:
    resolution: {integrity: sha512-RdJUflcE3cUzKiMqQgsCu06FPu9UdIJO0beYbPhHN4k6apgJtifcoCtT9bcxOpYBtpD2kCM6Sbzg4CausW/PKQ==}

  js-yaml@3.14.1:
    resolution: {integrity: sha512-okMH7OXXJ7YrN9Ok3/SXrnu4iX9yOk+25nqX4imS2npuvTYDmo/QEZoqwZkYaIDk3jVvBOTOIEgEhaLOynBS9g==}
    hasBin: true

  js-yaml@4.1.0:
    resolution: {integrity: sha512-wpxZs9NoxZaJESJGIZTyDEaYpl0FKSA+FB9aJiyemKhMwkxQg63h4T1KJgUGHpTqPDNRcmmYLugrRjJlBtWvRA==}
    hasBin: true

  jsdoc-type-pratt-parser@4.1.0:
    resolution: {integrity: sha512-Hicd6JK5Njt2QB6XYFS7ok9e37O8AYk3jTcppG4YVQnYjOemymvTcmc7OWsmq/Qqj5TdRFO5/x/tIPmBeRtGHg==}
    engines: {node: '>=12.0.0'}

  json-buffer@3.0.1:
    resolution: {integrity: sha512-4bV5BfR2mqfQTJm+V5tPPdf+ZpuhiIvTuAB5g8kcrXOZpTT/QwwVRWBywX1ozr6lEuPdbHxwaJlm9G6mI2sfSQ==}

  json-parse-better-errors@1.0.2:
    resolution: {integrity: sha512-mrqyZKfX5EhL7hvqcV6WG1yYjnjeuYDzDhhcAAUrq8Po85NBQBJP+ZDUT75qZQ98IkUoBqdkExkukOU7Ts2wrw==}

  json-parse-even-better-errors@2.3.1:
    resolution: {integrity: sha512-xyFwyhro/JEof6Ghe2iz2NcXoj2sloNsWr/XsERDK/oiPCfaNhl5ONfp+jQdAZRQQ0IJWNzH9zIZF7li91kh2w==}

  json-schema-to-typescript-lite@14.1.0:
    resolution: {integrity: sha512-b8K6P3aiLgiYKYcHacgZKrwPXPyjekqRPV5vkNfBt0EoohcOSXEbcuGzgi6KQmsAhuy5Mh2KMxofXodRhMxURA==}

  json-schema-traverse@0.4.1:
    resolution: {integrity: sha512-xbbCH5dCYU5T8LcEhhuh7HJ88HXuW3qsI3Y0zOZFKfZEHcpWiHU/Jxzk629Brsab/mMiHQti9wMP+845RPe3Vg==}

  json-schema-traverse@1.0.0:
    resolution: {integrity: sha512-NM8/P9n3XjXhIZn1lLhkFaACTOURQXjWhV4BA/RnOv8xvgqtqpAX9IO4mRQxSx1Rlo4tqzeqb0sOlruaOy3dug==}

  json-stable-stringify-without-jsonify@1.0.1:
    resolution: {integrity: sha512-Bdboy+l7tA3OGW6FjyFHWkP5LuByj1Tk33Ljyq0axyzdk9//JSi2u3fP1QSmd1KNwq6VOKYGlAu87CisVir6Pw==}

  jsonfile@4.0.0:
    resolution: {integrity: sha512-m6F1R3z8jjlf2imQHS2Qez5sjKWQzbuuhuJ/FKYFRZvPE3PuHcSMVZzfsLhGVOkfd20obL5SWEBew5ShlquNxg==}

  jsonfile@6.1.0:
    resolution: {integrity: sha512-5dgndWOriYSm5cnYaJNhalLNDKOqFwyDB/rr1E9ZsGciGvKPs8R2xYGCacuf3z6K1YKDz182fd+fY3cn3pMqXQ==}

  keyv@4.5.4:
    resolution: {integrity: sha512-oxVHkHR/EJf2CNXnWxRLW6mg7JyCCUcG0DtEGmL2ctUo1PNTin1PUil+r/+4r5MpVgC/fn1kjsx7mjSujKqIpw==}

  levn@0.4.1:
    resolution: {integrity: sha512-+bT2uH4E5LGE7h/n3evcS/sQlJXCpIp6ym8OWJ5eV6+67Dsql/LaaT7qJBAt2rzfoa/5QBGBhxDix1dMt2kQKQ==}
    engines: {node: '>= 0.8.0'}

  lilconfig@3.1.2:
    resolution: {integrity: sha512-eop+wDAvpItUys0FWkHIKeC9ybYrTGbU41U5K7+bttZZeohvnY7M9dZ5kB21GNWiFT2q1OoPTvncPCgSOVO5ow==}
    engines: {node: '>=14'}

  lines-and-columns@1.2.4:
    resolution: {integrity: sha512-7ylylesZQ/PV29jhEDl3Ufjo6ZX7gCqJr5F7PKrqc93v7fzSymt1BpwEU8nAUXs8qzzvqhbjhK5QZg6Mt/HkBg==}

  load-json-file@4.0.0:
    resolution: {integrity: sha512-Kx8hMakjX03tiGTLAIdJ+lL0htKnXjEZN6hk/tozf/WOuYGdZBJrZ+rCJRbVCugsjB3jMLn9746NsQIf5VjBMw==}
    engines: {node: '>=4'}

  load-tsconfig@0.2.5:
    resolution: {integrity: sha512-IXO6OCs9yg8tMKzfPZ1YmheJbZCiEsnBdcB03l0OcfK9prKnJb96siuHCr5Fl37/yo9DnKU+TLpxzTUspw9shg==}
    engines: {node: ^12.20.0 || ^14.13.1 || >=16.0.0}

  load-yaml-file@0.2.0:
    resolution: {integrity: sha512-OfCBkGEw4nN6JLtgRidPX6QxjBQGQf72q3si2uvqyFEMbycSFFHwAZeXx6cJgFM9wmLrf9zBwCP3Ivqa+LLZPw==}
    engines: {node: '>=6'}

  local-pkg@0.5.0:
    resolution: {integrity: sha512-ok6z3qlYyCDS4ZEU27HaU6x/xZa9Whf8jD4ptH5UZTQYZVYeb9bnZ3ojVhiJNLiXK1Hfc0GNbLXcmZ5plLDDBg==}
    engines: {node: '>=14'}

  locate-path@2.0.0:
    resolution: {integrity: sha512-NCI2kiDkyR7VeEKm27Kda/iQHyKJe1Bu0FlTbYp3CqJu+9IFe9bLyAjMxf5ZDDbEg+iMPzB5zYyUTSm8wVTKmA==}
    engines: {node: '>=4'}

  locate-path@5.0.0:
    resolution: {integrity: sha512-t7hw9pI+WvuwNJXwk5zVHpyhIqzg2qTlklJOf0mVxGSbe3Fp2VieZcduNYjaLDoy6p9uGpQEGWG87WpMKlNq8g==}
    engines: {node: '>=8'}

  locate-path@6.0.0:
    resolution: {integrity: sha512-iPZK6eYjbxRu3uB4/WZ3EsEIMJFMqAoopl3R+zuq0UjcAm/MO6KCweDgPfP3elTztoKP3KtnVHxTn2NHBSDVUw==}
    engines: {node: '>=10'}

  locate-path@7.2.0:
    resolution: {integrity: sha512-gvVijfZvn7R+2qyPX8mAuKcFGDf6Nc61GdvGafQsHL0sBIxfKzA+usWn4GFC/bk+QdwPUD4kWFJLhElipq+0VA==}
    engines: {node: ^12.20.0 || ^14.13.1 || >=16.0.0}

  lodash-es@4.17.21:
    resolution: {integrity: sha512-mKnC+QJ9pWVzv+C4/U3rRsHapFfHvQFoFB92e52xeyGMcX6/OlIl78je1u8vePzYZSkkogMPJ2yjxxsb89cxyw==}

  lodash.capitalize@4.2.1:
    resolution: {integrity: sha512-kZzYOKspf8XVX5AvmQF94gQW0lejFVgb80G85bU4ZWzoJ6C03PQg3coYAUpSTpQWelrZELd3XWgHzw4Ck5kaIw==}

  lodash.escaperegexp@4.1.2:
    resolution: {integrity: sha512-TM9YBvyC84ZxE3rgfefxUWiQKLilstD6k7PTGt6wfbtXF8ixIJLOL3VYyV/z+ZiPLsVxAsKAFVwWlWeb2Y8Yyw==}

  lodash.isplainobject@4.0.6:
    resolution: {integrity: sha512-oSXzaWypCMHkPC3NvBEaPHf0KsA5mvPrOPgQWDsbg8n7orZ290M0BmC/jgRZ4vcJ6DTAhjrsSYgdsW/F+MFOBA==}

  lodash.isstring@4.0.1:
    resolution: {integrity: sha512-0wJxfxH1wgO3GrbuP+dTTk7op+6L41QCXbGINEmD+ny/G/eCqGzxyCsh7159S+mgDDcoarnBw6PC1PS5+wUGgw==}

  lodash.merge@4.6.2:
    resolution: {integrity: sha512-0KpjqXRVvrYyCsX1swR/XTK0va6VQkQM6MNo7PqW77ByjAhoARA8EfrP1N4+KlKj8YS0ZUCtRT/YUuhyYDujIQ==}

  lodash.sortby@4.7.0:
    resolution: {integrity: sha512-HDWXG8isMntAyRF5vZ7xKuEvOhT4AhlRt/3czTSjvGUxjYCBVRQY48ViDHyfYz9VIoBkW4TMGQNapx+l3RUwdA==}

  lodash.startcase@4.4.0:
    resolution: {integrity: sha512-+WKqsK294HMSc2jEbNgpHpd0JfIBhp7rEV4aqXWqFr6AlXov+SlcgB1Fv01y2kGe3Gc8nMW7VA0SrGuSkRfIEg==}

  lodash.uniqby@4.7.0:
    resolution: {integrity: sha512-e/zcLx6CSbmaEgFHCA7BnoQKyCtKMxnuWrJygbwPs/AIn+IMKl66L8/s+wBUn5LRw2pZx3bUHibiV1b6aTWIww==}

  lodash@4.17.21:
    resolution: {integrity: sha512-v2kDEe57lecTulaDIuNTPy3Ry4gLGJ6Z1O3vE1krgXZNrsQ+LFTGHVxVjcXPs17LhbZVGedAJv8XZ1tvj5FvSg==}

  loupe@3.1.1:
    resolution: {integrity: sha512-edNu/8D5MKVfGVFRhFf8aAxiTM6Wumfz5XsaatSxlD3w4R1d/WEKUTydCdPGbl9K7QG/Ca3GnDV2sIKIpXRQcw==}

  lowercase-keys@3.0.0:
    resolution: {integrity: sha512-ozCC6gdQ+glXOQsveKD0YsDy8DSQFjDTz4zyzEHNV5+JP5D62LmfDZ6o1cycFx9ouG940M5dE8C8CTewdj2YWQ==}
    engines: {node: ^12.20.0 || ^14.13.1 || >=16.0.0}

  lru-cache@10.4.3:
    resolution: {integrity: sha512-JNAzZcXrCt42VGLuYz0zfAzDfAvJWW6AfYlDBQyDV5DClI2m5sAmK+OIO7s59XfsRsWHp02jAJrRadPRGTt6SQ==}

  lru-cache@11.0.1:
    resolution: {integrity: sha512-CgeuL5uom6j/ZVrg7G/+1IXqRY8JXX4Hghfy5YE0EhoYQWvndP1kufu58cmZLNIDKnRhZrXfdS9urVWx98AipQ==}
    engines: {node: 20 || >=22}

  lru-cache@4.1.5:
    resolution: {integrity: sha512-sWZlbEP2OsHNkXrMl5GYk/jKk70MBng6UU4YI/qGDYbgf6YbP4EvmqISbXCoJiRKs+1bSpFHVgQxvJ17F2li5g==}

  lru-cache@6.0.0:
    resolution: {integrity: sha512-Jo6dJ04CmSjuznwJSS3pUeWmd/H0ffTlkXXgwZi+eq1UCmqQwCh+eLsYOYCwY991i2Fah4h1BEMCx4qThGbsiA==}
    engines: {node: '>=10'}

  magic-string@0.30.11:
    resolution: {integrity: sha512-+Wri9p0QHMy+545hKww7YAu5NyzF8iomPL/RQazugQ9+Ez4Ic3mERMd8ZTX5rfK944j+560ZJi8iAwgak1Ac7A==}

  marked-terminal@7.1.0:
    resolution: {integrity: sha512-+pvwa14KZL74MVXjYdPR3nSInhGhNvPce/3mqLVZT2oUvt654sL1XImFuLZ1pkA866IYZ3ikDTOFUIC7XzpZZg==}
    engines: {node: '>=16.0.0'}
    peerDependencies:
      marked: '>=1 <14'

  marked@12.0.2:
    resolution: {integrity: sha512-qXUm7e/YKFoqFPYPa3Ukg9xlI5cyAtGmyEIzMfW//m6kXwCy2Ps9DYf5ioijFKQ8qyuscrHoY04iJGctu2Kg0Q==}
    engines: {node: '>= 18'}
    hasBin: true

  meow@13.2.0:
    resolution: {integrity: sha512-pxQJQzB6djGPXh08dacEloMFopsOqGVRKFPYvPOt9XDZ1HasbgDZA74CJGreSU4G3Ak7EFJGoiH2auq+yXISgA==}
    engines: {node: '>=18'}

  merge-stream@2.0.0:
    resolution: {integrity: sha512-abv/qOcuPfk3URPfDzmZU1LKmuw8kT+0nIHvKrKgFrwifol/doWcdA4ZqsWQ8ENrFKkd67Mfpo/LovbIUsbt3w==}

  merge2@1.4.1:
    resolution: {integrity: sha512-8q7VEgMJW4J8tcfVPy8g09NcQwZdbwFEqhe/WZkoIzjn/3TGDwtOCYtXGxA3O8tPzpczCCDgv+P2P5y00ZJOOg==}
    engines: {node: '>= 8'}

  micromatch@4.0.8:
    resolution: {integrity: sha512-PXwfBhYu0hBCPw8Dn0E+WDYb7af3dSLVWKi3HGv84IdF4TyFoC0ysxFd0Goxw7nSv4T/PzEJQxsYsEiFCKo2BA==}
    engines: {node: '>=8.6'}

  mime@3.0.0:
    resolution: {integrity: sha512-jSCU7/VB1loIWBZe14aEYHU/+1UMEHoaO7qxCOVJOw9GgH72VAWppxNcjU+x9a2k3GSIBXNKxXQFqRvvZ7vr3A==}
    engines: {node: '>=10.0.0'}
    hasBin: true

  mime@4.0.4:
    resolution: {integrity: sha512-v8yqInVjhXyqP6+Kw4fV3ZzeMRqEW6FotRsKXjRS5VMTNIuXsdRoAvklpoRgSqXm6o9VNH4/C0mgedko9DdLsQ==}
    engines: {node: '>=16'}
    hasBin: true

  mimic-fn@2.1.0:
    resolution: {integrity: sha512-OqbOk5oEQeAZ8WXWydlu9HJjz9WVdEIvamMCcXmuqUYjTknH/sqsWvhQ3vgwKFRR1HpjvNBKQ37nbJgYzGqGcg==}
    engines: {node: '>=6'}

  mimic-fn@4.0.0:
    resolution: {integrity: sha512-vqiC06CuhBTUdZH+RYl8sFrL096vA45Ok5ISO6sE/Mr1jRbGH4Csnhi8f3wKVl7x8mO4Au7Ir9D3Oyv1VYMFJw==}
    engines: {node: '>=12'}

  mimic-response@3.1.0:
    resolution: {integrity: sha512-z0yWI+4FDrrweS8Zmt4Ej5HdJmky15+L2e6Wgn3+iK5fWzb6T3fhNFq2+MeTRb064c6Wr4N/wv0DzQTjNzHNGQ==}
    engines: {node: '>=10'}

  mimic-response@4.0.0:
    resolution: {integrity: sha512-e5ISH9xMYU0DzrT+jl8q2ze9D6eWBto+I8CNpe+VI+K2J/F/k3PdkdTdz4wvGVH4NTpo+NRYTVIuMQEMMcsLqg==}
    engines: {node: ^12.20.0 || ^14.13.1 || >=16.0.0}

  minimatch@10.0.1:
    resolution: {integrity: sha512-ethXTt3SGGR+95gudmqJ1eNhRO7eGEGIgYA9vnPatK4/etz2MEVDno5GMCibdMTuBMyElzIlgxMna3K94XDIDQ==}
    engines: {node: 20 || >=22}

  minimatch@3.0.8:
    resolution: {integrity: sha512-6FsRAQsxQ61mw+qP1ZzbL9Bc78x2p5OqNgNpnoAFLTrX8n5Kxph0CsnhmKKNXTWjXqU5L0pGPR7hYk+XWZr60Q==}

  minimatch@3.1.2:
    resolution: {integrity: sha512-J7p63hRiAjw1NDEww1W7i37+ByIrOWO5XQQAzZ3VOcL0PNybwpfmV/N05zFAzwQ9USyEcX6t3UO+K5aqBQOIHw==}

  minimatch@5.1.6:
    resolution: {integrity: sha512-lKwV/1brpG6mBUFHtb7NUmtABCb2WZZmm2wNiOA5hAb8VdCS4B3dtMWyvcoViccwAW/COERjXLt0zP1zXUN26g==}
    engines: {node: '>=10'}

  minimatch@9.0.5:
    resolution: {integrity: sha512-G6T0ZX48xgozx7587koeX9Ys2NYy6Gmv//P89sEte9V9whIapMNF4idKxnW2QtCcLiTWlb/wfCabAtAFWhhBow==}
    engines: {node: '>=16 || 14 >=14.17'}

  minimist@1.2.8:
    resolution: {integrity: sha512-2yyAR8qBkN3YuheJanUpWC5U3bb5osDywNB8RzDVlDwDHbocAJveqqj1u8+SVD7jkWT4yvsHCpWqqWqAxb0zCA==}

  minipass@7.1.2:
    resolution: {integrity: sha512-qOOzS1cBTWYF4BH8fVePDBOO9iptMnGUEZwNc/cMWnTV2nVLZ7VoNWEPHkYczZA0pdoA7dl6e7FL659nX9S2aw==}
    engines: {node: '>=16 || 14 >=14.17'}

  mlly@1.7.1:
    resolution: {integrity: sha512-rrVRZRELyQzrIUAVMHxP97kv+G786pHmOKzuFII8zDYahFBS7qnHh2AlYSl1GAHhaMPCz6/oHjVMcfFYgFYHgA==}

  mri@1.2.0:
    resolution: {integrity: sha512-tzzskb3bG8LvYGFF/mDTpq3jpI6Q9wc3LEmBaghu+DdCssd1FakN7Bc0hVNmEyGq1bq3RgfkCb3cmQLpNPOroA==}
    engines: {node: '>=4'}

  mrmime@2.0.0:
    resolution: {integrity: sha512-eu38+hdgojoyq63s+yTpN4XMBdt5l8HhMhc4VKLO9KM5caLIBvUm4thi7fFaxyTmCKeNnXZ5pAlBwCUnhA09uw==}
    engines: {node: '>=10'}

  ms@2.1.3:
    resolution: {integrity: sha512-6FlzubTLZG3J2a/NVCAleEhjzq5oxgHyaCU9yYXvcLsvoVaHJq/s5xXI6/XXP6tz7R9xAOtHnSO/tXtF3WRTlA==}

  mz@2.7.0:
    resolution: {integrity: sha512-z81GNO7nnYMEhrGh9LeymoE4+Yr0Wn5McHIZMK5cfQCl+NDX08sCZgUc9/6MHni9IWuFLm1Z3HTCXu2z9fN62Q==}

  nanoid@3.3.7:
    resolution: {integrity: sha512-eSRppjcPIatRIMC1U6UngP8XFcz8MQWGQdt1MTBQ7NaAmvXDfvNxbvWV3x2y6CdEUciCSsDHDQZbhYaB8QEo2g==}
    engines: {node: ^10 || ^12 || ^13.7 || ^14 || >=15.0.1}
    hasBin: true

  natural-compare-lite@1.4.0:
    resolution: {integrity: sha512-Tj+HTDSJJKaZnfiuw+iaF9skdPpTo2GtEly5JHnWV/hfv2Qj/9RKsGISQtLh2ox3l5EAGw487hnBee0sIJ6v2g==}

  natural-compare@1.4.0:
    resolution: {integrity: sha512-OWND8ei3VtNC9h7V60qff3SVobHr996CTwgxubgyQYEpg290h9J0buyECNNJexkFm5sOajh5G116RYA1c8ZMSw==}

  neo-async@2.6.2:
    resolution: {integrity: sha512-Yd3UES5mWCSqR+qNT93S3UoYUkqAZ9lLg8a7g9rimsWmYGK8cVToA4/sF3RrshdyV3sAGMXVUmpMYOw+dLpOuw==}

  nerf-dart@1.0.0:
    resolution: {integrity: sha512-EZSPZB70jiVsivaBLYDCyntd5eH8NTSMOn3rB+HxwdmKThGELLdYv8qVIMWvZEFy9w8ZZpW9h9OB32l1rGtj7g==}

  node-emoji@2.1.3:
    resolution: {integrity: sha512-E2WEOVsgs7O16zsURJ/eH8BqhF029wGpEOnv7Urwdo2wmQanOACwJQh0devF9D9RhoZru0+9JXIS0dBXIAz+lA==}
    engines: {node: '>=18'}

  node-fetch-native@1.6.4:
    resolution: {integrity: sha512-IhOigYzAKHd244OC0JIMIUrjzctirCmPkaIfhDeGcEETWof5zKYUW7e7MYvChGWh/4CJeXEgsRyGzuF334rOOQ==}

  node-fetch@2.7.0:
    resolution: {integrity: sha512-c4FRfUm/dbcWZ7U+1Wq0AwCyFL+3nt2bEw05wfxSz+DWpWsitgmSgYmy2dQdWyKC1694ELPqMs/YzUSNozLt8A==}
    engines: {node: 4.x || >=6.0.0}
    peerDependencies:
      encoding: ^0.1.0
    peerDependenciesMeta:
      encoding:
        optional: true

  normalize-package-data@6.0.2:
    resolution: {integrity: sha512-V6gygoYb/5EmNI+MEGrWkC+e6+Rr7mTmfHrxDbLzxQogBkgzo76rkok0Am6thgSF7Mv2nLOajAJj5vDJZEFn7g==}
    engines: {node: ^16.14.0 || >=18.0.0}

  normalize-path@3.0.0:
    resolution: {integrity: sha512-6eZs5Ls3WtCisHWp9S2GUy8dqkpGi4BVSz3GaqiE6ezub0512ESztXUwUB6C6IKbQkY2Pnb/mD4WYojCRwcwLA==}
    engines: {node: '>=0.10.0'}

  normalize-url@8.0.1:
    resolution: {integrity: sha512-IO9QvjUMWxPQQhs60oOu10CRkWCiZzSUkzbXGGV9pviYl1fXYcvkzQ5jV9z8Y6un8ARoVRl4EtC6v6jNqbaJ/w==}
    engines: {node: '>=14.16'}

  npm-bundled@2.0.1:
    resolution: {integrity: sha512-gZLxXdjEzE/+mOstGDqR6b0EkhJ+kM6fxM6vUuckuctuVPh80Q6pw/rSZj9s4Gex9GxWtIicO1pc8DB9KZWudw==}
    engines: {node: ^12.13.0 || ^14.15.0 || >=16.0.0}

  npm-normalize-package-bin@2.0.0:
    resolution: {integrity: sha512-awzfKUO7v0FscrSpRoogyNm0sajikhBWpU0QMrW09AMi9n1PoKU6WaIqUzuJSQnpciZZmJ/jMZ2Egfmb/9LiWQ==}
    engines: {node: ^12.13.0 || ^14.15.0 || >=16.0.0}

  npm-packlist@5.1.3:
    resolution: {integrity: sha512-263/0NGrn32YFYi4J533qzrQ/krmmrWwhKkzwTuM4f/07ug51odoaNjUexxO4vxlzURHcmYMH1QjvHjsNDKLVg==}
    engines: {node: ^12.13.0 || ^14.15.0 || >=16.0.0}
    hasBin: true

  npm-run-path@4.0.1:
    resolution: {integrity: sha512-S48WzZW777zhNIrn7gxOlISNAqi9ZC/uQFnRdbeIHhZhCA6UqpkOT8T1G7BvfdgP4Er8gF4sUbaS0i7QvIfCWw==}
    engines: {node: '>=8'}

  npm-run-path@5.3.0:
    resolution: {integrity: sha512-ppwTtiJZq0O/ai0z7yfudtBpWIoxM8yE6nHi1X47eFR2EWORqfbu6CnPlNsjeN683eT0qG6H/Pyf9fCcvjnnnQ==}
    engines: {node: ^12.20.0 || ^14.13.1 || >=16.0.0}

  npm-run-path@6.0.0:
    resolution: {integrity: sha512-9qny7Z9DsQU8Ou39ERsPU4OZQlSTP47ShQzuKZ6PRXpYLtIFgl/DEBYEXKlvcEa+9tHVcK8CF81Y2V72qaZhWA==}
    engines: {node: '>=18'}

  npm@10.8.3:
    resolution: {integrity: sha512-0IQlyAYvVtQ7uOhDFYZCGK8kkut2nh8cpAdA9E6FvRSJaTgtZRZgNjlC5ZCct//L73ygrpY93CxXpRJDtNqPVg==}
    engines: {node: ^18.17.0 || >=20.5.0}
    hasBin: true
    bundledDependencies:
      - '@isaacs/string-locale-compare'
      - '@npmcli/arborist'
      - '@npmcli/config'
      - '@npmcli/fs'
      - '@npmcli/map-workspaces'
      - '@npmcli/package-json'
      - '@npmcli/promise-spawn'
      - '@npmcli/redact'
      - '@npmcli/run-script'
      - '@sigstore/tuf'
      - abbrev
      - archy
      - cacache
      - chalk
      - ci-info
      - cli-columns
      - fastest-levenshtein
      - fs-minipass
      - glob
      - graceful-fs
      - hosted-git-info
      - ini
      - init-package-json
      - is-cidr
      - json-parse-even-better-errors
      - libnpmaccess
      - libnpmdiff
      - libnpmexec
      - libnpmfund
      - libnpmhook
      - libnpmorg
      - libnpmpack
      - libnpmpublish
      - libnpmsearch
      - libnpmteam
      - libnpmversion
      - make-fetch-happen
      - minimatch
      - minipass
      - minipass-pipeline
      - ms
      - node-gyp
      - nopt
      - normalize-package-data
      - npm-audit-report
      - npm-install-checks
      - npm-package-arg
      - npm-pick-manifest
      - npm-profile
      - npm-registry-fetch
      - npm-user-validate
      - p-map
      - pacote
      - parse-conflict-json
      - proc-log
      - qrcode-terminal
      - read
      - semver
      - spdx-expression-parse
      - ssri
      - supports-color
      - tar
      - text-table
      - tiny-relative-date
      - treeverse
      - validate-npm-package-name
      - which
      - write-file-atomic

  object-assign@4.1.1:
    resolution: {integrity: sha512-rJgTQnkUnH1sFw8yT6VSU3zD3sWmu6sZhIseY8VX+GRu3P6F7Fu+JNDoXfklElbLJSnc3FUQHVe4cU5hj+BcUg==}
    engines: {node: '>=0.10.0'}

  ohash@1.1.3:
    resolution: {integrity: sha512-zuHHiGTYTA1sYJ/wZN+t5HKZaH23i4yI1HMwbuXm24Nid7Dv0KcuRlKoNKS9UNfAVSBlnGLcuQrnOKWOZoEGaw==}

  once@1.4.0:
    resolution: {integrity: sha512-lNaJgI+2Q5URQBkccEKHTQOPaXdUxnZZElQTZY0MFUAuaEqe1E+Nyvgdz/aIyNi6Z9MzO5dv1H8n58/GELp3+w==}

  onetime@5.1.2:
    resolution: {integrity: sha512-kbpaSSGJTWdAY5KPVeMOKXSrPtr8C8C7wodJbcsd51jRnmD+GZu8Y0VoU6Dm5Z4vWr0Ig/1NKuWRKf7j5aaYSg==}
    engines: {node: '>=6'}

  onetime@6.0.0:
    resolution: {integrity: sha512-1FlR+gjXK7X+AsAHso35MnyN5KqGwJRi/31ft6x0M194ht7S+rWAvd7PHss9xSKMzE0asv1pyIHaJYq+BbacAQ==}
    engines: {node: '>=12'}

  open@10.1.0:
    resolution: {integrity: sha512-mnkeQ1qP5Ue2wd+aivTD3NHd/lZ96Lu0jgf0pwktLPtx6cTZiH7tyeGRRHs0zX0rbrahXPnXlUnbeXyaBBuIaw==}
    engines: {node: '>=18'}

  optionator@0.9.4:
    resolution: {integrity: sha512-6IpQ7mKUxRcZNLIObR0hz7lxsapSSIYNZJwXPGeF0mTVqGKFIXj1DQcMoT22S3ROcLyY/rz0PWaWZ9ayWmad9g==}
    engines: {node: '>= 0.8.0'}

  os-tmpdir@1.0.2:
    resolution: {integrity: sha512-D2FR03Vir7FIu45XBY20mTb+/ZSWB00sjU9jdQXt83gDrI4Ztz5Fs7/yy74g2N5SVQY4xY1qDr4rNddwYRVX0g==}
    engines: {node: '>=0.10.0'}

  outdent@0.5.0:
    resolution: {integrity: sha512-/jHxFIzoMXdqPzTaCpFzAAWhpkSjZPF4Vsn6jAfNpmbH/ymsmd7Qc6VE9BGn0L6YMj6uwpQLxCECpus4ukKS9Q==}

  p-cancelable@3.0.0:
    resolution: {integrity: sha512-mlVgR3PGuzlo0MmTdk4cXqXWlwQDLnONTAg6sm62XkMJEiRxN3GL3SffkYvqwonbkJBcrI7Uvv5Zh9yjvn2iUw==}
    engines: {node: '>=12.20'}

  p-each-series@3.0.0:
    resolution: {integrity: sha512-lastgtAdoH9YaLyDa5i5z64q+kzOcQHsQ5SsZJD3q0VEyI8mq872S3geuNbRUQLVAE9siMfgKrpj7MloKFHruw==}
    engines: {node: '>=12'}

  p-filter@2.1.0:
    resolution: {integrity: sha512-ZBxxZ5sL2HghephhpGAQdoskxplTwr7ICaehZwLIlfL6acuVgZPm8yBNuRAFBGEqtD/hmUeq9eqLg2ys9Xr/yw==}
    engines: {node: '>=8'}

  p-filter@4.1.0:
    resolution: {integrity: sha512-37/tPdZ3oJwHaS3gNJdenCDB3Tz26i9sjhnguBtvN0vYlRIiDNnvTWkuh+0hETV9rLPdJ3rlL3yVOYPIAnM8rw==}
    engines: {node: '>=18'}

  p-is-promise@3.0.0:
    resolution: {integrity: sha512-Wo8VsW4IRQSKVXsJCn7TomUaVtyfjVDn3nUP7kE967BQk0CwFpdbZs0X0uk5sW9mkBa9eNM7hCMaG93WUAwxYQ==}
    engines: {node: '>=8'}

  p-limit@1.3.0:
    resolution: {integrity: sha512-vvcXsLAJ9Dr5rQOPk7toZQZJApBl2K4J6dANSsEuh6QI41JYcsS/qhTGa9ErIUUgK3WNQoJYvylxvjqmiqEA9Q==}
    engines: {node: '>=4'}

  p-limit@2.3.0:
    resolution: {integrity: sha512-//88mFWSJx8lxCzwdAABTJL2MyWB12+eIY7MDL2SqLmAkeKU9qxRvWuSyTjm3FUmpBEMuFfckAIqEaVGUDxb6w==}
    engines: {node: '>=6'}

  p-limit@3.1.0:
    resolution: {integrity: sha512-TYOanM3wGwNGsZN2cVTYPArw454xnXj5qmWF1bEoAc4+cU/ol7GVh7odevjp1FNHduHc3KZMcFduxU5Xc6uJRQ==}
    engines: {node: '>=10'}

  p-limit@4.0.0:
    resolution: {integrity: sha512-5b0R4txpzjPWVw/cXXUResoD4hb6U/x9BH08L7nw+GN1sezDzPdxeRvpc9c433fZhBan/wusjbCsqwqm4EIBIQ==}
    engines: {node: ^12.20.0 || ^14.13.1 || >=16.0.0}

  p-locate@2.0.0:
    resolution: {integrity: sha512-nQja7m7gSKuewoVRen45CtVfODR3crN3goVQ0DDZ9N3yHxgpkuBhZqsaiotSQRrADUrne346peY7kT3TSACykg==}
    engines: {node: '>=4'}

  p-locate@4.1.0:
    resolution: {integrity: sha512-R79ZZ/0wAxKGu3oYMlz8jy/kbhsNrS7SKZ7PxEHBgJ5+F2mtFW2fK2cOtBh1cHYkQsbzFV7I+EoRKe6Yt0oK7A==}
    engines: {node: '>=8'}

  p-locate@5.0.0:
    resolution: {integrity: sha512-LaNjtRWUBY++zB5nE/NwcaoMylSPk+S+ZHNB1TzdbMJMny6dynpAGt7X/tl/QYq3TIeE6nxHppbo2LGymrG5Pw==}
    engines: {node: '>=10'}

  p-locate@6.0.0:
    resolution: {integrity: sha512-wPrq66Llhl7/4AGC6I+cqxT07LhXvWL08LNXz1fENOw0Ap4sRZZ/gZpTTJ5jpurzzzfS2W/Ge9BY3LgLjCShcw==}
    engines: {node: ^12.20.0 || ^14.13.1 || >=16.0.0}

  p-map@2.1.0:
    resolution: {integrity: sha512-y3b8Kpd8OAN444hxfBbFfj1FY/RjtTd8tzYwhUqNYXx0fXx2iX4maP4Qr6qhIKbQXI02wTLAda4fYUbDagTUFw==}
    engines: {node: '>=6'}

  p-map@7.0.2:
    resolution: {integrity: sha512-z4cYYMMdKHzw4O5UkWJImbZynVIo0lSGTXc7bzB1e/rrDqkgGUNysK/o4bTr+0+xKvvLoTyGqYC4Fgljy9qe1Q==}
    engines: {node: '>=18'}

  p-reduce@3.0.0:
    resolution: {integrity: sha512-xsrIUgI0Kn6iyDYm9StOpOeK29XM1aboGji26+QEortiFST1hGZaUQOLhtEbqHErPpGW/aSz6allwK2qcptp0Q==}
    engines: {node: '>=12'}

  p-try@1.0.0:
    resolution: {integrity: sha512-U1etNYuMJoIz3ZXSrrySFjsXQTWOx2/jdi86L+2pRvph/qMKL6sbcCYdH23fqsbm8TH2Gn0OybpT4eSFlCVHww==}
    engines: {node: '>=4'}

  p-try@2.2.0:
    resolution: {integrity: sha512-R4nPAVTAU0B9D35/Gk3uJf/7XYbQcyohSKdvAxIRSNghFl4e71hVoGnBNQz9cWaXxO2I10KTC+3jMdvvoKw6dQ==}
    engines: {node: '>=6'}

  package-json-from-dist@1.0.0:
    resolution: {integrity: sha512-dATvCeZN/8wQsGywez1mzHtTlP22H8OEfPrVMLNr4/eGa+ijtLn/6M5f0dY8UKNrC2O9UCU6SSoG3qRKnt7STw==}

  package-json@8.1.1:
    resolution: {integrity: sha512-cbH9IAIJHNj9uXi196JVsRlt7cHKak6u/e6AkL/bkRelZ7rlL3X1YKxsZwa36xipOEKAsdtmaG6aAJoM1fx2zA==}
    engines: {node: '>=14.16'}

  parent-module@1.0.1:
    resolution: {integrity: sha512-GQ2EWRpQV8/o+Aw8YqtfZZPfNRWZYkbidE9k5rpl/hC3vtHHBfGm2Ifi6qWV+coDGkrUKZAxE3Lot5kcsRlh+g==}
    engines: {node: '>=6'}

  parse-github-url@1.0.3:
    resolution: {integrity: sha512-tfalY5/4SqGaV/GIGzWyHnFjlpTPTNpENR9Ea2lLldSJ8EWXMsvacWucqY3m3I4YPtas15IxTLQVQ5NSYXPrww==}
    engines: {node: '>= 0.10'}
    hasBin: true

  parse-imports@2.1.1:
    resolution: {integrity: sha512-TDT4HqzUiTMO1wJRwg/t/hYk8Wdp3iF/ToMIlAoVQfL1Xs/sTxq1dKWSMjMbQmIarfWKymOyly40+zmPHXMqCA==}
    engines: {node: '>= 18'}

  parse-json@4.0.0:
    resolution: {integrity: sha512-aOIos8bujGN93/8Ox/jPLh7RwVnPEysynVFE+fQZyg6jKELEHwzgKdLRFHUgXJL6kylijVSBC4BvN9OmsB48Rw==}
    engines: {node: '>=4'}

  parse-json@5.2.0:
    resolution: {integrity: sha512-ayCKvm/phCGxOkYRSCM82iDwct8/EonSEgCSxWxD7ve6jHggsFl4fZVQBPRNgQoKiuV/odhFrGzQXZwbifC8Rg==}
    engines: {node: '>=8'}

  parse-json@8.1.0:
    resolution: {integrity: sha512-rum1bPifK5SSar35Z6EKZuYPJx85pkNaFrxBK3mwdfSJ1/WKbYrjoW/zTPSjRRamfmVX1ACBIdFAO0VRErW/EA==}
    engines: {node: '>=18'}

  parse-ms@4.0.0:
    resolution: {integrity: sha512-TXfryirbmq34y8QBwgqCVLi+8oA3oWx2eAnSn62ITyEhEYaWRlVZ2DvMM9eZbMs/RfxPu/PK/aBLyGj4IrqMHw==}
    engines: {node: '>=18'}

  parse5-htmlparser2-tree-adapter@6.0.1:
    resolution: {integrity: sha512-qPuWvbLgvDGilKc5BoicRovlT4MtYT6JfJyBOMDsKoiT+GiuP5qyrPCnR9HcPECIJJmZh5jRndyNThnhhb/vlA==}

  parse5@5.1.1:
    resolution: {integrity: sha512-ugq4DFI0Ptb+WWjAdOK16+u/nHfiIrcE+sh8kZMaM0WllQKLI9rOUq6c2b7cwPkXdzfQESqvoqK6ug7U/Yyzug==}

  parse5@6.0.1:
    resolution: {integrity: sha512-Ofn/CTFzRGTTxwpNEs9PP93gXShHcTq255nzRYSKe8AkVpZY7e1fpmTfOyoIvjP5HG7Z2ZM7VS9PPhQGW2pOpw==}

  path-exists@3.0.0:
    resolution: {integrity: sha512-bpC7GYwiDYQ4wYLe+FA8lhRjhQCMcQGuSgGGqDkg/QerRWw9CmGRT0iSOVRSZJ29NMLZgIzqaljJ63oaL4NIJQ==}
    engines: {node: '>=4'}

  path-exists@4.0.0:
    resolution: {integrity: sha512-ak9Qy5Q7jYb2Wwcey5Fpvg2KoAc/ZIhLSLOSBmRmygPsGwkVVt0fZa0qrtMz+m6tJTAHfZQ8FnmB4MG4LWy7/w==}
    engines: {node: '>=8'}

  path-exists@5.0.0:
    resolution: {integrity: sha512-RjhtfwJOxzcFmNOi6ltcbcu4Iu+FL3zEj83dk4kAS+fVpTxXLO1b38RvJgT/0QwvV/L3aY9TAnyv0EOqW4GoMQ==}
    engines: {node: ^12.20.0 || ^14.13.1 || >=16.0.0}

  path-key@3.1.1:
    resolution: {integrity: sha512-ojmeN0qd+y0jszEtoY48r0Peq5dwMEkIlCOu6Q5f41lfkswXuKtYrhgoTpLnyIcHm24Uhqx+5Tqm2InSwLhE6Q==}
    engines: {node: '>=8'}

  path-key@4.0.0:
    resolution: {integrity: sha512-haREypq7xkM7ErfgIyA0z+Bj4AGKlMSdlQE2jvJo6huWD1EdkKYV+G/T4nq0YEF2vgTT8kqMFKo1uHn950r4SQ==}
    engines: {node: '>=12'}

  path-parse@1.0.7:
    resolution: {integrity: sha512-LDJzPVEEEPR+y48z93A0Ed0yXb8pAByGWo/k5YYdYgpY2/2EsOsksJrq7lOHxryrVOn1ejG6oAp8ahvOIQD8sw==}

  path-scurry@1.11.1:
    resolution: {integrity: sha512-Xa4Nw17FS9ApQFJ9umLiJS4orGjm7ZzwUrwamcGQuHSzDyth9boKDaycYdDcZDuqYATXw4HFXgaqWTctW/v1HA==}
    engines: {node: '>=16 || 14 >=14.18'}

  path-scurry@2.0.0:
    resolution: {integrity: sha512-ypGJsmGtdXUOeM5u93TyeIEfEhM6s+ljAhrk5vAvSx8uyY/02OvrZnA0YNGUrPXfpJMgI1ODd3nwz8Npx4O4cg==}
    engines: {node: 20 || >=22}

  path-type@4.0.0:
    resolution: {integrity: sha512-gDKb8aZMDeD/tZWs9P6+q0J9Mwkdl6xMV8TjnGP3qJVJ06bdMgkbBlLU8IdfOsIsFz2BW1rNVT3XuNEl8zPAvw==}
    engines: {node: '>=8'}

  path-type@5.0.0:
    resolution: {integrity: sha512-5HviZNaZcfqP95rwpv+1HDgUamezbqdSYTyzjTvwtJSnIH+3vnbmWsItli8OFEndS984VT55M3jduxZbX351gg==}
    engines: {node: '>=12'}

  pathe@1.1.2:
    resolution: {integrity: sha512-whLdWMYL2TwI08hn8/ZqAbrVemu0LNaNNJZX73O6qaIdCTfXutsLhMkjdENX0qhsQ9uIimo4/aQOmXkoon2nDQ==}

  pathval@2.0.0:
    resolution: {integrity: sha512-vE7JKRyES09KiunauX7nd2Q9/L7lhok4smP9RZTDeD4MVs72Dp2qNFVz39Nz5a0FVEW0BJR6C0DYrq6unoziZA==}
    engines: {node: '>= 14.16'}

  picocolors@1.1.0:
    resolution: {integrity: sha512-TQ92mBOW0l3LeMeyLV6mzy/kWr8lkd/hp3mTg7wYK7zJhuBStmGMBG0BdeDZS/dZx1IukaX6Bk11zcln25o1Aw==}

  picomatch@2.3.1:
    resolution: {integrity: sha512-JU3teHTNjmE2VCGFzuY8EXzCDVwEqB2a8fsIvwaStHhAWJEeVd1o1QD80CU6+ZdEXXSLbSsuLwJjkCBWqRQUVA==}
    engines: {node: '>=8.6'}

  picomatch@4.0.2:
    resolution: {integrity: sha512-M7BAV6Rlcy5u+m6oPhAPFgJTzAioX/6B0DxyvDlo9l8+T3nLKbrczg2WLUyzd45L8RqfUMyGPzekbMvX2Ldkwg==}
    engines: {node: '>=12'}

  pify@3.0.0:
    resolution: {integrity: sha512-C3FsVNH1udSEX48gGX1xfvwTWfsYWj5U+8/uK15BGzIGrKoUpghX8hWZwa/OFnakBiiVNmBvemTJR5mcy7iPcg==}
    engines: {node: '>=4'}

  pify@4.0.1:
    resolution: {integrity: sha512-uB80kBFb/tfd68bVleG9T5GGsGPjJrLAUpR5PZIrhBnIaRTQRjqdJSsIKkOP6OAIFbj7GOrcudc5pNjZ+geV2g==}
    engines: {node: '>=6'}

  pirates@4.0.6:
    resolution: {integrity: sha512-saLsH7WeYYPiD25LDuLRRY/i+6HaPYr6G1OUlN39otzkSTxKnubR9RTxS3/Kk50s1g2JTgFwWQDQyplC5/SHZg==}
    engines: {node: '>= 6'}

  pkg-conf@2.1.0:
    resolution: {integrity: sha512-C+VUP+8jis7EsQZIhDYmS5qlNtjv2yP4SNtjXK9AP1ZcTRlnSfuumaTnRfYZnYgUUYVIKqL0fRvmUGDV2fmp6g==}
    engines: {node: '>=4'}

  pkg-dir@4.2.0:
    resolution: {integrity: sha512-HRDzbaKjC+AOWVXxAU/x54COGeIv9eb+6CkDSQoNTt4XyWoIJvuPsXizxu/Fr23EiekbtZwmh1IcIG/l/a10GQ==}
    engines: {node: '>=8'}

  pkg-types@1.2.0:
    resolution: {integrity: sha512-+ifYuSSqOQ8CqP4MbZA5hDpb97n3E8SVWdJe+Wms9kj745lmd3b7EZJiqvmLwAlmRfjrI7Hi5z3kdBJ93lFNPA==}

  postcss-load-config@6.0.1:
    resolution: {integrity: sha512-oPtTM4oerL+UXmx+93ytZVN82RrlY/wPUV8IeDxFrzIjXOLF1pN+EmKPLbubvKHT2HC20xXsCAH2Z+CKV6Oz/g==}
    engines: {node: '>= 18'}
    peerDependencies:
      jiti: '>=1.21.0'
      postcss: '>=8.0.9'
      tsx: ^4.8.1
      yaml: ^2.4.2
    peerDependenciesMeta:
      jiti:
        optional: true
      postcss:
        optional: true
      tsx:
        optional: true
      yaml:
        optional: true

  postcss@8.4.47:
    resolution: {integrity: sha512-56rxCq7G/XfB4EkXq9Egn5GCqugWvDFjafDOThIdMBsI15iqPqR5r15TfSr1YPYeEI19YeaXMCbY6u88Y76GLQ==}
    engines: {node: ^10 || ^12 || >=14}

  preferred-pm@3.1.4:
    resolution: {integrity: sha512-lEHd+yEm22jXdCphDrkvIJQU66EuLojPPtvZkpKIkiD+l0DMThF/niqZKJSoU8Vl7iuvtmzyMhir9LdVy5WMnA==}
    engines: {node: '>=10'}

  prelude-ls@1.2.1:
    resolution: {integrity: sha512-vkcDPrRZo1QZLbn5RLGPpg/WmIQ65qoWWhcGKf/b5eplkkarX0m9z8ppCat4mlOqUsWpyNuYgO3VRyrYHSzX5g==}
    engines: {node: '>= 0.8.0'}

  prettier@2.8.8:
    resolution: {integrity: sha512-tdN8qQGvNjw4CHbY+XXk0JgCXn9QiF21a55rBe5LJAU+kDyC4WQn4+awm2Xfk2lQMk5fKup9XgzTZtGkjBdP9Q==}
    engines: {node: '>=10.13.0'}
    hasBin: true

  prettier@3.3.3:
    resolution: {integrity: sha512-i2tDNA0O5IrMO757lfrdQZCc2jPNDVntV0m/+4whiDfWaTKfMNgR7Qz0NAeGz/nRqF4m5/6CLzbP4/liHt12Ew==}
    engines: {node: '>=14'}
    hasBin: true

  pretty-ms@9.1.0:
    resolution: {integrity: sha512-o1piW0n3tgKIKCwk2vpM/vOV13zjJzvP37Ioze54YlTHE06m4tjEbzg9WsKkvTuyYln2DHjo5pY4qrZGI0otpw==}
    engines: {node: '>=18'}

  process-nextick-args@2.0.1:
    resolution: {integrity: sha512-3ouUOpQhtgrbOa17J7+uxOTpITYWaGP7/AhoR3+A+/1e9skrzelGi/dXzEYyvbxubEF6Wn2ypscTKiKJFFn1ag==}

  proto-list@1.2.4:
    resolution: {integrity: sha512-vtK/94akxsTMhe0/cbfpR+syPuszcuwhqVjJq26CuNDgFGj682oRBXOP5MJpv2r7JtE8MsiepGIqvvOTBwn2vA==}

  pseudomap@1.0.2:
    resolution: {integrity: sha512-b/YwNhb8lk1Zz2+bXXpS/LK9OisiZZ1SNsSLxN1x2OXVEhW2Ckr/7mWE5vrC1ZTiJlD9g19jWszTmJsB+oEpFQ==}

  publint@0.2.8:
    resolution: {integrity: sha512-C5MjGJ7gpanqaDpgBN+6QhjvXcoj0/YpbucoW29oO5729CGTMzfr3wZTIYcpzB1xl9ZfEqj4KL86P2Z50pt/JA==}
    engines: {node: '>=16'}
    hasBin: true

  punycode@2.3.1:
    resolution: {integrity: sha512-vYt7UD1U9Wg6138shLtLOvdAu+8DsC/ilFtEVHcH+wydcSpNE20AfSOduf6MkRFahL5FY7X1oU7nKVZFtfq8Fg==}
    engines: {node: '>=6'}

  queue-microtask@1.2.3:
    resolution: {integrity: sha512-NuaNSa6flKT5JaSYQzJok04JzTL1CA6aGhv5rfLW3PgqA+M2ChpZQnAC8h8i4ZFkBS8X5RqkDBHA7r4hej3K9A==}

  quick-lru@5.1.1:
    resolution: {integrity: sha512-WuyALRjWPDGtt/wzJiadO5AXY+8hZ80hVpe6MyivgraREW751X3SbhRvG3eLKOYN+8VEvqLcf3wdnt44Z4S4SA==}
    engines: {node: '>=10'}

  radix3@1.1.2:
    resolution: {integrity: sha512-b484I/7b8rDEdSDKckSSBA8knMpcdsXudlE/LNL639wFoHKwLbEkQFZHWEYwDC0wa0FKUcCY+GAF73Z7wxNVFA==}

  rc@1.2.8:
    resolution: {integrity: sha512-y3bGgqKj3QBdxLbLkomlohkvsA8gdAiUQlSBJnBhfn+BPxg4bc62d8TcBW15wavDfgexCgccckhcZvywyQYPOw==}
    hasBin: true

  read-package-up@11.0.0:
    resolution: {integrity: sha512-MbgfoNPANMdb4oRBNg5eqLbB2t2r+o5Ua1pNt8BqGp4I0FJZhuVSOj3PaBPni4azWuSzEdNn2evevzVmEk1ohQ==}
    engines: {node: '>=18'}

  read-pkg@9.0.1:
    resolution: {integrity: sha512-9viLL4/n1BJUCT1NXVTdS1jtm80yDEgR5T4yCelII49Mbj0v1rZdKqj7zCiYdbB0CuCgdrvHcNogAKTFPBocFA==}
    engines: {node: '>=18'}

  read-yaml-file@1.1.0:
    resolution: {integrity: sha512-VIMnQi/Z4HT2Fxuwg5KrY174U1VdUIASQVWXXyqtNRtxSr9IYkn1rsI6Tb6HsrHCmB7gVpNwX6JxPTHcH6IoTA==}
    engines: {node: '>=6'}

  readable-stream@2.3.8:
    resolution: {integrity: sha512-8p0AUk4XODgIewSi0l8Epjs+EVnWiK7NoDIEGU0HhE7+ZyY8D1IMY7odu5lRrFXGg71L15KG8QrPmum45RTtdA==}

  readdirp@3.6.0:
    resolution: {integrity: sha512-hOS089on8RduqdbhvQ5Z37A0ESjsqz6qnRcffsMU3495FuTdqSm+7bhJ29JvIOsBDEEnan5DPu9t3To9VRlMzA==}
    engines: {node: '>=8.10.0'}

  regenerator-runtime@0.14.1:
    resolution: {integrity: sha512-dYnhHh0nJoMfnkZs6GmmhFknAGRrLznOu5nc9ML+EJxGvrx6H7teuevqVqCuPcPK//3eDrrjQhehXVx9cnkGdw==}

  registry-auth-token@5.0.2:
    resolution: {integrity: sha512-o/3ikDxtXaA59BmZuZrJZDJv8NMDGSj+6j6XaeBmHw8eY1i1qd9+6H+LjVvQXx3HN6aRCGa1cUdJ9RaJZUugnQ==}
    engines: {node: '>=14'}

  registry-url@6.0.1:
    resolution: {integrity: sha512-+crtS5QjFRqFCoQmvGduwYWEBng99ZvmFvF+cUJkGYF1L1BfU8C6Zp9T7f5vPAwyLkUExpvK+ANVZmGU49qi4Q==}
    engines: {node: '>=12'}

  require-directory@2.1.1:
    resolution: {integrity: sha512-fGxEI7+wsG9xrvdjsrlmL22OMTTiHRwAMroiEeMgq8gzoLC/PQr7RsRDSTLUg/bZAZtF+TVIkHc6/4RIKrui+Q==}
    engines: {node: '>=0.10.0'}

  require-from-string@2.0.2:
    resolution: {integrity: sha512-Xf0nWe6RseziFMu+Ap9biiUbmplq6S9/p+7w7YXP/JBHhrUDDUhwa+vANyubuqfZWTveU//DYVGsDG7RKL/vEw==}
    engines: {node: '>=0.10.0'}

  resolve-alpn@1.2.1:
    resolution: {integrity: sha512-0a1F4l73/ZFZOakJnQ3FvkJ2+gSTQWz/r2KE5OdDY0TxPm5h4GkqkWWfM47T7HsbnOtcJVEF4epCVy6u7Q3K+g==}

  resolve-from@4.0.0:
    resolution: {integrity: sha512-pb/MYmXstAkysRFx8piNI1tGFNQIFA3vkE3Gq4EuA1dF6gHp/+vgZqsCGJapvy8N3Q+4o7FwvquPJcnZ7RYy4g==}
    engines: {node: '>=4'}

  resolve-from@5.0.0:
    resolution: {integrity: sha512-qYg9KP24dD5qka9J47d0aVky0N+b4fTU89LN9iDnjB5waksiC49rvMB0PrUJQGoTmH50XPiqOvAjDfaijGxYZw==}
    engines: {node: '>=8'}

  resolve-pkg-maps@1.0.0:
    resolution: {integrity: sha512-seS2Tj26TBVOC2NIc2rOe2y2ZO7efxITtLZcGSOnHHNOQ7CkiUBfw0Iw2ck6xkIhPwLhKNLS8BO+hEpngQlqzw==}

  resolve@1.22.8:
    resolution: {integrity: sha512-oKWePCxqpd6FlLvGV1VU0x7bkPmmCNolxzjMf4NczoDnQcIWrAF+cPtZn5i6n+RfD2d9i0tzpKnG6Yk168yIyw==}
    hasBin: true

  responselike@3.0.0:
    resolution: {integrity: sha512-40yHxbNcl2+rzXvZuVkrYohathsSJlMTXKryG5y8uciHv1+xDLHQpgjG64JUO9nrEq2jGLH6IZ8BcZyw3wrweg==}
    engines: {node: '>=14.16'}

  reusify@1.0.4:
    resolution: {integrity: sha512-U9nH88a3fc/ekCF1l0/UP1IosiuIjyTh7hBvXVMHYgVcfGvt897Xguj2UOLDeI5BG2m7/uwyaLVT6fbtCwTyzw==}
    engines: {iojs: '>=1.0.0', node: '>=0.10.0'}

  rimraf@6.0.1:
    resolution: {integrity: sha512-9dkvaxAsk/xNXSJzMgFqqMCuFgt2+KsOFek3TMLfo8NCPfWpBmqwyNn5Y+NX56QUYfCtsyhF3ayiboEoUmJk/A==}
    engines: {node: 20 || >=22}
    hasBin: true

  rollup@4.22.2:
    resolution: {integrity: sha512-JWWpTrZmqQGQWt16xvNn6KVIUz16VtZwl984TKw0dfqqRpFwtLJYYk1/4BTgplndMQKWUk/yB4uOShYmMzA2Vg==}
    engines: {node: '>=18.0.0', npm: '>=8.0.0'}
    hasBin: true

  run-applescript@7.0.0:
    resolution: {integrity: sha512-9by4Ij99JUr/MCFBUkDKLWK3G9HVXmabKz9U5MlIAIuvuzkiOicRYs8XJLxX+xahD+mLiiCYDqF9dKAgtzKP1A==}
    engines: {node: '>=18'}

  run-parallel@1.2.0:
    resolution: {integrity: sha512-5l4VyZR86LZ/lDxZTR6jqL8AFE2S0IFLMP26AbjsLVADxHdhB/c0GUsH+y39UfCi3dzz8OlQuPmnaJOMoDHQBA==}

  sade@1.8.1:
    resolution: {integrity: sha512-xal3CZX1Xlo/k4ApwCFrHVACi9fBqJ7V+mwhBsuf/1IOKbBy098Fex+Wa/5QMubw09pSZ/u8EY8PWgevJsXp1A==}
    engines: {node: '>=6'}

  safe-buffer@5.1.2:
    resolution: {integrity: sha512-Gd2UZBJDkXlY7GbJxfsE8/nvKkUEU1G38c1siN6QP6a9PT9MmHB8GnpscSmMJSoF8LOIrt8ud/wPtojys4G6+g==}

  safer-buffer@2.1.2:
    resolution: {integrity: sha512-YZo3K82SD7Riyi0E1EQPojLz7kpepnSQI9IyPbHHg1XXXevb5dJI7tpyN2ADxGcQbHG7vcyRHk0cbwqcQriUtg==}

  semantic-release@24.1.0:
    resolution: {integrity: sha512-FwaE2hKDHQn9G6GA7xmqsc9WnsjaFD/ppLM5PUg56Do9oKSCf+vH6cPeb3hEBV/m06n8Sh9vbVqPjHu/1onzQw==}
    engines: {node: '>=20.8.1'}
    hasBin: true

  sembear@0.5.2:
    resolution: {integrity: sha512-Ij1vCAdFgWABd7zTg50Xw1/p0JgESNxuLlneEAsmBrKishA06ulTTL/SHGmNy2Zud7+rKrHTKNI6moJsn1ppAQ==}

  semver-diff@4.0.0:
    resolution: {integrity: sha512-0Ju4+6A8iOnpL/Thra7dZsSlOHYAHIeMxfhWQRI1/VLcT3WDBZKKtQt/QkBOsiIN9ZpuvHE6cGZ0x4glCMmfiA==}
    engines: {node: '>=12'}

  semver-regex@4.0.5:
    resolution: {integrity: sha512-hunMQrEy1T6Jr2uEVjrAIqjwWcQTgOAcIM52C8MY1EZSD3DDNft04XzvYKPqjED65bNVVko0YI38nYeEHCX3yw==}
    engines: {node: '>=12'}

  semver@6.3.1:
    resolution: {integrity: sha512-BR7VvDCVHO+q2xBEWskxS6DJE1qRnb7DxzUrogb71CWoSficBxYsiAGd+Kl0mmq/MprG9yArRkyrQxTO6XjMzA==}
    hasBin: true

  semver@7.5.4:
    resolution: {integrity: sha512-1bCSESV6Pv+i21Hvpxp3Dx+pSD8lIPt8uVjRrxAUt/nbswYc+tK6Y2btiULjd4+fnq15PX+nqQDC7Oft7WkwcA==}
    engines: {node: '>=10'}
    hasBin: true

  semver@7.6.3:
    resolution: {integrity: sha512-oVekP1cKtI+CTDvHWYFUcMtsK/00wmAEfyqKfNdARm8u1wNVhSgaX7A8d4UuIlUI5e84iEwOhs7ZPYRmzU9U6A==}
    engines: {node: '>=10'}
    hasBin: true

  shebang-command@1.2.0:
    resolution: {integrity: sha512-EV3L1+UQWGor21OmnvojK36mhg+TyIKDh3iFBKBohr5xeXIhNBcx8oWdgkTEEQ+BEFFYdLRuqMfd5L84N1V5Vg==}
    engines: {node: '>=0.10.0'}

  shebang-command@2.0.0:
    resolution: {integrity: sha512-kHxr2zZpYtdmrN1qDjrrX/Z1rR1kG8Dx+gkpK1G4eXmvXswmcE1hTWBWYUzlraYw1/yZp6YuDY77YtvbN0dmDA==}
    engines: {node: '>=8'}

  shebang-regex@1.0.0:
    resolution: {integrity: sha512-wpoSFAxys6b2a2wHZ1XpDSgD7N9iVjg29Ph9uV/uaP9Ex/KXlkTZTeddxDPSYQpgvzKLGJke2UU0AzoGCjNIvQ==}
    engines: {node: '>=0.10.0'}

  shebang-regex@3.0.0:
    resolution: {integrity: sha512-7++dFhtcx3353uBaq8DDR4NuxBetBzC7ZQOhmTQInHEd6bSrXdiEyzCvG07Z44UYdLShWUyXt5M/yhz8ekcb1A==}
    engines: {node: '>=8'}

  siginfo@2.0.0:
    resolution: {integrity: sha512-ybx0WO1/8bSBLEWXZvEd7gMW3Sn3JFlW3TvX1nREbDLRNQNaeNN8WK0meBwPdAaOI7TtRRRJn/Es1zhrrCHu7g==}

  signal-exit@3.0.7:
    resolution: {integrity: sha512-wnD2ZE+l+SPC/uoS0vXeE9L1+0wuaMqKlfz9AMUo38JsyLSBWSFcHR1Rri62LZc12vLr1gb3jl7iwQhgwpAbGQ==}

  signal-exit@4.1.0:
    resolution: {integrity: sha512-bzyZ1e88w9O1iNJbKnOlvYTrWPDl46O1bG0D3XInv+9tkPrxrN8jUUTiFlDkkmKWgn1M6CfIA13SuGqOa9Korw==}
    engines: {node: '>=14'}

  signale@1.4.0:
    resolution: {integrity: sha512-iuh+gPf28RkltuJC7W5MRi6XAjTDCAPC/prJUpQoG4vIP3MJZ+GTydVnodXA7pwvTKb2cA0m9OFZW/cdWy/I/w==}
    engines: {node: '>=6'}

  skin-tone@2.0.0:
    resolution: {integrity: sha512-kUMbT1oBJCpgrnKoSr0o6wPtvRWT9W9UKvGLwfJYO2WuahZRHOpEyL1ckyMGgMWh0UdpmaoFqKKD29WTomNEGA==}
    engines: {node: '>=8'}

  slash@3.0.0:
    resolution: {integrity: sha512-g9Q1haeby36OSStwb4ntCGGGaKsaVSjQ68fBxoQcutl5fS1vuY18H3wSt3jFyFtrkx+Kz0V1G85A4MyAdDMi2Q==}
    engines: {node: '>=8'}

  slash@4.0.0:
    resolution: {integrity: sha512-3dOsAHXXUkQTpOYcoAxLIorMTp4gIQr5IW3iVb7A7lFIp0VHhnynm9izx6TssdrIcVIESAlVjtnO2K8bg+Coew==}
    engines: {node: '>=12'}

  slash@5.1.0:
    resolution: {integrity: sha512-ZA6oR3T/pEyuqwMgAKT0/hAv8oAXckzbkmR0UkUosQ+Mc4RxGoJkRmwHgHufaenlyAgE1Mxgpdcrf75y6XcnDg==}
    engines: {node: '>=14.16'}

  slashes@3.0.12:
    resolution: {integrity: sha512-Q9VME8WyGkc7pJf6QEkj3wE+2CnvZMI+XJhwdTPR8Z/kWQRXi7boAWLDibRPyHRTUTPx5FaU7MsyrjI3yLB4HA==}

  sort-object-keys@1.1.3:
    resolution: {integrity: sha512-855pvK+VkU7PaKYPc+Jjnmt4EzejQHyhhF33q31qG8x7maDzkeFhAAThdCYay11CISO+qAMwjOBP+fPZe0IPyg==}

  sort-package-json@2.10.0:
    resolution: {integrity: sha512-MYecfvObMwJjjJskhxYfuOADkXp1ZMMnCFC8yhp+9HDsk7HhR336hd7eiBs96lTXfiqmUNI+WQCeCMRBhl251g==}
    hasBin: true

  source-map-js@1.2.1:
    resolution: {integrity: sha512-UXWMKhLOwVKb728IUtQPXxfYU+usdybtUrK/8uGE8CQMvrhOpwvzDBwj0QhSL7MQc7vIsISBG8VQ8+IDQxpfQA==}
    engines: {node: '>=0.10.0'}

  source-map@0.6.1:
    resolution: {integrity: sha512-UjgapumWlbMhkBgzT7Ykc5YXUT46F0iKu8SGXq0bcwP5dz/h0Plj6enJqjz1Zbq2l5WaqYnrVbwWOWMyF3F47g==}
    engines: {node: '>=0.10.0'}

  source-map@0.8.0-beta.0:
    resolution: {integrity: sha512-2ymg6oRBpebeZi9UUNsgQ89bhx01TcTkmNTGnNO88imTmbSgy4nfujrgVEFKWpMTEGA11EDkTt7mqObTPdigIA==}
    engines: {node: '>= 8'}

  spawn-error-forwarder@1.0.0:
    resolution: {integrity: sha512-gRjMgK5uFjbCvdibeGJuy3I5OYz6VLoVdsOJdA6wV0WlfQVLFueoqMxwwYD9RODdgb6oUIvlRlsyFSiQkMKu0g==}

  spawndamnit@2.0.0:
    resolution: {integrity: sha512-j4JKEcncSjFlqIwU5L/rp2N5SIPsdxaRsIv678+TZxZ0SRDJTm8JrxJMjE/XuiEZNEir3S8l0Fa3Ke339WI4qA==}

  spdx-correct@3.2.0:
    resolution: {integrity: sha512-kN9dJbvnySHULIluDHy32WHRUu3Og7B9sbY7tsFLctQkIqnMh3hErYgdMjTYuqmcXX+lK5T1lnUt3G7zNswmZA==}

  spdx-exceptions@2.5.0:
    resolution: {integrity: sha512-PiU42r+xO4UbUS1buo3LPJkjlO7430Xn5SVAhdpzzsPHsjbYVflnnFdATgabnLude+Cqu25p6N+g2lw/PFsa4w==}

  spdx-expression-parse@3.0.1:
    resolution: {integrity: sha512-cbqHunsQWnJNE6KhVSMsMeH5H/L9EpymbzqTQ3uLwNCLZ1Q481oWaofqH7nO6V07xlXwY6PhQdQ2IedWx/ZK4Q==}

  spdx-expression-parse@4.0.0:
    resolution: {integrity: sha512-Clya5JIij/7C6bRR22+tnGXbc4VKlibKSVj2iHvVeX5iMW7s1SIQlqu699JkODJJIhh/pUu8L0/VLh8xflD+LQ==}

  spdx-license-ids@3.0.20:
    resolution: {integrity: sha512-jg25NiDV/1fLtSgEgyvVyDunvaNHbuwF9lfNV17gSmPFAlYzdfNBlLtLzXTevwkPj7DhGbmN9VnmJIgLnhvaBw==}

  split2@1.0.0:
    resolution: {integrity: sha512-NKywug4u4pX/AZBB1FCPzZ6/7O+Xhz1qMVbzTvvKvikjO99oPN87SkK08mEY9P63/5lWjK+wgOOgApnTg5r6qg==}

  sprintf-js@1.0.3:
    resolution: {integrity: sha512-D9cPgkvLlV3t3IzL0D0YLvGA9Ahk4PcvVwUbN0dSGr1aP0Nrt4AEnTUbuGvquEC0mA64Gqt1fzirlRs5ibXx8g==}

  stable-hash@0.0.4:
    resolution: {integrity: sha512-LjdcbuBeLcdETCrPn9i8AYAZ1eCtu4ECAWtP7UleOiZ9LzVxRzzUZEoZ8zB24nhkQnDWyET0I+3sWokSDS3E7g==}

  stackback@0.0.2:
    resolution: {integrity: sha512-1XMJE5fQo1jGH6Y/7ebnwPOBEkIEnT4QF32d5R1+VXdXveM0IBMJt8zfaxX1P3QhVwrYe+576+jkANtSS2mBbw==}

  std-env@3.7.0:
    resolution: {integrity: sha512-JPbdCEQLj1w5GilpiHAx3qJvFndqybBysA3qUOnznweH4QbNYUsW/ea8QzSrnh0vNsezMMw5bcVool8lM0gwzg==}

  stream-combiner2@1.1.1:
    resolution: {integrity: sha512-3PnJbYgS56AeWgtKF5jtJRT6uFJe56Z0Hc5Ngg/6sI6rIt8iiMBTa9cvdyFfpMQjaVHr8dusbNeFGIIonxOvKw==}

  string-argv@0.3.2:
    resolution: {integrity: sha512-aqD2Q0144Z+/RqG52NeHEkZauTAUWJO8c6yTftGJKO3Tja5tUgIfmIl6kExvhtxSDP7fXB6DvzkfMpCd/F3G+Q==}
    engines: {node: '>=0.6.19'}

  string-width@4.2.3:
    resolution: {integrity: sha512-wKyQRQpjJ0sIp62ErSZdGsjMJWsap5oRNihHhu6G7JVO/9jIB6UyevL+tXuOqrng8j/cxKTWyWUwvSTriiZz/g==}
    engines: {node: '>=8'}

  string-width@5.1.2:
    resolution: {integrity: sha512-HnLOCR3vjcY8beoNLtcjZ5/nxn2afmME6lhrDrebokqMap+XbeW8n9TXpPDOqdGK5qcI3oT0GKTW6wC7EMiVqA==}
    engines: {node: '>=12'}

  string_decoder@1.1.1:
    resolution: {integrity: sha512-n/ShnvDi6FHbbVfviro+WojiFzv+s8MPMHBczVePfUpDJLwoLT0ht1l4YwBCbi8pJAveEEdnkHyPyTP/mzRfwg==}

  strip-ansi@6.0.1:
    resolution: {integrity: sha512-Y38VPSHcqkFrCpFnQ9vuSXmquuv5oXOKpGeT6aGrr3o3Gc9AlVa6JBfUSOCnbxGGZF+/0ooI7KrPuUSztUdU5A==}
    engines: {node: '>=8'}

  strip-ansi@7.1.0:
    resolution: {integrity: sha512-iq6eVVI64nQQTRYq2KtEg2d2uU7LElhTJwsH4YzIHZshxlgZms/wIc4VoDQTlG/IvVIrBKG06CrZnp0qv7hkcQ==}
    engines: {node: '>=12'}

  strip-bom@3.0.0:
    resolution: {integrity: sha512-vavAMRXOgBVNF6nyEEmL3DBK19iRpDcoIwW+swQ+CbGiu7lju6t+JklA1MHweoWtadgt4ISVUsXLyDq34ddcwA==}
    engines: {node: '>=4'}

  strip-final-newline@2.0.0:
    resolution: {integrity: sha512-BrpvfNAE3dcvq7ll3xVumzjKjZQ5tI1sEUIKr3Uoks0XUl45St3FlatVqef9prk4jRDzhW6WZg+3bk93y6pLjA==}
    engines: {node: '>=6'}

  strip-final-newline@3.0.0:
    resolution: {integrity: sha512-dOESqjYr96iWYylGObzd39EuNTa5VJxyvVAEm5Jnh7KGo75V43Hk1odPQkNDyXNmUR6k+gEiDVXnjB8HJ3crXw==}
    engines: {node: '>=12'}

  strip-final-newline@4.0.0:
    resolution: {integrity: sha512-aulFJcD6YK8V1G7iRB5tigAP4TsHBZZrOV8pjV++zdUwmeV8uzbY7yn6h9MswN62adStNZFuCIx4haBnRuMDaw==}
    engines: {node: '>=18'}

  strip-json-comments@2.0.1:
    resolution: {integrity: sha512-4gB8na07fecVVkOI6Rs4e7T6NOTki5EmL7TUduTs6bu3EdnSycntVJ4re8kgZA+wx9IueI2Y11bfbgwtzuE0KQ==}
    engines: {node: '>=0.10.0'}

  strip-json-comments@3.1.1:
    resolution: {integrity: sha512-6fPc+R4ihwqP6N/aIv2f1gMH8lOVtWQHoqC4yK6oSDVVocumAsfCqjkXnqiYMhmMwS/mEHLp7Vehlt3ql6lEig==}
    engines: {node: '>=8'}

  sucrase@3.35.0:
    resolution: {integrity: sha512-8EbVDiu9iN/nESwxeSxDKe0dunta1GOlHufmSSXxMD2z2/tMZpDMpvXQGsc+ajGo8y2uYUmixaSRUc/QPoQ0GA==}
    engines: {node: '>=16 || 14 >=14.17'}
    hasBin: true

  super-regex@1.0.0:
    resolution: {integrity: sha512-CY8u7DtbvucKuquCmOFEKhr9Besln7n9uN8eFbwcoGYWXOMW07u2o8njWaiXt11ylS3qoGF55pILjRmPlbodyg==}
    engines: {node: '>=18'}

  supports-color@5.5.0:
    resolution: {integrity: sha512-QjVjwdXIt408MIiAqCX4oUKsgU2EqAGzs2Ppkm4aQYbjm+ZEWEcW4SfFNTr4uMNZma0ey4f5lgLrkB0aX0QMow==}
    engines: {node: '>=4'}

  supports-color@7.2.0:
    resolution: {integrity: sha512-qpCAvRl9stuOHveKsn7HncJRvv501qIacKzQlO/+Lwxc9+0q2wLyv4Dfvt80/DPn2pqOBsJdDiogXGR9+OvwRw==}
    engines: {node: '>=8'}

  supports-color@8.1.1:
    resolution: {integrity: sha512-MpUEN2OodtUzxvKQl72cUF7RQ5EiHsGvSsVG0ia9c5RbWGL2CI4C7EpPS8UTBIplnlzZiNuV56w+FuNxy3ty2Q==}
    engines: {node: '>=10'}

  supports-hyperlinks@3.1.0:
    resolution: {integrity: sha512-2rn0BZ+/f7puLOHZm1HOJfwBggfaHXUpPUSSG/SWM4TWp5KCfmNYwnC3hruy2rZlMnmWZ+QAGpZfchu3f3695A==}
    engines: {node: '>=14.18'}

  supports-preserve-symlinks-flag@1.0.0:
    resolution: {integrity: sha512-ot0WnXS9fgdkgIcePe6RHNk1WA8+muPa6cSjeR3V8K27q9BB1rTE3R1p7Hv0z1ZyAc8s6Vvv8DIyWf681MAt0w==}
    engines: {node: '>= 0.4'}

  synckit@0.9.1:
    resolution: {integrity: sha512-7gr8p9TQP6RAHusBOSLs46F4564ZrjV8xFmw5zCmgmhGUcw2hxsShhJ6CEiHQMgPDwAQ1fWHPM0ypc4RMAig4A==}
    engines: {node: ^14.18.0 || >=16.0.0}

  temp-dir@3.0.0:
    resolution: {integrity: sha512-nHc6S/bwIilKHNRgK/3jlhDoIHcp45YgyiwcAk46Tr0LfEqGBVpmiAyuiuxeVE44m3mXnEeVhaipLOEWmH+Njw==}
    engines: {node: '>=14.16'}

  tempy@3.1.0:
    resolution: {integrity: sha512-7jDLIdD2Zp0bDe5r3D2qtkd1QOCacylBuL7oa4udvN6v2pqr4+LcCr67C8DR1zkpaZ8XosF5m1yQSabKAW6f2g==}
    engines: {node: '>=14.16'}

  term-size@2.2.1:
    resolution: {integrity: sha512-wK0Ri4fOGjv/XPy8SBHZChl8CM7uMc5VML7SqiQ0zG7+J5Vr+RMQDoHa2CNT6KHUnTGIXH34UDMkPzAUyapBZg==}
    engines: {node: '>=8'}

  text-table@0.2.0:
    resolution: {integrity: sha512-N+8UisAXDGk8PFXP4HAzVR9nbfmVJ3zYLAWiTIoqC5v5isinhr+r5uaO8+7r3BMfuNIufIsA7RdpVgacC2cSpw==}

  thenify-all@1.6.0:
    resolution: {integrity: sha512-RNxQH/qI8/t3thXJDwcstUO4zeqo64+Uy/+sNVRBx4Xn2OX+OZ9oP+iJnNFqplFra2ZUVeKCSa2oVWi3T4uVmA==}
    engines: {node: '>=0.8'}

  thenify@3.3.1:
    resolution: {integrity: sha512-RVZSIV5IG10Hk3enotrhvz0T9em6cyHBLkH/YAZuKqd8hRkKhSfCGIcP2KUY0EPxndzANBmNllzWPwak+bheSw==}

  through2@2.0.5:
    resolution: {integrity: sha512-/mrRod8xqpA+IHSLyGCQ2s8SPHiCDEeQJSep1jqLYeEUClOFG2Qsh+4FU6G9VeqpZnGW/Su8LQGc4YKni5rYSQ==}

  time-span@5.1.0:
    resolution: {integrity: sha512-75voc/9G4rDIJleOo4jPvN4/YC4GRZrY8yy1uU4lwrB3XEQbWve8zXoO5No4eFrGcTAMYyoY67p8jRQdtA1HbA==}
    engines: {node: '>=12'}

  tinybench@2.9.0:
    resolution: {integrity: sha512-0+DUvqWMValLmha6lr4kD8iAMK1HzV0/aKnCtWb9v9641TnP/MFb7Pc2bxoxQjTXAErryXVgUOfv2YqNllqGeg==}

  tinyexec@0.3.0:
    resolution: {integrity: sha512-tVGE0mVJPGb0chKhqmsoosjsS+qUnJVGJpZgsHYQcGoPlG3B51R3PouqTgEGH2Dc9jjFyOqOpix6ZHNMXp1FZg==}

  tinyglobby@0.2.6:
    resolution: {integrity: sha512-NbBoFBpqfcgd1tCiO8Lkfdk+xrA7mlLR9zgvZcZWQQwU63XAfUePyd6wZBaU93Hqw347lHnwFzttAkemHzzz4g==}
    engines: {node: '>=12.0.0'}

  tinypool@1.0.1:
    resolution: {integrity: sha512-URZYihUbRPcGv95En+sz6MfghfIc2OJ1sv/RmhWZLouPY0/8Vo80viwPvg3dlaS9fuq7fQMEfgRRK7BBZThBEA==}
    engines: {node: ^18.0.0 || >=20.0.0}

  tinyrainbow@1.2.0:
    resolution: {integrity: sha512-weEDEq7Z5eTHPDh4xjX789+fHfF+P8boiFB+0vbWzpbnbsEr/GRaohi/uMKxg8RZMXnl1ItAi/IUHWMsjDV7kQ==}
    engines: {node: '>=14.0.0'}

  tinyspy@3.0.2:
    resolution: {integrity: sha512-n1cw8k1k0x4pgA2+9XrOkFydTerNcJ1zWCO5Nn9scWHTD+5tp8dghT2x1uduQePZTZgd3Tupf+x9BxJjeJi77Q==}
    engines: {node: '>=14.0.0'}

  tmp@0.0.33:
    resolution: {integrity: sha512-jRCJlojKnZ3addtTOjdIqoRuPEKBvNXcGYqzO6zWZX8KfKEpnGY5jfggJQ3EjKuu8D4bJRr0y+cYJFmYbImXGw==}
    engines: {node: '>=0.6.0'}

  to-regex-range@5.0.1:
    resolution: {integrity: sha512-65P7iz6X5yEr1cwcgvQxbbIw7Uk3gOy5dIdtZ4rDveLqhrdJP+Li/Hx6tyK0NEb+2GCyneCMJiGqrADCSNk8sQ==}
    engines: {node: '>=8.0'}

  tr46@0.0.3:
    resolution: {integrity: sha512-N3WMsuqV66lT30CrXNbEjx4GEwlow3v6rr4mCcv6prnfwhS01rkgyFdjPNBYd9br7LpXV1+Emh01fHnq2Gdgrw==}

  tr46@1.0.1:
    resolution: {integrity: sha512-dTpowEjclQ7Kgx5SdBkqRzVhERQXov8/l9Ft9dVM9fmg0W0KQSVaXX9T4i6twCPNtYiZM53lpSSUAwJbFPOHxA==}

  traverse@0.6.8:
    resolution: {integrity: sha512-aXJDbk6SnumuaZSANd21XAo15ucCDE38H4fkqiGsc3MhCK+wOlZvLP9cB/TvpHT0mOyWgC4Z8EwRlzqYSUzdsA==}
    engines: {node: '>= 0.4'}

  tree-kill@1.2.2:
    resolution: {integrity: sha512-L0Orpi8qGpRG//Nd+H90vFB+3iHnue1zSSGmNOOCh1GLJ7rUKVwV2HvijphGQS2UmhUZewS9VgvxYIdgr+fG1A==}
    hasBin: true

  ts-api-utils@1.3.0:
    resolution: {integrity: sha512-UQMIo7pb8WRomKR1/+MFVLTroIvDVtMX3K6OUir8ynLyzB8Jeriont2bTAtmNPa1ekAgN7YPDyf6V+ygrdU+eQ==}
    engines: {node: '>=16'}
    peerDependencies:
      typescript: '>=4.2.0'

  ts-interface-checker@0.1.13:
    resolution: {integrity: sha512-Y/arvbn+rrz3JCKl9C4kVNfTfSm2/mEp5FSz5EsZSANGPSlQrpRI5M4PKF+mJnE52jOO90PnPSc3Ur3bTQw0gA==}

  tslib@2.7.0:
    resolution: {integrity: sha512-gLXCKdN1/j47AiHiOkJN69hJmcbGTHI0ImLmbYLHykhgeN0jVGola9yVjFgzCUklsZQMW55o+dW7IXv3RCXDzA==}

  tsup@8.3.0:
    resolution: {integrity: sha512-ALscEeyS03IomcuNdFdc0YWGVIkwH1Ws7nfTbAPuoILvEV2hpGQAY72LIOjglGo4ShWpZfpBqP/jpQVCzqYQag==}
    engines: {node: '>=18'}
    hasBin: true
    peerDependencies:
      '@microsoft/api-extractor': ^7.36.0
      '@swc/core': ^1
      postcss: ^8.4.12
      typescript: '>=4.5.0'
    peerDependenciesMeta:
      '@microsoft/api-extractor':
        optional: true
      '@swc/core':
        optional: true
      postcss:
        optional: true
      typescript:
        optional: true

  tsx@4.19.1:
    resolution: {integrity: sha512-0flMz1lh74BR4wOvBjuh9olbnwqCPc35OOlfyzHba0Dc+QNUeWX/Gq2YTbnwcWPO3BMd8fkzRVrHcsR+a7z7rA==}
    engines: {node: '>=18.0.0'}
    hasBin: true

  type-check@0.4.0:
    resolution: {integrity: sha512-XleUoc9uwGXqjWwXaUTZAmzMcFZ5858QA2vvx1Ur5xIcixXIP+8LnFDgRplU30us6teqdlskFfu+ae4K79Ooew==}
    engines: {node: '>= 0.8.0'}

  type-fest@1.4.0:
    resolution: {integrity: sha512-yGSza74xk0UG8k+pLh5oeoYirvIiWo5t0/o3zHHAO2tRDiZcxWP7fywNlXhqb6/r6sWvwi+RsyQMWhVLe4BVuA==}
    engines: {node: '>=10'}

  type-fest@2.19.0:
    resolution: {integrity: sha512-RAH822pAdBgcNMAfWnCBU3CFZcfZ/i1eZjwFU/dsLKumyuuP3niueg2UAukXYF0E2AAoc82ZSSf9J0WQBinzHA==}
    engines: {node: '>=12.20'}

  type-fest@4.26.0:
    resolution: {integrity: sha512-OduNjVJsFbifKb57UqZ2EMP1i4u64Xwow3NYXUtBbD4vIwJdQd4+xl8YDou1dlm4DVrtwT/7Ky8z8WyCULVfxw==}
    engines: {node: '>=16'}

  typescript-eslint@8.8.0:
    resolution: {integrity: sha512-BjIT/VwJ8+0rVO01ZQ2ZVnjE1svFBiRczcpr1t1Yxt7sT25VSbPfrJtDsQ8uQTy2pilX5nI9gwxhUyLULNentw==}
    engines: {node: ^18.18.0 || ^20.9.0 || >=21.1.0}
    peerDependencies:
      typescript: '*'
    peerDependenciesMeta:
      typescript:
        optional: true

  typescript@5.4.2:
    resolution: {integrity: sha512-+2/g0Fds1ERlP6JsakQQDXjZdZMM+rqpamFZJEKh4kwTIn3iDkgKtby0CeNd5ATNZ4Ry1ax15TMx0W2V+miizQ==}
    engines: {node: '>=14.17'}
    hasBin: true

  typescript@5.6.2:
    resolution: {integrity: sha512-NW8ByodCSNCwZeghjN3o+JX5OFH0Ojg6sadjEKY4huZ52TqbJTJnDo5+Tw98lSy63NZvi4n+ez5m2u5d4PkZyw==}
    engines: {node: '>=14.17'}
    hasBin: true

  ufo@1.5.4:
    resolution: {integrity: sha512-UsUk3byDzKd04EyoZ7U4DOlxQaD14JUKQl6/P7wiX4FNvUfm3XL246n9W5AmqwW5RSFJ27NAuM0iLscAOYUiGQ==}

  uglify-js@3.19.3:
    resolution: {integrity: sha512-v3Xu+yuwBXisp6QYTcH4UbH+xYJXqnq2m/LtQVWKWzYc1iehYnLixoQDN9FH6/j9/oybfd6W9Ghwkl8+UMKTKQ==}
    engines: {node: '>=0.8.0'}
    hasBin: true

  uncrypto@0.1.3:
    resolution: {integrity: sha512-Ql87qFHB3s/De2ClA9e0gsnS6zXG27SkTiSJwjCc9MebbfapQfuPzumMIUMi38ezPZVNFcHI9sUIepeQfw8J8Q==}

  undici-types@6.19.8:
    resolution: {integrity: sha512-ve2KP6f/JnbPBFyobGHuerC9g1FYGn/F8n1LWTwNxCEzd6IfqTwUQcNXgEtmmQ6DlRrC1hrSrBnCZPokRrDHjw==}

  unenv@1.10.0:
    resolution: {integrity: sha512-wY5bskBQFL9n3Eca5XnhH6KbUo/tfvkwm9OpcdCvLaeA7piBNbavbOKJySEwQ1V0RH6HvNlSAFRTpvTqgKRQXQ==}

  unicode-emoji-modifier-base@1.0.0:
    resolution: {integrity: sha512-yLSH4py7oFH3oG/9K+XWrz1pSi3dfUrWEnInbxMfArOfc1+33BlGPQtLsOYwvdMy11AwUBetYuaRxSPqgkq+8g==}
    engines: {node: '>=4'}

  unicorn-magic@0.1.0:
    resolution: {integrity: sha512-lRfVq8fE8gz6QMBuDM6a+LO3IAzTi05H6gCVaUpir2E1Rwpo4ZUog45KpNXKC/Mn3Yb9UDuHumeFTo9iV/D9FQ==}
    engines: {node: '>=18'}

  unicorn-magic@0.3.0:
    resolution: {integrity: sha512-+QBBXBCvifc56fsbuxZQ6Sic3wqqc3WWaqxs58gvJrcOuN83HGTCwz3oS5phzU9LthRNE9VrJCFCLUgHeeFnfA==}
    engines: {node: '>=18'}

  unique-string@3.0.0:
    resolution: {integrity: sha512-VGXBUVwxKMBUznyffQweQABPRRW1vHZAbadFZud4pLFAqRGvv/96vafgjWFqzourzr8YonlQiPgH0YCJfawoGQ==}
    engines: {node: '>=12'}

  universal-user-agent@7.0.2:
    resolution: {integrity: sha512-0JCqzSKnStlRRQfCdowvqy3cy0Dvtlb8xecj/H8JFZuCze4rwjPZQOgvFvn0Ws/usCHQFGpyr+pB9adaGwXn4Q==}

  universalify@0.1.2:
    resolution: {integrity: sha512-rBJeI5CXAlmy1pV+617WB9J63U6XcazHHF2f2dbJix4XzpUF0RS3Zbj0FGIOCAva5P/d/GBOYaACQ1w+0azUkg==}
    engines: {node: '>= 4.0.0'}

  universalify@2.0.1:
    resolution: {integrity: sha512-gptHNQghINnc/vTGIk0SOFGFNXw7JVrlRUtConJRlvaw6DuX0wO5Jeko9sWrMBhh+PsYAZ7oXAiOnf/UKogyiw==}
    engines: {node: '>= 10.0.0'}

  uri-js@4.4.1:
    resolution: {integrity: sha512-7rKUyy33Q1yc98pQ1DAmLtwX109F7TIfWlW1Ydo8Wl1ii1SeHieeh0HHfPeL2fMXK6z0s8ecKs9frCuLJvndBg==}

  url-join@5.0.0:
    resolution: {integrity: sha512-n2huDr9h9yzd6exQVnH/jU5mr+Pfx08LRXXZhkLLetAMESRj+anQsTAh940iMrIetKAmry9coFuZQ2jY8/p3WA==}
    engines: {node: ^12.20.0 || ^14.13.1 || >=16.0.0}

  util-deprecate@1.0.2:
    resolution: {integrity: sha512-EPD5q1uXyFxJpCrLnCc1nHnq3gOa6DZBocAIiI2TaSCA7VCJ1UJDMagCzIkXNsUYfD1daK//LTEQ8xiIbrHtcw==}

  validate-npm-package-license@3.0.4:
    resolution: {integrity: sha512-DpKm2Ui/xN7/HQKCtpZxoRWBhZ9Z0kqtygG8XCgNQ8ZlDnxuQmWhj566j8fN4Cu3/JmbhsDo7fcAJq4s9h27Ew==}

  validate-npm-package-name@3.0.0:
    resolution: {integrity: sha512-M6w37eVCMMouJ9V/sdPGnC5H4uDr73/+xdq0FBLO3TFFX1+7wiUY6Es328NN+y43tmY+doUdN9g9J21vqB7iLw==}

  vite-node@2.1.0:
    resolution: {integrity: sha512-+ybYqBVUjYyIscoLzMWodus2enQDZOpGhcU6HdOVD6n8WZdk12w1GFL3mbnxLs7hPtRtqs1Wo5YF6/Tsr6fmhg==}
    engines: {node: ^18.0.0 || >=20.0.0}
    hasBin: true

  vite@5.4.7:
    resolution: {integrity: sha512-5l2zxqMEPVENgvzTuBpHer2awaetimj2BGkhBPdnwKbPNOlHsODU+oiazEZzLK7KhAnOrO+XGYJYn4ZlUhDtDQ==}
    engines: {node: ^18.0.0 || >=20.0.0}
    hasBin: true
    peerDependencies:
      '@types/node': ^18.0.0 || >=20.0.0
      less: '*'
      lightningcss: ^1.21.0
      sass: '*'
      sass-embedded: '*'
      stylus: '*'
      sugarss: '*'
      terser: ^5.4.0
    peerDependenciesMeta:
      '@types/node':
        optional: true
      less:
        optional: true
      lightningcss:
        optional: true
      sass:
        optional: true
      sass-embedded:
        optional: true
      stylus:
        optional: true
      sugarss:
        optional: true
      terser:
        optional: true

  vitest@2.1.0:
    resolution: {integrity: sha512-XuuEeyNkqbfr0FtAvd9vFbInSSNY1ykCQTYQ0sj9wPy4hx+1gR7gqVNdW0AX2wrrM1wWlN5fnJDjF9xG6mYRSQ==}
    engines: {node: ^18.0.0 || >=20.0.0}
    hasBin: true
    peerDependencies:
      '@edge-runtime/vm': '*'
      '@types/node': ^18.0.0 || >=20.0.0
      '@vitest/browser': 2.1.0
      '@vitest/ui': 2.1.0
      happy-dom: '*'
      jsdom: '*'
    peerDependenciesMeta:
      '@edge-runtime/vm':
        optional: true
      '@types/node':
        optional: true
      '@vitest/browser':
        optional: true
      '@vitest/ui':
        optional: true
      happy-dom:
        optional: true
      jsdom:
        optional: true

  webidl-conversions@3.0.1:
    resolution: {integrity: sha512-2JAn3z8AR6rjK8Sm8orRC0h/bcl/DqL7tRPdGZ4I1CjdF+EaMLmYxBHyXuKL849eucPFhvBoxMsflfOb8kxaeQ==}

  webidl-conversions@4.0.2:
    resolution: {integrity: sha512-YQ+BmxuTgd6UXZW3+ICGfyqRyHXVlD5GtQr5+qjiNW7bF0cqrzX500HVXPBOvgXb5YnzDd+h0zqyv61KUD7+Sg==}

  whatwg-url@5.0.0:
    resolution: {integrity: sha512-saE57nupxk6v3HY35+jzBwYa0rKSy0XR8JSxZPwgLr7ys0IBzhGviA1/TUGJLmSVqs8pb9AnvICXEuOHLprYTw==}

  whatwg-url@7.1.0:
    resolution: {integrity: sha512-WUu7Rg1DroM7oQvGWfOiAK21n74Gg+T4elXEQYkOhtyLeWiJFoOGLXPKI/9gzIie9CtwVLm8wtw6YJdKyxSjeg==}

  which-pm@2.2.0:
    resolution: {integrity: sha512-MOiaDbA5ZZgUjkeMWM5EkJp4loW5ZRoa5bc3/aeMox/PJelMhE6t7S/mLuiY43DBupyxH+S0U1bTui9kWUlmsw==}
    engines: {node: '>=8.15'}

  which@1.3.1:
    resolution: {integrity: sha512-HxJdYWq1MTIQbJ3nw0cqssHoTNU267KlrDuGZ1WYlxDStUtKUhOaJmh112/TZmHxxUfuJqPXSOm7tDyas0OSIQ==}
    hasBin: true

  which@2.0.2:
    resolution: {integrity: sha512-BLI3Tl1TW3Pvl70l3yq3Y64i+awpwXqsGBYWkkqMtnbXgrMD+yj7rhW0kuEDxzJaYXGjEW5ogapKNMEKNMjibA==}
    engines: {node: '>= 8'}
    hasBin: true

  why-is-node-running@2.3.0:
    resolution: {integrity: sha512-hUrmaWBdVDcxvYqnyh09zunKzROWjbZTiNy8dBEjkS7ehEDQibXJ7XvlmtbwuTclUiIyN+CyXQD4Vmko8fNm8w==}
    engines: {node: '>=8'}
    hasBin: true

  word-wrap@1.2.5:
    resolution: {integrity: sha512-BN22B5eaMMI9UMtjrGd5g5eCYPpCPDUy0FJXbYsaT5zYxjFOckS53SQDE3pWkVoWpHXVb3BrYcEN4Twa55B5cA==}
    engines: {node: '>=0.10.0'}

  wordwrap@1.0.0:
    resolution: {integrity: sha512-gvVzJFlPycKc5dZN4yPkP8w7Dc37BtP1yczEneOb4uq34pXZcvrtRTmWV8W+Ume+XCxKgbjM+nevkyFPMybd4Q==}

  wrap-ansi@7.0.0:
    resolution: {integrity: sha512-YVGIj2kamLSTxw6NsZjoBxfSwsn0ycdesmc4p+Q21c5zPuZ1pl+NfxVdxPtdHvmNVOQ6XSYG4AUtyt/Fi7D16Q==}
    engines: {node: '>=10'}

  wrap-ansi@8.1.0:
    resolution: {integrity: sha512-si7QWI6zUMq56bESFvagtmzMdGOtoxfR+Sez11Mobfc7tm+VkUckk9bW2UeffTGVUbOksxmSw0AA2gs8g71NCQ==}
    engines: {node: '>=12'}

  wrappy@1.0.2:
    resolution: {integrity: sha512-l4Sp/DRseor9wL6EvV2+TuQn63dMkPjZ/sp9XkghTEbV9KlPS1xUsZ3u7/IQO4wxtcFB4bgpQPRcR3QCvezPcQ==}

  ws@8.18.0:
    resolution: {integrity: sha512-8VbfWfHLbbwu3+N6OKsOMpBdT4kXPDDB9cJk2bJ6mh9ucxdlnNvH1e+roYkKmN9Nxw2yjz7VzeO9oOz2zJ04Pw==}
    engines: {node: '>=10.0.0'}
    peerDependencies:
      bufferutil: ^4.0.1
      utf-8-validate: '>=5.0.2'
    peerDependenciesMeta:
      bufferutil:
        optional: true
      utf-8-validate:
        optional: true

  xtend@4.0.2:
    resolution: {integrity: sha512-LKYU1iAXJXUgAXn9URjiu+MWhyUXHsvfp7mcuYm9dSUKK0/CjtrUwFAxD82/mCWbtLsGjFIad0wIsod4zrTAEQ==}
    engines: {node: '>=0.4'}

  y18n@5.0.8:
    resolution: {integrity: sha512-0pfFzegeDWJHJIAmTLRP2DwHjdF5s7jo9tuztdQxAhINCdvS+3nGINqPd00AphqJR/0LhANUS6/+7SCb98YOfA==}
    engines: {node: '>=10'}

  yallist@2.1.2:
    resolution: {integrity: sha512-ncTzHV7NvsQZkYe1DW7cbDLm0YpzHmZF5r/iyP3ZnQtMiJ+pjzisCiMNI+Sj+xQF5pXhSHxSB3uDbsBTzY/c2A==}

  yallist@4.0.0:
    resolution: {integrity: sha512-3wdGidZyq5PB084XLES5TpOSRA3wjXAlIWMhum2kRcv/41Sn2emQ0dycQW4uZXLejwKvg6EsvbdlVL+FYEct7A==}

  yargs-parser@20.2.9:
    resolution: {integrity: sha512-y11nGElTIV+CT3Zv9t7VKl+Q3hTQoT9a1Qzezhhl6Rp21gJ/IVTW7Z3y9EWXhuUBC2Shnf+DX0antecpAwSP8w==}
    engines: {node: '>=10'}

  yargs-parser@21.1.1:
    resolution: {integrity: sha512-tVpsJW7DdjecAiFpbIB1e3qxIQsE6NoPc5/eTdrbbIC4h0LVsWhnoa3g+m2HclBIujHzsxZ4VJVA+GUuc2/LBw==}
    engines: {node: '>=12'}

  yargs@16.2.0:
    resolution: {integrity: sha512-D1mvvtDG0L5ft/jGWkLpG1+m0eQxOfaBvTNELraWj22wSVUMWxZUvYgJYcKh6jGGIkJFhH4IZPQhR4TKpc8mBw==}
    engines: {node: '>=10'}

  yargs@17.7.2:
    resolution: {integrity: sha512-7dSzzRQ++CKnNI/krKnYRV7JKKPUXMEh61soaHKg9mrWEhzFWhFnxPxGl+69cD1Ou63C13NUPCnmIcrvqCuM6w==}
    engines: {node: '>=12'}

  yocto-queue@0.1.0:
    resolution: {integrity: sha512-rVksvsnNCdJ/ohGc6xgPwyN8eheCxsiLM8mxuE/t/mOVqJewPuO1miLpTHQiRgTKCLexL4MeAFVagts7HmNZ2Q==}
    engines: {node: '>=10'}

  yocto-queue@1.1.1:
    resolution: {integrity: sha512-b4JR1PFR10y1mKjhHY9LaGo6tmrgjit7hxVIeAmyMw3jegXR4dhYqLaQF5zMXZxY7tLpMyJeLjr1C4rLmkVe8g==}
    engines: {node: '>=12.20'}

  yoctocolors@2.1.1:
    resolution: {integrity: sha512-GQHQqAopRhwU8Kt1DDM8NjibDXHC8eoh1erhGAJPEyveY9qqVeXvVikNKrDz69sHowPMorbPUrH/mx8c50eiBQ==}
    engines: {node: '>=18'}

snapshots:

  '@apidevtools/json-schema-ref-parser@11.7.0':
    dependencies:
      '@jsdevtools/ono': 7.1.3
      '@types/json-schema': 7.0.15
      js-yaml: 4.1.0

  '@babel/code-frame@7.24.7':
    dependencies:
      '@babel/highlight': 7.24.7
      picocolors: 1.1.0

  '@babel/helper-validator-identifier@7.24.7': {}

  '@babel/highlight@7.24.7':
    dependencies:
      '@babel/helper-validator-identifier': 7.24.7
      chalk: 2.4.2
      js-tokens: 4.0.0
      picocolors: 1.1.0

  '@babel/runtime@7.25.6':
    dependencies:
      regenerator-runtime: 0.14.1

  '@changesets/apply-release-plan@7.0.5':
    dependencies:
      '@changesets/config': 3.0.3
      '@changesets/get-version-range-type': 0.4.0
      '@changesets/git': 3.0.1
      '@changesets/should-skip-package': 0.1.1
      '@changesets/types': 6.0.0
      '@manypkg/get-packages': 1.1.3
      detect-indent: 6.1.0
      fs-extra: 7.0.1
      lodash.startcase: 4.4.0
      outdent: 0.5.0
      prettier: 2.8.8
      resolve-from: 5.0.0
      semver: 7.6.3

  '@changesets/assemble-release-plan@6.0.4':
    dependencies:
      '@changesets/errors': 0.2.0
      '@changesets/get-dependents-graph': 2.1.2
      '@changesets/should-skip-package': 0.1.1
      '@changesets/types': 6.0.0
      '@manypkg/get-packages': 1.1.3
      semver: 7.6.3

  '@changesets/changelog-git@0.2.0':
    dependencies:
      '@changesets/types': 6.0.0

  '@changesets/cli@2.27.7':
    dependencies:
      '@babel/runtime': 7.25.6
      '@changesets/apply-release-plan': 7.0.5
      '@changesets/assemble-release-plan': 6.0.4
      '@changesets/changelog-git': 0.2.0
      '@changesets/config': 3.0.3
      '@changesets/errors': 0.2.0
      '@changesets/get-dependents-graph': 2.1.2
      '@changesets/get-release-plan': 4.0.4
      '@changesets/git': 3.0.1
      '@changesets/logger': 0.1.1
      '@changesets/pre': 2.0.1
      '@changesets/read': 0.6.1
      '@changesets/should-skip-package': 0.1.1
      '@changesets/types': 6.0.0
      '@changesets/write': 0.3.2
      '@manypkg/get-packages': 1.1.3
      '@types/semver': 7.5.8
      ansi-colors: 4.1.3
      chalk: 2.4.2
      ci-info: 3.9.0
      enquirer: 2.4.1
      external-editor: 3.1.0
      fs-extra: 7.0.1
      human-id: 1.0.2
      mri: 1.2.0
      outdent: 0.5.0
      p-limit: 2.3.0
      preferred-pm: 3.1.4
      resolve-from: 5.0.0
      semver: 7.6.3
      spawndamnit: 2.0.0
      term-size: 2.2.1

  '@changesets/config@3.0.3':
    dependencies:
      '@changesets/errors': 0.2.0
      '@changesets/get-dependents-graph': 2.1.2
      '@changesets/logger': 0.1.1
      '@changesets/types': 6.0.0
      '@manypkg/get-packages': 1.1.3
      fs-extra: 7.0.1
      micromatch: 4.0.8

  '@changesets/errors@0.2.0':
    dependencies:
      extendable-error: 0.1.7

  '@changesets/get-dependents-graph@2.1.2':
    dependencies:
      '@changesets/types': 6.0.0
      '@manypkg/get-packages': 1.1.3
      picocolors: 1.1.0
      semver: 7.6.3

  '@changesets/get-github-info@0.5.2':
    dependencies:
      dataloader: 1.4.0
      node-fetch: 2.7.0
    transitivePeerDependencies:
      - encoding

  '@changesets/get-release-plan@4.0.4':
    dependencies:
      '@changesets/assemble-release-plan': 6.0.4
      '@changesets/config': 3.0.3
      '@changesets/pre': 2.0.1
      '@changesets/read': 0.6.1
      '@changesets/types': 6.0.0
      '@manypkg/get-packages': 1.1.3

  '@changesets/get-version-range-type@0.4.0': {}

  '@changesets/git@3.0.1':
    dependencies:
      '@changesets/errors': 0.2.0
      '@manypkg/get-packages': 1.1.3
      is-subdir: 1.2.0
      micromatch: 4.0.8
      spawndamnit: 2.0.0

  '@changesets/logger@0.1.1':
    dependencies:
      picocolors: 1.1.0

  '@changesets/parse@0.4.0':
    dependencies:
      '@changesets/types': 6.0.0
      js-yaml: 3.14.1

  '@changesets/pre@2.0.1':
    dependencies:
      '@changesets/errors': 0.2.0
      '@changesets/types': 6.0.0
      '@manypkg/get-packages': 1.1.3
      fs-extra: 7.0.1

  '@changesets/read@0.6.1':
    dependencies:
      '@changesets/git': 3.0.1
      '@changesets/logger': 0.1.1
      '@changesets/parse': 0.4.0
      '@changesets/types': 6.0.0
      fs-extra: 7.0.1
      p-filter: 2.1.0
      picocolors: 1.1.0

  '@changesets/should-skip-package@0.1.1':
    dependencies:
      '@changesets/types': 6.0.0
      '@manypkg/get-packages': 1.1.3

  '@changesets/types@4.1.0': {}

  '@changesets/types@5.2.1': {}

  '@changesets/types@6.0.0': {}

  '@changesets/write@0.3.2':
    dependencies:
      '@changesets/types': 6.0.0
      fs-extra: 7.0.1
      human-id: 1.0.2
      prettier: 2.8.8

  '@colors/colors@1.5.0':
    optional: true

  '@es-joy/jsdoccomment@0.48.0':
    dependencies:
      comment-parser: 1.4.1
      esquery: 1.6.0
      jsdoc-type-pratt-parser: 4.1.0

  '@esbuild/aix-ppc64@0.21.5':
    optional: true

  '@esbuild/aix-ppc64@0.23.1':
    optional: true

  '@esbuild/android-arm64@0.21.5':
    optional: true

  '@esbuild/android-arm64@0.23.1':
    optional: true

  '@esbuild/android-arm@0.21.5':
    optional: true

  '@esbuild/android-arm@0.23.1':
    optional: true

  '@esbuild/android-x64@0.21.5':
    optional: true

  '@esbuild/android-x64@0.23.1':
    optional: true

  '@esbuild/darwin-arm64@0.21.5':
    optional: true

  '@esbuild/darwin-arm64@0.23.1':
    optional: true

  '@esbuild/darwin-x64@0.21.5':
    optional: true

  '@esbuild/darwin-x64@0.23.1':
    optional: true

  '@esbuild/freebsd-arm64@0.21.5':
    optional: true

  '@esbuild/freebsd-arm64@0.23.1':
    optional: true

  '@esbuild/freebsd-x64@0.21.5':
    optional: true

  '@esbuild/freebsd-x64@0.23.1':
    optional: true

  '@esbuild/linux-arm64@0.21.5':
    optional: true

  '@esbuild/linux-arm64@0.23.1':
    optional: true

  '@esbuild/linux-arm@0.21.5':
    optional: true

  '@esbuild/linux-arm@0.23.1':
    optional: true

  '@esbuild/linux-ia32@0.21.5':
    optional: true

  '@esbuild/linux-ia32@0.23.1':
    optional: true

  '@esbuild/linux-loong64@0.21.5':
    optional: true

  '@esbuild/linux-loong64@0.23.1':
    optional: true

  '@esbuild/linux-mips64el@0.21.5':
    optional: true

  '@esbuild/linux-mips64el@0.23.1':
    optional: true

  '@esbuild/linux-ppc64@0.21.5':
    optional: true

  '@esbuild/linux-ppc64@0.23.1':
    optional: true

  '@esbuild/linux-riscv64@0.21.5':
    optional: true

  '@esbuild/linux-riscv64@0.23.1':
    optional: true

  '@esbuild/linux-s390x@0.21.5':
    optional: true

  '@esbuild/linux-s390x@0.23.1':
    optional: true

  '@esbuild/linux-x64@0.21.5':
    optional: true

  '@esbuild/linux-x64@0.23.1':
    optional: true

  '@esbuild/netbsd-x64@0.21.5':
    optional: true

  '@esbuild/netbsd-x64@0.23.1':
    optional: true

  '@esbuild/openbsd-arm64@0.23.1':
    optional: true

  '@esbuild/openbsd-x64@0.21.5':
    optional: true

  '@esbuild/openbsd-x64@0.23.1':
    optional: true

  '@esbuild/sunos-x64@0.21.5':
    optional: true

  '@esbuild/sunos-x64@0.23.1':
    optional: true

  '@esbuild/win32-arm64@0.21.5':
    optional: true

  '@esbuild/win32-arm64@0.23.1':
    optional: true

  '@esbuild/win32-ia32@0.21.5':
    optional: true

  '@esbuild/win32-ia32@0.23.1':
    optional: true

  '@esbuild/win32-x64@0.21.5':
    optional: true

  '@esbuild/win32-x64@0.23.1':
    optional: true

<<<<<<< HEAD
  '@eslint-community/eslint-plugin-eslint-comments@4.4.0(eslint@9.11.1(jiti@2.1.2))':
    dependencies:
      escape-string-regexp: 4.0.0
      eslint: 9.11.1(jiti@2.1.2)
      ignore: 5.3.2

  '@eslint-community/eslint-utils@4.4.0(eslint@9.11.1(jiti@2.1.2))':
    dependencies:
      eslint: 9.11.1(jiti@2.1.2)
      eslint-visitor-keys: 3.4.3

  '@eslint-community/eslint-utils@4.4.0(eslint@https://codeload.github.com/eslint/eslint/tar.gz/d0a5414c30421e5dbe313790502dbf13b9330fef(jiti@2.1.2))':
    dependencies:
      eslint: https://codeload.github.com/eslint/eslint/tar.gz/d0a5414c30421e5dbe313790502dbf13b9330fef(jiti@2.1.2)
=======
  '@eslint-community/eslint-plugin-eslint-comments@4.4.0(eslint@9.12.0(jiti@1.21.6))':
    dependencies:
      escape-string-regexp: 4.0.0
      eslint: 9.12.0(jiti@1.21.6)
      ignore: 5.3.2

  '@eslint-community/eslint-utils@4.4.0(eslint@9.12.0(jiti@1.21.6))':
    dependencies:
      eslint: 9.12.0(jiti@1.21.6)
>>>>>>> ce9ace55
      eslint-visitor-keys: 3.4.3

  '@eslint-community/regexpp@4.11.1': {}

  '@eslint/compat@1.1.1': {}

  '@eslint/config-array@0.17.1':
    dependencies:
      '@eslint/object-schema': 2.1.4
      debug: 4.3.7
      minimatch: 3.1.2
    transitivePeerDependencies:
      - supports-color

  '@eslint/config-array@0.18.0':
    dependencies:
      '@eslint/object-schema': 2.1.4
      debug: 4.3.7
      minimatch: 3.1.2
    transitivePeerDependencies:
      - supports-color

<<<<<<< HEAD
  '@eslint/config-inspector@0.5.4(eslint@9.11.1(jiti@2.1.2))':
=======
  '@eslint/config-inspector@0.5.4(eslint@9.12.0(jiti@1.21.6))':
>>>>>>> ce9ace55
    dependencies:
      '@eslint/config-array': 0.17.1
      '@voxpelli/config-array-find-files': 0.1.2(@eslint/config-array@0.17.1)
      bundle-require: 5.0.0(esbuild@0.21.5)
      cac: 6.7.14
      chokidar: 3.6.0
      esbuild: 0.21.5
<<<<<<< HEAD
      eslint: 9.11.1(jiti@2.1.2)
      fast-glob: 3.3.2
      find-up: 7.0.0
      get-port-please: 3.1.2
      h3: 1.12.0
      minimatch: 9.0.5
      mlly: 1.7.1
      mrmime: 2.0.0
      open: 10.1.0
      picocolors: 1.1.0
      ws: 8.18.0
    transitivePeerDependencies:
      - bufferutil
      - supports-color
      - uWebSockets.js
      - utf-8-validate

  '@eslint/config-inspector@0.5.4(eslint@https://codeload.github.com/eslint/eslint/tar.gz/d0a5414c30421e5dbe313790502dbf13b9330fef(jiti@2.1.2))':
    dependencies:
      '@eslint/config-array': 0.17.1
      '@voxpelli/config-array-find-files': 0.1.2(@eslint/config-array@0.17.1)
      bundle-require: 5.0.0(esbuild@0.21.5)
      cac: 6.7.14
      chokidar: 3.6.0
      esbuild: 0.21.5
      eslint: https://codeload.github.com/eslint/eslint/tar.gz/d0a5414c30421e5dbe313790502dbf13b9330fef(jiti@2.1.2)
=======
      eslint: 9.12.0(jiti@1.21.6)
>>>>>>> ce9ace55
      fast-glob: 3.3.2
      find-up: 7.0.0
      get-port-please: 3.1.2
      h3: 1.12.0
      minimatch: 9.0.5
      mlly: 1.7.1
      mrmime: 2.0.0
      open: 10.1.0
      picocolors: 1.1.0
      ws: 8.18.0
    transitivePeerDependencies:
      - bufferutil
      - supports-color
      - uWebSockets.js
      - utf-8-validate

  '@eslint/core@0.6.0': {}

  '@eslint/eslintrc@3.1.0':
    dependencies:
      ajv: 6.12.6
      debug: 4.3.7
      espree: 10.2.0
      globals: 14.0.0
      ignore: 5.3.2
      import-fresh: 3.3.0
      js-yaml: 4.1.0
      minimatch: 3.1.2
      strip-json-comments: 3.1.1
    transitivePeerDependencies:
      - supports-color

  '@eslint/js@9.12.0': {}

  '@eslint/object-schema@2.1.4': {}

  '@eslint/plugin-kit@0.2.0':
    dependencies:
      levn: 0.4.1

  '@humanfs/core@0.19.0': {}

  '@humanfs/node@0.16.5':
    dependencies:
      '@humanfs/core': 0.19.0
<<<<<<< HEAD
      '@humanwhocodes/retry': 0.3.0
=======
      '@humanwhocodes/retry': 0.3.1
>>>>>>> ce9ace55

  '@humanwhocodes/module-importer@1.0.1': {}

  '@humanwhocodes/retry@0.3.1': {}

  '@isaacs/cliui@8.0.2':
    dependencies:
      string-width: 5.1.2
      string-width-cjs: string-width@4.2.3
      strip-ansi: 7.1.0
      strip-ansi-cjs: strip-ansi@6.0.1
      wrap-ansi: 8.1.0
      wrap-ansi-cjs: wrap-ansi@7.0.0

  '@jridgewell/gen-mapping@0.3.5':
    dependencies:
      '@jridgewell/set-array': 1.2.1
      '@jridgewell/sourcemap-codec': 1.5.0
      '@jridgewell/trace-mapping': 0.3.25

  '@jridgewell/resolve-uri@3.1.2': {}

  '@jridgewell/set-array@1.2.1': {}

  '@jridgewell/sourcemap-codec@1.5.0': {}

  '@jridgewell/trace-mapping@0.3.25':
    dependencies:
      '@jridgewell/resolve-uri': 3.1.2
      '@jridgewell/sourcemap-codec': 1.5.0

  '@jsdevtools/ono@7.1.3': {}

  '@manypkg/cli@0.21.4':
    dependencies:
      '@manypkg/get-packages': 2.2.2
      chalk: 2.4.2
      detect-indent: 6.1.0
      find-up: 4.1.0
      fs-extra: 8.1.0
      normalize-path: 3.0.0
      p-limit: 2.3.0
      package-json: 8.1.1
      parse-github-url: 1.0.3
      sembear: 0.5.2
      semver: 6.3.1
      spawndamnit: 2.0.0
      validate-npm-package-name: 3.0.0

  '@manypkg/find-root@1.1.0':
    dependencies:
      '@babel/runtime': 7.25.6
      '@types/node': 12.20.55
      find-up: 4.1.0
      fs-extra: 8.1.0

  '@manypkg/find-root@2.2.3':
    dependencies:
      '@manypkg/tools': 1.1.2

  '@manypkg/get-packages@1.1.3':
    dependencies:
      '@babel/runtime': 7.25.6
      '@changesets/types': 4.1.0
      '@manypkg/find-root': 1.1.0
      fs-extra: 8.1.0
      globby: 11.1.0
      read-yaml-file: 1.1.0

  '@manypkg/get-packages@2.2.2':
    dependencies:
      '@manypkg/find-root': 2.2.3
      '@manypkg/tools': 1.1.2

  '@manypkg/tools@1.1.2':
    dependencies:
      fast-glob: 3.3.2
      jju: 1.4.0
      js-yaml: 4.1.0

  '@microsoft/api-extractor-model@7.29.8(@types/node@20.16.1)':
    dependencies:
      '@microsoft/tsdoc': 0.15.0
      '@microsoft/tsdoc-config': 0.17.0
      '@rushstack/node-core-library': 5.9.0(@types/node@20.16.1)
    transitivePeerDependencies:
      - '@types/node'

  '@microsoft/api-extractor@7.47.9(@types/node@20.16.1)':
    dependencies:
      '@microsoft/api-extractor-model': 7.29.8(@types/node@20.16.1)
      '@microsoft/tsdoc': 0.15.0
      '@microsoft/tsdoc-config': 0.17.0
      '@rushstack/node-core-library': 5.9.0(@types/node@20.16.1)
      '@rushstack/rig-package': 0.5.3
      '@rushstack/terminal': 0.14.2(@types/node@20.16.1)
      '@rushstack/ts-command-line': 4.22.8(@types/node@20.16.1)
      lodash: 4.17.21
      minimatch: 3.0.8
      resolve: 1.22.8
      semver: 7.5.4
      source-map: 0.6.1
      typescript: 5.4.2
    transitivePeerDependencies:
      - '@types/node'

  '@microsoft/tsdoc-config@0.17.0':
    dependencies:
      '@microsoft/tsdoc': 0.15.0
      ajv: 8.12.0
      jju: 1.4.0
      resolve: 1.22.8

  '@microsoft/tsdoc@0.15.0': {}

  '@nodelib/fs.scandir@2.1.5':
    dependencies:
      '@nodelib/fs.stat': 2.0.5
      run-parallel: 1.2.0

  '@nodelib/fs.scandir@3.0.0':
    dependencies:
      '@nodelib/fs.stat': 3.0.0
      run-parallel: 1.2.0

  '@nodelib/fs.stat@2.0.5': {}

  '@nodelib/fs.stat@3.0.0': {}

  '@nodelib/fs.walk@1.2.8':
    dependencies:
      '@nodelib/fs.scandir': 2.1.5
      fastq: 1.17.1

  '@nodelib/fs.walk@2.0.0':
    dependencies:
      '@nodelib/fs.scandir': 3.0.0
      fastq: 1.17.1

  '@octokit/auth-token@5.1.1': {}

  '@octokit/core@6.1.2':
    dependencies:
      '@octokit/auth-token': 5.1.1
      '@octokit/graphql': 8.1.1
      '@octokit/request': 9.1.3
      '@octokit/request-error': 6.1.4
      '@octokit/types': 13.5.0
      before-after-hook: 3.0.2
      universal-user-agent: 7.0.2

  '@octokit/endpoint@10.1.1':
    dependencies:
      '@octokit/types': 13.5.0
      universal-user-agent: 7.0.2

  '@octokit/graphql@8.1.1':
    dependencies:
      '@octokit/request': 9.1.3
      '@octokit/types': 13.5.0
      universal-user-agent: 7.0.2

  '@octokit/openapi-types@22.2.0': {}

  '@octokit/plugin-paginate-rest@11.3.3(@octokit/core@6.1.2)':
    dependencies:
      '@octokit/core': 6.1.2
      '@octokit/types': 13.5.0

  '@octokit/plugin-retry@7.1.2(@octokit/core@6.1.2)':
    dependencies:
      '@octokit/core': 6.1.2
      '@octokit/request-error': 6.1.4
      '@octokit/types': 13.5.0
      bottleneck: 2.19.5

  '@octokit/plugin-throttling@9.3.1(@octokit/core@6.1.2)':
    dependencies:
      '@octokit/core': 6.1.2
      '@octokit/types': 13.5.0
      bottleneck: 2.19.5

  '@octokit/request-error@6.1.4':
    dependencies:
      '@octokit/types': 13.5.0

  '@octokit/request@9.1.3':
    dependencies:
      '@octokit/endpoint': 10.1.1
      '@octokit/request-error': 6.1.4
      '@octokit/types': 13.5.0
      universal-user-agent: 7.0.2

  '@octokit/types@13.5.0':
    dependencies:
      '@octokit/openapi-types': 22.2.0

  '@pkgjs/parseargs@0.11.0':
    optional: true

  '@pkgr/core@0.1.1': {}

  '@pnpm/config.env-replace@1.1.0': {}

  '@pnpm/network.ca-file@1.0.2':
    dependencies:
      graceful-fs: 4.2.10

  '@pnpm/npm-conf@2.3.1':
    dependencies:
      '@pnpm/config.env-replace': 1.1.0
      '@pnpm/network.ca-file': 1.0.2
      config-chain: 1.1.13

  '@rollup/rollup-android-arm-eabi@4.22.2':
    optional: true

  '@rollup/rollup-android-arm64@4.22.2':
    optional: true

  '@rollup/rollup-darwin-arm64@4.22.2':
    optional: true

  '@rollup/rollup-darwin-x64@4.22.2':
    optional: true

  '@rollup/rollup-linux-arm-gnueabihf@4.22.2':
    optional: true

  '@rollup/rollup-linux-arm-musleabihf@4.22.2':
    optional: true

  '@rollup/rollup-linux-arm64-gnu@4.22.2':
    optional: true

  '@rollup/rollup-linux-arm64-musl@4.22.2':
    optional: true

  '@rollup/rollup-linux-powerpc64le-gnu@4.22.2':
    optional: true

  '@rollup/rollup-linux-riscv64-gnu@4.22.2':
    optional: true

  '@rollup/rollup-linux-s390x-gnu@4.22.2':
    optional: true

  '@rollup/rollup-linux-x64-gnu@4.22.2':
    optional: true

  '@rollup/rollup-linux-x64-musl@4.22.2':
    optional: true

  '@rollup/rollup-win32-arm64-msvc@4.22.2':
    optional: true

  '@rollup/rollup-win32-ia32-msvc@4.22.2':
    optional: true

  '@rollup/rollup-win32-x64-msvc@4.22.2':
    optional: true

  '@rushstack/node-core-library@5.9.0(@types/node@20.16.1)':
    dependencies:
      ajv: 8.13.0
      ajv-draft-04: 1.0.0(ajv@8.13.0)
      ajv-formats: 3.0.1
      fs-extra: 7.0.1
      import-lazy: 4.0.0
      jju: 1.4.0
      resolve: 1.22.8
      semver: 7.5.4
    optionalDependencies:
      '@types/node': 20.16.1

  '@rushstack/rig-package@0.5.3':
    dependencies:
      resolve: 1.22.8
      strip-json-comments: 3.1.1

  '@rushstack/terminal@0.14.2(@types/node@20.16.1)':
    dependencies:
      '@rushstack/node-core-library': 5.9.0(@types/node@20.16.1)
      supports-color: 8.1.1
    optionalDependencies:
      '@types/node': 20.16.1

  '@rushstack/ts-command-line@4.22.8(@types/node@20.16.1)':
    dependencies:
      '@rushstack/terminal': 0.14.2(@types/node@20.16.1)
      '@types/argparse': 1.0.38
      argparse: 1.0.10
      string-argv: 0.3.2
    transitivePeerDependencies:
      - '@types/node'

  '@sec-ant/readable-stream@0.4.1': {}

  '@semantic-release/commit-analyzer@13.0.0(semantic-release@24.1.0(typescript@5.6.2))':
    dependencies:
      conventional-changelog-angular: 8.0.0
      conventional-changelog-writer: 8.0.0
      conventional-commits-filter: 5.0.0
      conventional-commits-parser: 6.0.0
      debug: 4.3.7
      import-from-esm: 1.3.4
      lodash-es: 4.17.21
      micromatch: 4.0.8
      semantic-release: 24.1.0(typescript@5.6.2)
    transitivePeerDependencies:
      - supports-color

  '@semantic-release/error@4.0.0': {}

  '@semantic-release/github@10.3.4(semantic-release@24.1.0(typescript@5.6.2))':
    dependencies:
      '@octokit/core': 6.1.2
      '@octokit/plugin-paginate-rest': 11.3.3(@octokit/core@6.1.2)
      '@octokit/plugin-retry': 7.1.2(@octokit/core@6.1.2)
      '@octokit/plugin-throttling': 9.3.1(@octokit/core@6.1.2)
      '@semantic-release/error': 4.0.0
      aggregate-error: 5.0.0
      debug: 4.3.7
      dir-glob: 3.0.1
      globby: 14.0.2
      http-proxy-agent: 7.0.2
      https-proxy-agent: 7.0.5
      issue-parser: 7.0.1
      lodash-es: 4.17.21
      mime: 4.0.4
      p-filter: 4.1.0
      semantic-release: 24.1.0(typescript@5.6.2)
      url-join: 5.0.0
    transitivePeerDependencies:
      - supports-color

  '@semantic-release/npm@12.0.1(semantic-release@24.1.0(typescript@5.6.2))':
    dependencies:
      '@semantic-release/error': 4.0.0
      aggregate-error: 5.0.0
      execa: 9.4.0
      fs-extra: 11.2.0
      lodash-es: 4.17.21
      nerf-dart: 1.0.0
      normalize-url: 8.0.1
      npm: 10.8.3
      rc: 1.2.8
      read-pkg: 9.0.1
      registry-auth-token: 5.0.2
      semantic-release: 24.1.0(typescript@5.6.2)
      semver: 7.6.3
      tempy: 3.1.0

  '@semantic-release/release-notes-generator@14.0.1(semantic-release@24.1.0(typescript@5.6.2))':
    dependencies:
      conventional-changelog-angular: 8.0.0
      conventional-changelog-writer: 8.0.0
      conventional-commits-filter: 5.0.0
      conventional-commits-parser: 6.0.0
      debug: 4.3.7
      get-stream: 7.0.1
      import-from-esm: 1.3.4
      into-stream: 7.0.0
      lodash-es: 4.17.21
      read-package-up: 11.0.0
      semantic-release: 24.1.0(typescript@5.6.2)
    transitivePeerDependencies:
      - supports-color

  '@sindresorhus/is@4.6.0': {}

  '@sindresorhus/is@5.6.0': {}

  '@sindresorhus/merge-streams@2.3.0': {}

  '@sindresorhus/merge-streams@4.0.0': {}

  '@swc/core-darwin-arm64@1.7.0':
    optional: true

  '@swc/core-darwin-x64@1.7.0':
    optional: true

  '@swc/core-linux-arm-gnueabihf@1.7.0':
    optional: true

  '@swc/core-linux-arm64-gnu@1.7.0':
    optional: true

  '@swc/core-linux-arm64-musl@1.7.0':
    optional: true

  '@swc/core-linux-x64-gnu@1.7.0':
    optional: true

  '@swc/core-linux-x64-musl@1.7.0':
    optional: true

  '@swc/core-win32-arm64-msvc@1.7.0':
    optional: true

  '@swc/core-win32-ia32-msvc@1.7.0':
    optional: true

  '@swc/core-win32-x64-msvc@1.7.0':
    optional: true

  '@swc/core@1.7.0':
    dependencies:
      '@swc/counter': 0.1.3
      '@swc/types': 0.1.12
    optionalDependencies:
      '@swc/core-darwin-arm64': 1.7.0
      '@swc/core-darwin-x64': 1.7.0
      '@swc/core-linux-arm-gnueabihf': 1.7.0
      '@swc/core-linux-arm64-gnu': 1.7.0
      '@swc/core-linux-arm64-musl': 1.7.0
      '@swc/core-linux-x64-gnu': 1.7.0
      '@swc/core-linux-x64-musl': 1.7.0
      '@swc/core-win32-arm64-msvc': 1.7.0
      '@swc/core-win32-ia32-msvc': 1.7.0
      '@swc/core-win32-x64-msvc': 1.7.0

  '@swc/counter@0.1.3': {}

  '@swc/types@0.1.12':
    dependencies:
      '@swc/counter': 0.1.3

  '@swisspost/design-system-changelog-github@1.0.2':
    dependencies:
      '@changesets/get-github-info': 0.5.2
      '@changesets/types': 5.2.1
      dotenv: 16.4.5
    transitivePeerDependencies:
      - encoding

  '@szmarczak/http-timer@5.0.1':
    dependencies:
      defer-to-connect: 2.0.1

  '@types/argparse@1.0.38': {}

  '@types/eslint@9.6.1':
    dependencies:
      '@types/estree': 1.0.6
      '@types/json-schema': 7.0.15

  '@types/eslint__js@8.42.3':
    dependencies:
      '@types/eslint': 9.6.1

  '@types/estree@1.0.5': {}

  '@types/estree@1.0.6': {}

  '@types/fs-extra@11.0.4':
    dependencies:
      '@types/jsonfile': 6.1.4
      '@types/node': 20.16.1

  '@types/http-cache-semantics@4.0.4': {}

  '@types/json-schema@7.0.15': {}

  '@types/jsonfile@6.1.4':
    dependencies:
      '@types/node': 20.16.1

  '@types/node@12.20.55': {}

  '@types/node@20.16.1':
    dependencies:
      undici-types: 6.19.8

  '@types/normalize-package-data@2.4.4': {}

  '@types/semver@6.2.7': {}

  '@types/semver@7.5.8': {}

<<<<<<< HEAD
  '@typescript-eslint/eslint-plugin@8.8.0(@typescript-eslint/parser@8.8.0(eslint@9.11.1(jiti@2.1.2))(typescript@5.6.2))(eslint@9.11.1(jiti@2.1.2))(typescript@5.6.2)':
    dependencies:
      '@eslint-community/regexpp': 4.11.1
      '@typescript-eslint/parser': 8.8.0(eslint@9.11.1(jiti@2.1.2))(typescript@5.6.2)
      '@typescript-eslint/scope-manager': 8.8.0
      '@typescript-eslint/type-utils': 8.8.0(eslint@9.11.1(jiti@2.1.2))(typescript@5.6.2)
      '@typescript-eslint/utils': 8.8.0(eslint@9.11.1(jiti@2.1.2))(typescript@5.6.2)
      '@typescript-eslint/visitor-keys': 8.8.0
      eslint: 9.11.1(jiti@2.1.2)
=======
  '@typescript-eslint/eslint-plugin@8.8.0(@typescript-eslint/parser@8.8.0(eslint@9.12.0(jiti@1.21.6))(typescript@5.6.2))(eslint@9.12.0(jiti@1.21.6))(typescript@5.6.2)':
    dependencies:
      '@eslint-community/regexpp': 4.11.1
      '@typescript-eslint/parser': 8.8.0(eslint@9.12.0(jiti@1.21.6))(typescript@5.6.2)
      '@typescript-eslint/scope-manager': 8.8.0
      '@typescript-eslint/type-utils': 8.8.0(eslint@9.12.0(jiti@1.21.6))(typescript@5.6.2)
      '@typescript-eslint/utils': 8.8.0(eslint@9.12.0(jiti@1.21.6))(typescript@5.6.2)
      '@typescript-eslint/visitor-keys': 8.8.0
      eslint: 9.12.0(jiti@1.21.6)
>>>>>>> ce9ace55
      graphemer: 1.4.0
      ignore: 5.3.2
      natural-compare: 1.4.0
      ts-api-utils: 1.3.0(typescript@5.6.2)
    optionalDependencies:
      typescript: 5.6.2
    transitivePeerDependencies:
      - supports-color

<<<<<<< HEAD
  '@typescript-eslint/parser@8.8.0(eslint@9.11.1(jiti@2.1.2))(typescript@5.6.2)':
=======
  '@typescript-eslint/parser@8.8.0(eslint@9.12.0(jiti@1.21.6))(typescript@5.6.2)':
>>>>>>> ce9ace55
    dependencies:
      '@typescript-eslint/scope-manager': 8.8.0
      '@typescript-eslint/types': 8.8.0
      '@typescript-eslint/typescript-estree': 8.8.0(typescript@5.6.2)
      '@typescript-eslint/visitor-keys': 8.8.0
      debug: 4.3.7
<<<<<<< HEAD
      eslint: 9.11.1(jiti@2.1.2)
=======
      eslint: 9.12.0(jiti@1.21.6)
>>>>>>> ce9ace55
    optionalDependencies:
      typescript: 5.6.2
    transitivePeerDependencies:
      - supports-color

  '@typescript-eslint/scope-manager@8.8.0':
    dependencies:
      '@typescript-eslint/types': 8.8.0
      '@typescript-eslint/visitor-keys': 8.8.0

<<<<<<< HEAD
  '@typescript-eslint/type-utils@8.8.0(eslint@9.11.1(jiti@2.1.2))(typescript@5.6.2)':
    dependencies:
      '@typescript-eslint/typescript-estree': 8.8.0(typescript@5.6.2)
      '@typescript-eslint/utils': 8.8.0(eslint@9.11.1(jiti@2.1.2))(typescript@5.6.2)
=======
  '@typescript-eslint/type-utils@8.8.0(eslint@9.12.0(jiti@1.21.6))(typescript@5.6.2)':
    dependencies:
      '@typescript-eslint/typescript-estree': 8.8.0(typescript@5.6.2)
      '@typescript-eslint/utils': 8.8.0(eslint@9.12.0(jiti@1.21.6))(typescript@5.6.2)
>>>>>>> ce9ace55
      debug: 4.3.7
      ts-api-utils: 1.3.0(typescript@5.6.2)
    optionalDependencies:
      typescript: 5.6.2
    transitivePeerDependencies:
      - eslint
      - supports-color

  '@typescript-eslint/types@8.8.0': {}

  '@typescript-eslint/typescript-estree@8.8.0(typescript@5.6.2)':
    dependencies:
      '@typescript-eslint/types': 8.8.0
      '@typescript-eslint/visitor-keys': 8.8.0
      debug: 4.3.7
      fast-glob: 3.3.2
      is-glob: 4.0.3
      minimatch: 9.0.5
      semver: 7.6.3
      ts-api-utils: 1.3.0(typescript@5.6.2)
    optionalDependencies:
      typescript: 5.6.2
    transitivePeerDependencies:
      - supports-color

<<<<<<< HEAD
  '@typescript-eslint/utils@8.8.0(eslint@9.11.1(jiti@2.1.2))(typescript@5.6.2)':
    dependencies:
      '@eslint-community/eslint-utils': 4.4.0(eslint@9.11.1(jiti@2.1.2))
      '@typescript-eslint/scope-manager': 8.8.0
      '@typescript-eslint/types': 8.8.0
      '@typescript-eslint/typescript-estree': 8.8.0(typescript@5.6.2)
      eslint: 9.11.1(jiti@2.1.2)
=======
  '@typescript-eslint/utils@8.8.0(eslint@9.12.0(jiti@1.21.6))(typescript@5.6.2)':
    dependencies:
      '@eslint-community/eslint-utils': 4.4.0(eslint@9.12.0(jiti@1.21.6))
      '@typescript-eslint/scope-manager': 8.8.0
      '@typescript-eslint/types': 8.8.0
      '@typescript-eslint/typescript-estree': 8.8.0(typescript@5.6.2)
      eslint: 9.12.0(jiti@1.21.6)
>>>>>>> ce9ace55
    transitivePeerDependencies:
      - supports-color
      - typescript

  '@typescript-eslint/visitor-keys@8.8.0':
    dependencies:
      '@typescript-eslint/types': 8.8.0
      eslint-visitor-keys: 3.4.3

<<<<<<< HEAD
  '@vitest/eslint-plugin@1.1.4(@typescript-eslint/utils@8.8.0(eslint@9.11.1(jiti@2.1.2))(typescript@5.6.2))(eslint@9.11.1(jiti@2.1.2))(typescript@5.6.2)(vitest@2.1.0(@types/node@20.16.1))':
    dependencies:
      eslint: 9.11.1(jiti@2.1.2)
    optionalDependencies:
      '@typescript-eslint/utils': 8.8.0(eslint@9.11.1(jiti@2.1.2))(typescript@5.6.2)
=======
  '@vitest/eslint-plugin@1.1.4(@typescript-eslint/utils@8.8.0(eslint@9.12.0(jiti@1.21.6))(typescript@5.6.2))(eslint@9.12.0(jiti@1.21.6))(typescript@5.6.2)(vitest@2.1.0(@types/node@20.16.1))':
    dependencies:
      eslint: 9.12.0(jiti@1.21.6)
    optionalDependencies:
      '@typescript-eslint/utils': 8.8.0(eslint@9.12.0(jiti@1.21.6))(typescript@5.6.2)
>>>>>>> ce9ace55
      typescript: 5.6.2
      vitest: 2.1.0(@types/node@20.16.1)

  '@vitest/expect@2.1.0':
    dependencies:
      '@vitest/spy': 2.1.0
      '@vitest/utils': 2.1.0
      chai: 5.1.1
      tinyrainbow: 1.2.0

  '@vitest/mocker@2.1.0(vite@5.4.7(@types/node@20.16.1))':
    dependencies:
      '@vitest/spy': 2.1.0
      estree-walker: 3.0.3
      magic-string: 0.30.11
    optionalDependencies:
      vite: 5.4.7(@types/node@20.16.1)

  '@vitest/pretty-format@2.1.0':
    dependencies:
      tinyrainbow: 1.2.0

  '@vitest/pretty-format@2.1.1':
    dependencies:
      tinyrainbow: 1.2.0

  '@vitest/runner@2.1.0':
    dependencies:
      '@vitest/utils': 2.1.0
      pathe: 1.1.2

  '@vitest/snapshot@2.1.0':
    dependencies:
      '@vitest/pretty-format': 2.1.0
      magic-string: 0.30.11
      pathe: 1.1.2

  '@vitest/spy@2.1.0':
    dependencies:
      tinyspy: 3.0.2

  '@vitest/utils@2.1.0':
    dependencies:
      '@vitest/pretty-format': 2.1.0
      loupe: 3.1.1
      tinyrainbow: 1.2.0

  '@voxpelli/config-array-find-files@0.1.2(@eslint/config-array@0.17.1)':
    dependencies:
      '@eslint/config-array': 0.17.1
      '@nodelib/fs.walk': 2.0.0

  acorn-jsx@5.3.2(acorn@8.12.1):
    dependencies:
      acorn: 8.12.1

  acorn@8.12.1: {}

  agent-base@7.1.1:
    dependencies:
      debug: 4.3.7
    transitivePeerDependencies:
      - supports-color

  aggregate-error@5.0.0:
    dependencies:
      clean-stack: 5.2.0
      indent-string: 5.0.0

  ajv-draft-04@1.0.0(ajv@8.13.0):
    optionalDependencies:
      ajv: 8.13.0

  ajv-draft-04@1.0.0(ajv@8.17.1):
    optionalDependencies:
      ajv: 8.17.1

  ajv-formats@3.0.1:
    dependencies:
      ajv: 8.17.1

  ajv@6.12.6:
    dependencies:
      fast-deep-equal: 3.1.3
      fast-json-stable-stringify: 2.1.0
      json-schema-traverse: 0.4.1
      uri-js: 4.4.1

  ajv@8.12.0:
    dependencies:
      fast-deep-equal: 3.1.3
      json-schema-traverse: 1.0.0
      require-from-string: 2.0.2
      uri-js: 4.4.1

  ajv@8.13.0:
    dependencies:
      fast-deep-equal: 3.1.3
      json-schema-traverse: 1.0.0
      require-from-string: 2.0.2
      uri-js: 4.4.1

  ajv@8.17.1:
    dependencies:
      fast-deep-equal: 3.1.3
      fast-uri: 3.0.1
      json-schema-traverse: 1.0.0
      require-from-string: 2.0.2

  ansi-colors@4.1.3: {}

  ansi-escapes@7.0.0:
    dependencies:
      environment: 1.1.0

  ansi-regex@5.0.1: {}

  ansi-regex@6.1.0: {}

  ansi-styles@3.2.1:
    dependencies:
      color-convert: 1.9.3

  ansi-styles@4.3.0:
    dependencies:
      color-convert: 2.0.1

  ansi-styles@6.2.1: {}

  any-promise@1.3.0: {}

  anymatch@3.1.3:
    dependencies:
      normalize-path: 3.0.0
      picomatch: 2.3.1

  are-docs-informative@0.0.2: {}

  argparse@1.0.10:
    dependencies:
      sprintf-js: 1.0.3

  argparse@2.0.1: {}

  argv-formatter@1.0.0: {}

  array-ify@1.0.0: {}

  array-union@2.1.0: {}

  assertion-error@2.0.1: {}

  balanced-match@1.0.2: {}

  before-after-hook@3.0.2: {}

  better-path-resolve@1.0.0:
    dependencies:
      is-windows: 1.0.2

  binary-extensions@2.3.0: {}

  bottleneck@2.19.5: {}

  brace-expansion@1.1.11:
    dependencies:
      balanced-match: 1.0.2
      concat-map: 0.0.1

  brace-expansion@2.0.1:
    dependencies:
      balanced-match: 1.0.2

  braces@3.0.3:
    dependencies:
      fill-range: 7.1.1

  builtins@1.0.3: {}

  bundle-name@4.1.0:
    dependencies:
      run-applescript: 7.0.0

  bundle-require@5.0.0(esbuild@0.21.5):
    dependencies:
      esbuild: 0.21.5
      load-tsconfig: 0.2.5

  bundle-require@5.0.0(esbuild@0.23.1):
    dependencies:
      esbuild: 0.23.1
      load-tsconfig: 0.2.5

  cac@6.7.14: {}

  cacheable-lookup@7.0.0: {}

  cacheable-request@10.2.14:
    dependencies:
      '@types/http-cache-semantics': 4.0.4
      get-stream: 6.0.1
      http-cache-semantics: 4.1.1
      keyv: 4.5.4
      mimic-response: 4.0.0
      normalize-url: 8.0.1
      responselike: 3.0.0

  callsites@3.1.0: {}

  chai@5.1.1:
    dependencies:
      assertion-error: 2.0.1
      check-error: 2.1.1
      deep-eql: 5.0.2
      loupe: 3.1.1
      pathval: 2.0.0

  chalk@2.4.2:
    dependencies:
      ansi-styles: 3.2.1
      escape-string-regexp: 1.0.5
      supports-color: 5.5.0

  chalk@4.1.2:
    dependencies:
      ansi-styles: 4.3.0
      supports-color: 7.2.0

  chalk@5.3.0: {}

  char-regex@1.0.2: {}

  chardet@0.7.0: {}

  check-error@2.1.1: {}

  chokidar@3.6.0:
    dependencies:
      anymatch: 3.1.3
      braces: 3.0.3
      glob-parent: 5.1.2
      is-binary-path: 2.1.0
      is-glob: 4.0.3
      normalize-path: 3.0.0
      readdirp: 3.6.0
    optionalDependencies:
      fsevents: 2.3.3

  ci-info@3.9.0: {}

  clean-stack@5.2.0:
    dependencies:
      escape-string-regexp: 5.0.0

  cli-highlight@2.1.11:
    dependencies:
      chalk: 4.1.2
      highlight.js: 10.7.3
      mz: 2.7.0
      parse5: 5.1.1
      parse5-htmlparser2-tree-adapter: 6.0.1
      yargs: 16.2.0

  cli-table3@0.6.5:
    dependencies:
      string-width: 4.2.3
    optionalDependencies:
      '@colors/colors': 1.5.0

  cliui@7.0.4:
    dependencies:
      string-width: 4.2.3
      strip-ansi: 6.0.1
      wrap-ansi: 7.0.0

  cliui@8.0.1:
    dependencies:
      string-width: 4.2.3
      strip-ansi: 6.0.1
      wrap-ansi: 7.0.0

  color-convert@1.9.3:
    dependencies:
      color-name: 1.1.3

  color-convert@2.0.1:
    dependencies:
      color-name: 1.1.4

  color-name@1.1.3: {}

  color-name@1.1.4: {}

  commander@4.1.1: {}

  comment-parser@1.4.1: {}

  compare-func@2.0.0:
    dependencies:
      array-ify: 1.0.0
      dot-prop: 5.3.0

  concat-map@0.0.1: {}

  confbox@0.1.7: {}

  config-chain@1.1.13:
    dependencies:
      ini: 1.3.8
      proto-list: 1.2.4

  consola@3.2.3: {}

  conventional-changelog-angular@8.0.0:
    dependencies:
      compare-func: 2.0.0

  conventional-changelog-writer@8.0.0:
    dependencies:
      '@types/semver': 7.5.8
      conventional-commits-filter: 5.0.0
      handlebars: 4.7.8
      meow: 13.2.0
      semver: 7.6.3

  conventional-commits-filter@5.0.0: {}

  conventional-commits-parser@6.0.0:
    dependencies:
      meow: 13.2.0

  convert-hrtime@5.0.0: {}

  cookie-es@1.2.2: {}

  core-util-is@1.0.3: {}

  cosmiconfig@9.0.0(typescript@5.6.2):
    dependencies:
      env-paths: 2.2.1
      import-fresh: 3.3.0
      js-yaml: 4.1.0
      parse-json: 5.2.0
    optionalDependencies:
      typescript: 5.6.2

  cross-spawn@5.1.0:
    dependencies:
      lru-cache: 4.1.5
      shebang-command: 1.2.0
      which: 1.3.1

  cross-spawn@7.0.3:
    dependencies:
      path-key: 3.1.1
      shebang-command: 2.0.0
      which: 2.0.2

  crossws@0.2.4: {}

  crypto-random-string@4.0.0:
    dependencies:
      type-fest: 1.4.0

  dataloader@1.4.0: {}

  debug@3.2.7:
    dependencies:
      ms: 2.1.3

  debug@4.3.7:
    dependencies:
      ms: 2.1.3

  decompress-response@6.0.0:
    dependencies:
      mimic-response: 3.1.0

  deep-eql@5.0.2: {}

  deep-extend@0.6.0: {}

  deep-is@0.1.4: {}

  default-browser-id@5.0.0: {}

  default-browser@5.2.1:
    dependencies:
      bundle-name: 4.1.0
      default-browser-id: 5.0.0

  defer-to-connect@2.0.1: {}

  define-lazy-prop@3.0.0: {}

  defu@6.1.4: {}

  destr@2.0.3: {}

  detect-indent@6.1.0: {}

  detect-indent@7.0.1: {}

  detect-newline@4.0.1: {}

  dir-glob@3.0.1:
    dependencies:
      path-type: 4.0.0

  doctrine@3.0.0:
    dependencies:
      esutils: 2.0.3

  dot-prop@5.3.0:
    dependencies:
      is-obj: 2.0.0

  dotenv@16.4.5: {}

  duplexer2@0.1.4:
    dependencies:
      readable-stream: 2.3.8

  eastasianwidth@0.2.0: {}

  emoji-regex@8.0.0: {}

  emoji-regex@9.2.2: {}

  emojilib@2.4.0: {}

  enquirer@2.4.1:
    dependencies:
      ansi-colors: 4.1.3
      strip-ansi: 6.0.1

  env-ci@11.1.0:
    dependencies:
      execa: 8.0.1
      java-properties: 1.0.2

  env-paths@2.2.1: {}

  environment@1.1.0: {}

  error-ex@1.3.2:
    dependencies:
      is-arrayish: 0.2.1

  es-module-lexer@1.5.4: {}

  esbuild@0.21.5:
    optionalDependencies:
      '@esbuild/aix-ppc64': 0.21.5
      '@esbuild/android-arm': 0.21.5
      '@esbuild/android-arm64': 0.21.5
      '@esbuild/android-x64': 0.21.5
      '@esbuild/darwin-arm64': 0.21.5
      '@esbuild/darwin-x64': 0.21.5
      '@esbuild/freebsd-arm64': 0.21.5
      '@esbuild/freebsd-x64': 0.21.5
      '@esbuild/linux-arm': 0.21.5
      '@esbuild/linux-arm64': 0.21.5
      '@esbuild/linux-ia32': 0.21.5
      '@esbuild/linux-loong64': 0.21.5
      '@esbuild/linux-mips64el': 0.21.5
      '@esbuild/linux-ppc64': 0.21.5
      '@esbuild/linux-riscv64': 0.21.5
      '@esbuild/linux-s390x': 0.21.5
      '@esbuild/linux-x64': 0.21.5
      '@esbuild/netbsd-x64': 0.21.5
      '@esbuild/openbsd-x64': 0.21.5
      '@esbuild/sunos-x64': 0.21.5
      '@esbuild/win32-arm64': 0.21.5
      '@esbuild/win32-ia32': 0.21.5
      '@esbuild/win32-x64': 0.21.5

  esbuild@0.23.1:
    optionalDependencies:
      '@esbuild/aix-ppc64': 0.23.1
      '@esbuild/android-arm': 0.23.1
      '@esbuild/android-arm64': 0.23.1
      '@esbuild/android-x64': 0.23.1
      '@esbuild/darwin-arm64': 0.23.1
      '@esbuild/darwin-x64': 0.23.1
      '@esbuild/freebsd-arm64': 0.23.1
      '@esbuild/freebsd-x64': 0.23.1
      '@esbuild/linux-arm': 0.23.1
      '@esbuild/linux-arm64': 0.23.1
      '@esbuild/linux-ia32': 0.23.1
      '@esbuild/linux-loong64': 0.23.1
      '@esbuild/linux-mips64el': 0.23.1
      '@esbuild/linux-ppc64': 0.23.1
      '@esbuild/linux-riscv64': 0.23.1
      '@esbuild/linux-s390x': 0.23.1
      '@esbuild/linux-x64': 0.23.1
      '@esbuild/netbsd-x64': 0.23.1
      '@esbuild/openbsd-arm64': 0.23.1
      '@esbuild/openbsd-x64': 0.23.1
      '@esbuild/sunos-x64': 0.23.1
      '@esbuild/win32-arm64': 0.23.1
      '@esbuild/win32-ia32': 0.23.1
      '@esbuild/win32-x64': 0.23.1

  escalade@3.2.0: {}

  escape-string-regexp@1.0.5: {}

  escape-string-regexp@4.0.0: {}

  escape-string-regexp@5.0.0: {}

<<<<<<< HEAD
  eslint-config-flat-gitignore@0.3.0(eslint@9.11.1(jiti@2.1.2)):
    dependencies:
      '@eslint/compat': 1.1.1
      eslint: 9.11.1(jiti@2.1.2)
=======
  eslint-config-flat-gitignore@0.3.0(eslint@9.12.0(jiti@1.21.6)):
    dependencies:
      '@eslint/compat': 1.1.1
      eslint: 9.12.0(jiti@1.21.6)
>>>>>>> ce9ace55
      find-up-simple: 1.0.0

  eslint-flat-config-utils@0.4.0:
    dependencies:
      pathe: 1.1.2

  eslint-import-resolver-node@0.3.9:
    dependencies:
      debug: 3.2.7
      is-core-module: 2.15.1
      resolve: 1.22.8
    transitivePeerDependencies:
      - supports-color

<<<<<<< HEAD
  eslint-plugin-command@0.2.5(eslint@9.11.1(jiti@2.1.2)):
    dependencies:
      '@es-joy/jsdoccomment': 0.48.0
      eslint: 9.11.1(jiti@2.1.2)

  eslint-plugin-import-x@4.3.1(eslint@9.11.1(jiti@2.1.2))(typescript@5.6.2):
    dependencies:
      '@typescript-eslint/utils': 8.8.0(eslint@9.11.1(jiti@2.1.2))(typescript@5.6.2)
      debug: 4.3.7
      doctrine: 3.0.0
      eslint: 9.11.1(jiti@2.1.2)
=======
  eslint-plugin-command@0.2.5(eslint@9.12.0(jiti@1.21.6)):
    dependencies:
      '@es-joy/jsdoccomment': 0.48.0
      eslint: 9.12.0(jiti@1.21.6)

  eslint-plugin-import-x@4.3.1(eslint@9.12.0(jiti@1.21.6))(typescript@5.6.2):
    dependencies:
      '@typescript-eslint/utils': 8.8.0(eslint@9.12.0(jiti@1.21.6))(typescript@5.6.2)
      debug: 4.3.7
      doctrine: 3.0.0
      eslint: 9.12.0(jiti@1.21.6)
>>>>>>> ce9ace55
      eslint-import-resolver-node: 0.3.9
      get-tsconfig: 4.8.0
      is-glob: 4.0.3
      minimatch: 9.0.5
      semver: 7.6.3
      stable-hash: 0.0.4
      tslib: 2.7.0
    transitivePeerDependencies:
      - supports-color
      - typescript

<<<<<<< HEAD
  eslint-plugin-jsdoc@50.3.1(eslint@9.11.1(jiti@2.1.2)):
=======
  eslint-plugin-jsdoc@50.3.1(eslint@9.12.0(jiti@1.21.6)):
>>>>>>> ce9ace55
    dependencies:
      '@es-joy/jsdoccomment': 0.48.0
      are-docs-informative: 0.0.2
      comment-parser: 1.4.1
      debug: 4.3.7
      escape-string-regexp: 4.0.0
<<<<<<< HEAD
      eslint: 9.11.1(jiti@2.1.2)
      espree: 10.1.0
=======
      eslint: 9.12.0(jiti@1.21.6)
      espree: 10.2.0
>>>>>>> ce9ace55
      esquery: 1.6.0
      parse-imports: 2.1.1
      semver: 7.6.3
      spdx-expression-parse: 4.0.0
      synckit: 0.9.1
    transitivePeerDependencies:
      - supports-color

  eslint-plugin-no-only-tests@3.3.0: {}

<<<<<<< HEAD
  eslint-plugin-perfectionist@3.8.0(eslint@9.11.1(jiti@2.1.2))(typescript@5.6.2):
    dependencies:
      '@typescript-eslint/types': 8.8.0
      '@typescript-eslint/utils': 8.8.0(eslint@9.11.1(jiti@2.1.2))(typescript@5.6.2)
      eslint: 9.11.1(jiti@2.1.2)
=======
  eslint-plugin-perfectionist@3.8.0(eslint@9.12.0(jiti@1.21.6))(typescript@5.6.2):
    dependencies:
      '@typescript-eslint/types': 8.8.0
      '@typescript-eslint/utils': 8.8.0(eslint@9.12.0(jiti@1.21.6))(typescript@5.6.2)
      eslint: 9.12.0(jiti@1.21.6)
>>>>>>> ce9ace55
      minimatch: 9.0.5
      natural-compare-lite: 1.4.0
    transitivePeerDependencies:
      - supports-color
      - typescript

<<<<<<< HEAD
  eslint-plugin-unused-imports@4.1.4(@typescript-eslint/eslint-plugin@8.8.0(@typescript-eslint/parser@8.8.0(eslint@9.11.1(jiti@2.1.2))(typescript@5.6.2))(eslint@9.11.1(jiti@2.1.2))(typescript@5.6.2))(eslint@9.11.1(jiti@2.1.2)):
    dependencies:
      eslint: 9.11.1(jiti@2.1.2)
    optionalDependencies:
      '@typescript-eslint/eslint-plugin': 8.8.0(@typescript-eslint/parser@8.8.0(eslint@9.11.1(jiti@2.1.2))(typescript@5.6.2))(eslint@9.11.1(jiti@2.1.2))(typescript@5.6.2)
=======
  eslint-plugin-unused-imports@4.1.4(@typescript-eslint/eslint-plugin@8.8.0(@typescript-eslint/parser@8.8.0(eslint@9.12.0(jiti@1.21.6))(typescript@5.6.2))(eslint@9.12.0(jiti@1.21.6))(typescript@5.6.2))(eslint@9.12.0(jiti@1.21.6)):
    dependencies:
      eslint: 9.12.0(jiti@1.21.6)
    optionalDependencies:
      '@typescript-eslint/eslint-plugin': 8.8.0(@typescript-eslint/parser@8.8.0(eslint@9.12.0(jiti@1.21.6))(typescript@5.6.2))(eslint@9.12.0(jiti@1.21.6))(typescript@5.6.2)
>>>>>>> ce9ace55

  eslint-scope@8.1.0:
    dependencies:
      esrecurse: 4.3.0
      estraverse: 5.3.0

<<<<<<< HEAD
  eslint-scope@8.1.0:
    dependencies:
      esrecurse: 4.3.0
      estraverse: 5.3.0

  eslint-typegen@0.3.2(eslint@9.11.1(jiti@2.1.2)):
    dependencies:
      eslint: 9.11.1(jiti@2.1.2)
=======
  eslint-typegen@0.3.2(eslint@9.12.0(jiti@1.21.6)):
    dependencies:
      eslint: 9.12.0(jiti@1.21.6)
>>>>>>> ce9ace55
      json-schema-to-typescript-lite: 14.1.0
      ohash: 1.1.3

  eslint-visitor-keys@3.4.3: {}

  eslint-visitor-keys@4.1.0: {}

<<<<<<< HEAD
  eslint-visitor-keys@4.1.0: {}

  eslint@9.11.1(jiti@2.1.2):
    dependencies:
      '@eslint-community/eslint-utils': 4.4.0(eslint@9.11.1(jiti@2.1.2))
=======
  eslint@9.12.0(jiti@1.21.6):
    dependencies:
      '@eslint-community/eslint-utils': 4.4.0(eslint@9.12.0(jiti@1.21.6))
>>>>>>> ce9ace55
      '@eslint-community/regexpp': 4.11.1
      '@eslint/config-array': 0.18.0
      '@eslint/core': 0.6.0
      '@eslint/eslintrc': 3.1.0
      '@eslint/js': 9.12.0
      '@eslint/plugin-kit': 0.2.0
      '@humanfs/node': 0.16.5
      '@humanwhocodes/module-importer': 1.0.1
      '@humanwhocodes/retry': 0.3.1
      '@types/estree': 1.0.6
      '@types/json-schema': 7.0.15
      ajv: 6.12.6
      chalk: 4.1.2
      cross-spawn: 7.0.3
      debug: 4.3.7
      escape-string-regexp: 4.0.0
      eslint-scope: 8.1.0
      eslint-visitor-keys: 4.1.0
      espree: 10.2.0
      esquery: 1.6.0
      esutils: 2.0.3
      fast-deep-equal: 3.1.3
      file-entry-cache: 8.0.0
      find-up: 5.0.0
      glob-parent: 6.0.2
      ignore: 5.3.2
      imurmurhash: 0.1.4
      is-glob: 4.0.3
      json-stable-stringify-without-jsonify: 1.0.1
      lodash.merge: 4.6.2
      minimatch: 3.1.2
      natural-compare: 1.4.0
      optionator: 0.9.4
      text-table: 0.2.0
    optionalDependencies:
      jiti: 2.1.2
    transitivePeerDependencies:
      - supports-color

  eslint@https://codeload.github.com/eslint/eslint/tar.gz/d0a5414c30421e5dbe313790502dbf13b9330fef(jiti@2.1.2):
    dependencies:
      '@eslint-community/eslint-utils': 4.4.0(eslint@https://codeload.github.com/eslint/eslint/tar.gz/d0a5414c30421e5dbe313790502dbf13b9330fef(jiti@2.1.2))
      '@eslint-community/regexpp': 4.11.1
      '@eslint/config-array': 0.18.0
      '@eslint/core': 0.6.0
      '@eslint/eslintrc': 3.1.0
      '@eslint/js': 9.11.1
      '@eslint/plugin-kit': 0.2.0
      '@humanfs/node': 0.16.5
      '@humanwhocodes/module-importer': 1.0.1
      '@humanwhocodes/retry': 0.3.0
      '@types/estree': 1.0.6
      '@types/json-schema': 7.0.15
      ajv: 6.12.6
      chalk: 4.1.2
      cross-spawn: 7.0.3
      debug: 4.3.7
      escape-string-regexp: 4.0.0
      eslint-scope: 8.1.0
      eslint-visitor-keys: 4.1.0
      espree: 10.2.0
      esquery: 1.6.0
      esutils: 2.0.3
      fast-deep-equal: 3.1.3
      file-entry-cache: 8.0.0
      find-up: 5.0.0
      glob-parent: 6.0.2
      ignore: 5.3.2
      imurmurhash: 0.1.4
      is-glob: 4.0.3
      json-stable-stringify-without-jsonify: 1.0.1
      lodash.merge: 4.6.2
      minimatch: 3.1.2
      natural-compare: 1.4.0
      optionator: 0.9.4
      text-table: 0.2.0
    optionalDependencies:
      jiti: 2.1.2
    transitivePeerDependencies:
      - supports-color

  espree@10.2.0:
    dependencies:
      acorn: 8.12.1
      acorn-jsx: 5.3.2(acorn@8.12.1)
      eslint-visitor-keys: 4.1.0

  espree@10.2.0:
    dependencies:
      acorn: 8.12.1
      acorn-jsx: 5.3.2(acorn@8.12.1)
      eslint-visitor-keys: 4.1.0

  esprima@4.0.1: {}

  esquery@1.6.0:
    dependencies:
      estraverse: 5.3.0

  esrecurse@4.3.0:
    dependencies:
      estraverse: 5.3.0

  estraverse@5.3.0: {}

  estree-walker@3.0.3:
    dependencies:
      '@types/estree': 1.0.6

  esutils@2.0.3: {}

  execa@5.1.1:
    dependencies:
      cross-spawn: 7.0.3
      get-stream: 6.0.1
      human-signals: 2.1.0
      is-stream: 2.0.1
      merge-stream: 2.0.0
      npm-run-path: 4.0.1
      onetime: 5.1.2
      signal-exit: 3.0.7
      strip-final-newline: 2.0.0

  execa@8.0.1:
    dependencies:
      cross-spawn: 7.0.3
      get-stream: 8.0.1
      human-signals: 5.0.0
      is-stream: 3.0.0
      merge-stream: 2.0.0
      npm-run-path: 5.3.0
      onetime: 6.0.0
      signal-exit: 4.1.0
      strip-final-newline: 3.0.0

  execa@9.4.0:
    dependencies:
      '@sindresorhus/merge-streams': 4.0.0
      cross-spawn: 7.0.3
      figures: 6.1.0
      get-stream: 9.0.1
      human-signals: 8.0.0
      is-plain-obj: 4.1.0
      is-stream: 4.0.1
      npm-run-path: 6.0.0
      pretty-ms: 9.1.0
      signal-exit: 4.1.0
      strip-final-newline: 4.0.0
      yoctocolors: 2.1.1

  extendable-error@0.1.7: {}

  external-editor@3.1.0:
    dependencies:
      chardet: 0.7.0
      iconv-lite: 0.4.24
      tmp: 0.0.33

  fast-deep-equal@3.1.3: {}

  fast-glob@3.3.2:
    dependencies:
      '@nodelib/fs.stat': 2.0.5
      '@nodelib/fs.walk': 1.2.8
      glob-parent: 5.1.2
      merge2: 1.4.1
      micromatch: 4.0.8

  fast-json-stable-stringify@2.1.0: {}

  fast-levenshtein@2.0.6: {}

  fast-uri@3.0.1: {}

  fastq@1.17.1:
    dependencies:
      reusify: 1.0.4

  fdir@6.3.0(picomatch@4.0.2):
    optionalDependencies:
      picomatch: 4.0.2

  figures@2.0.0:
    dependencies:
      escape-string-regexp: 1.0.5

  figures@6.1.0:
    dependencies:
      is-unicode-supported: 2.1.0

  file-entry-cache@8.0.0:
    dependencies:
      flat-cache: 4.0.1

  fill-range@7.1.1:
    dependencies:
      to-regex-range: 5.0.1

  find-up-simple@1.0.0: {}

  find-up@2.1.0:
    dependencies:
      locate-path: 2.0.0

  find-up@4.1.0:
    dependencies:
      locate-path: 5.0.0
      path-exists: 4.0.0

  find-up@5.0.0:
    dependencies:
      locate-path: 6.0.0
      path-exists: 4.0.0

  find-up@7.0.0:
    dependencies:
      locate-path: 7.2.0
      path-exists: 5.0.0
      unicorn-magic: 0.1.0

  find-versions@6.0.0:
    dependencies:
      semver-regex: 4.0.5
      super-regex: 1.0.0

  find-yarn-workspace-root2@1.2.16:
    dependencies:
      micromatch: 4.0.8
      pkg-dir: 4.2.0

  flat-cache@4.0.1:
    dependencies:
      flatted: 3.3.1
      keyv: 4.5.4

  flatted@3.3.1: {}

  foreground-child@3.3.0:
    dependencies:
      cross-spawn: 7.0.3
      signal-exit: 4.1.0

  form-data-encoder@2.1.4: {}

  from2@2.3.0:
    dependencies:
      inherits: 2.0.4
      readable-stream: 2.3.8

  fs-extra@11.2.0:
    dependencies:
      graceful-fs: 4.2.11
      jsonfile: 6.1.0
      universalify: 2.0.1

  fs-extra@7.0.1:
    dependencies:
      graceful-fs: 4.2.11
      jsonfile: 4.0.0
      universalify: 0.1.2

  fs-extra@8.1.0:
    dependencies:
      graceful-fs: 4.2.11
      jsonfile: 4.0.0
      universalify: 0.1.2

  fs.realpath@1.0.0: {}

  fsevents@2.3.3:
    optional: true

  function-bind@1.1.2: {}

  function-timeout@1.0.2: {}

  get-caller-file@2.0.5: {}

  get-func-name@2.0.2: {}

  get-port-please@3.1.2: {}

  get-stdin@9.0.0: {}

  get-stream@6.0.1: {}

  get-stream@7.0.1: {}

  get-stream@8.0.1: {}

  get-stream@9.0.1:
    dependencies:
      '@sec-ant/readable-stream': 0.4.1
      is-stream: 4.0.1

  get-tsconfig@4.8.0:
    dependencies:
      resolve-pkg-maps: 1.0.0

  git-hooks-list@3.1.0: {}

  git-log-parser@1.2.1:
    dependencies:
      argv-formatter: 1.0.0
      spawn-error-forwarder: 1.0.0
      split2: 1.0.0
      stream-combiner2: 1.1.1
      through2: 2.0.5
      traverse: 0.6.8

  glob-parent@5.1.2:
    dependencies:
      is-glob: 4.0.3

  glob-parent@6.0.2:
    dependencies:
      is-glob: 4.0.3

  glob@10.4.5:
    dependencies:
      foreground-child: 3.3.0
      jackspeak: 3.4.3
      minimatch: 9.0.5
      minipass: 7.1.2
      package-json-from-dist: 1.0.0
      path-scurry: 1.11.1

  glob@11.0.0:
    dependencies:
      foreground-child: 3.3.0
      jackspeak: 4.0.1
      minimatch: 10.0.1
      minipass: 7.1.2
      package-json-from-dist: 1.0.0
      path-scurry: 2.0.0

  glob@8.1.0:
    dependencies:
      fs.realpath: 1.0.0
      inflight: 1.0.6
      inherits: 2.0.4
      minimatch: 5.1.6
      once: 1.4.0

  globals@14.0.0: {}

  globals@15.10.0: {}

  globby@11.1.0:
    dependencies:
      array-union: 2.1.0
      dir-glob: 3.0.1
      fast-glob: 3.3.2
      ignore: 5.3.2
      merge2: 1.4.1
      slash: 3.0.0

  globby@13.2.2:
    dependencies:
      dir-glob: 3.0.1
      fast-glob: 3.3.2
      ignore: 5.3.2
      merge2: 1.4.1
      slash: 4.0.0

  globby@14.0.2:
    dependencies:
      '@sindresorhus/merge-streams': 2.3.0
      fast-glob: 3.3.2
      ignore: 5.3.2
      path-type: 5.0.0
      slash: 5.1.0
      unicorn-magic: 0.1.0

  got@12.6.1:
    dependencies:
      '@sindresorhus/is': 5.6.0
      '@szmarczak/http-timer': 5.0.1
      cacheable-lookup: 7.0.0
      cacheable-request: 10.2.14
      decompress-response: 6.0.0
      form-data-encoder: 2.1.4
      get-stream: 6.0.1
      http2-wrapper: 2.2.1
      lowercase-keys: 3.0.0
      p-cancelable: 3.0.0
      responselike: 3.0.0

  graceful-fs@4.2.10: {}

  graceful-fs@4.2.11: {}

  graphemer@1.4.0: {}

  h3@1.12.0:
    dependencies:
      cookie-es: 1.2.2
      crossws: 0.2.4
      defu: 6.1.4
      destr: 2.0.3
      iron-webcrypto: 1.2.1
      ohash: 1.1.3
      radix3: 1.1.2
      ufo: 1.5.4
      uncrypto: 0.1.3
      unenv: 1.10.0
    transitivePeerDependencies:
      - uWebSockets.js

  handlebars@4.7.8:
    dependencies:
      minimist: 1.2.8
      neo-async: 2.6.2
      source-map: 0.6.1
      wordwrap: 1.0.0
    optionalDependencies:
      uglify-js: 3.19.3

  has-flag@3.0.0: {}

  has-flag@4.0.0: {}

  hasown@2.0.2:
    dependencies:
      function-bind: 1.1.2

  highlight.js@10.7.3: {}

  hook-std@3.0.0: {}

  hosted-git-info@7.0.2:
    dependencies:
      lru-cache: 10.4.3

  http-cache-semantics@4.1.1: {}

  http-proxy-agent@7.0.2:
    dependencies:
      agent-base: 7.1.1
      debug: 4.3.7
    transitivePeerDependencies:
      - supports-color

  http2-wrapper@2.2.1:
    dependencies:
      quick-lru: 5.1.1
      resolve-alpn: 1.2.1

  https-proxy-agent@7.0.5:
    dependencies:
      agent-base: 7.1.1
      debug: 4.3.7
    transitivePeerDependencies:
      - supports-color

  human-id@1.0.2: {}

  human-signals@2.1.0: {}

  human-signals@5.0.0: {}

  human-signals@8.0.0: {}

  iconv-lite@0.4.24:
    dependencies:
      safer-buffer: 2.1.2

  ignore-walk@5.0.1:
    dependencies:
      minimatch: 5.1.6

  ignore@5.3.2: {}

  import-fresh@3.3.0:
    dependencies:
      parent-module: 1.0.1
      resolve-from: 4.0.0

  import-from-esm@1.3.4:
    dependencies:
      debug: 4.3.7
      import-meta-resolve: 4.1.0
    transitivePeerDependencies:
      - supports-color

  import-lazy@4.0.0: {}

  import-meta-resolve@4.1.0: {}

  imurmurhash@0.1.4: {}

  indent-string@5.0.0: {}

  index-to-position@0.1.2: {}

  inflight@1.0.6:
    dependencies:
      once: 1.4.0
      wrappy: 1.0.2

  inherits@2.0.4: {}

  ini@1.3.8: {}

  into-stream@7.0.0:
    dependencies:
      from2: 2.3.0
      p-is-promise: 3.0.0

  iron-webcrypto@1.2.1: {}

  is-arrayish@0.2.1: {}

  is-binary-path@2.1.0:
    dependencies:
      binary-extensions: 2.3.0

  is-core-module@2.15.1:
    dependencies:
      hasown: 2.0.2

  is-docker@3.0.0: {}

  is-extglob@2.1.1: {}

  is-fullwidth-code-point@3.0.0: {}

  is-glob@4.0.3:
    dependencies:
      is-extglob: 2.1.1

  is-in-ci@1.0.0: {}

  is-inside-container@1.0.0:
    dependencies:
      is-docker: 3.0.0

  is-number@7.0.0: {}

  is-obj@2.0.0: {}

  is-plain-obj@4.1.0: {}

  is-stream@2.0.1: {}

  is-stream@3.0.0: {}

  is-stream@4.0.1: {}

  is-subdir@1.2.0:
    dependencies:
      better-path-resolve: 1.0.0

  is-unicode-supported@2.1.0: {}

  is-windows@1.0.2: {}

  is-wsl@3.1.0:
    dependencies:
      is-inside-container: 1.0.0

  isarray@1.0.0: {}

  isexe@2.0.0: {}

  issue-parser@7.0.1:
    dependencies:
      lodash.capitalize: 4.2.1
      lodash.escaperegexp: 4.1.2
      lodash.isplainobject: 4.0.6
      lodash.isstring: 4.0.1
      lodash.uniqby: 4.7.0

  jackspeak@3.4.3:
    dependencies:
      '@isaacs/cliui': 8.0.2
    optionalDependencies:
      '@pkgjs/parseargs': 0.11.0

  jackspeak@4.0.1:
    dependencies:
      '@isaacs/cliui': 8.0.2
    optionalDependencies:
      '@pkgjs/parseargs': 0.11.0

  java-properties@1.0.2: {}

  jiti@2.1.2: {}

  jju@1.4.0: {}

  joycon@3.1.1: {}

  js-tokens@4.0.0: {}

  js-yaml@3.14.1:
    dependencies:
      argparse: 1.0.10
      esprima: 4.0.1

  js-yaml@4.1.0:
    dependencies:
      argparse: 2.0.1

  jsdoc-type-pratt-parser@4.1.0: {}

  json-buffer@3.0.1: {}

  json-parse-better-errors@1.0.2: {}

  json-parse-even-better-errors@2.3.1: {}

  json-schema-to-typescript-lite@14.1.0:
    dependencies:
      '@apidevtools/json-schema-ref-parser': 11.7.0
      '@types/json-schema': 7.0.15

  json-schema-traverse@0.4.1: {}

  json-schema-traverse@1.0.0: {}

  json-stable-stringify-without-jsonify@1.0.1: {}

  jsonfile@4.0.0:
    optionalDependencies:
      graceful-fs: 4.2.11

  jsonfile@6.1.0:
    dependencies:
      universalify: 2.0.1
    optionalDependencies:
      graceful-fs: 4.2.11

  keyv@4.5.4:
    dependencies:
      json-buffer: 3.0.1

  levn@0.4.1:
    dependencies:
      prelude-ls: 1.2.1
      type-check: 0.4.0

  lilconfig@3.1.2: {}

  lines-and-columns@1.2.4: {}

  load-json-file@4.0.0:
    dependencies:
      graceful-fs: 4.2.11
      parse-json: 4.0.0
      pify: 3.0.0
      strip-bom: 3.0.0

  load-tsconfig@0.2.5: {}

  load-yaml-file@0.2.0:
    dependencies:
      graceful-fs: 4.2.11
      js-yaml: 3.14.1
      pify: 4.0.1
      strip-bom: 3.0.0

  local-pkg@0.5.0:
    dependencies:
      mlly: 1.7.1
      pkg-types: 1.2.0

  locate-path@2.0.0:
    dependencies:
      p-locate: 2.0.0
      path-exists: 3.0.0

  locate-path@5.0.0:
    dependencies:
      p-locate: 4.1.0

  locate-path@6.0.0:
    dependencies:
      p-locate: 5.0.0

  locate-path@7.2.0:
    dependencies:
      p-locate: 6.0.0

  lodash-es@4.17.21: {}

  lodash.capitalize@4.2.1: {}

  lodash.escaperegexp@4.1.2: {}

  lodash.isplainobject@4.0.6: {}

  lodash.isstring@4.0.1: {}

  lodash.merge@4.6.2: {}

  lodash.sortby@4.7.0: {}

  lodash.startcase@4.4.0: {}

  lodash.uniqby@4.7.0: {}

  lodash@4.17.21: {}

  loupe@3.1.1:
    dependencies:
      get-func-name: 2.0.2

  lowercase-keys@3.0.0: {}

  lru-cache@10.4.3: {}

  lru-cache@11.0.1: {}

  lru-cache@4.1.5:
    dependencies:
      pseudomap: 1.0.2
      yallist: 2.1.2

  lru-cache@6.0.0:
    dependencies:
      yallist: 4.0.0

  magic-string@0.30.11:
    dependencies:
      '@jridgewell/sourcemap-codec': 1.5.0

  marked-terminal@7.1.0(marked@12.0.2):
    dependencies:
      ansi-escapes: 7.0.0
      chalk: 5.3.0
      cli-highlight: 2.1.11
      cli-table3: 0.6.5
      marked: 12.0.2
      node-emoji: 2.1.3
      supports-hyperlinks: 3.1.0

  marked@12.0.2: {}

  meow@13.2.0: {}

  merge-stream@2.0.0: {}

  merge2@1.4.1: {}

  micromatch@4.0.8:
    dependencies:
      braces: 3.0.3
      picomatch: 2.3.1

  mime@3.0.0: {}

  mime@4.0.4: {}

  mimic-fn@2.1.0: {}

  mimic-fn@4.0.0: {}

  mimic-response@3.1.0: {}

  mimic-response@4.0.0: {}

  minimatch@10.0.1:
    dependencies:
      brace-expansion: 2.0.1

  minimatch@3.0.8:
    dependencies:
      brace-expansion: 1.1.11

  minimatch@3.1.2:
    dependencies:
      brace-expansion: 1.1.11

  minimatch@5.1.6:
    dependencies:
      brace-expansion: 2.0.1

  minimatch@9.0.5:
    dependencies:
      brace-expansion: 2.0.1

  minimist@1.2.8: {}

  minipass@7.1.2: {}

  mlly@1.7.1:
    dependencies:
      acorn: 8.12.1
      pathe: 1.1.2
      pkg-types: 1.2.0
      ufo: 1.5.4

  mri@1.2.0: {}

  mrmime@2.0.0: {}

  ms@2.1.3: {}

  mz@2.7.0:
    dependencies:
      any-promise: 1.3.0
      object-assign: 4.1.1
      thenify-all: 1.6.0

  nanoid@3.3.7: {}

  natural-compare-lite@1.4.0: {}

  natural-compare@1.4.0: {}

  neo-async@2.6.2: {}

  nerf-dart@1.0.0: {}

  node-emoji@2.1.3:
    dependencies:
      '@sindresorhus/is': 4.6.0
      char-regex: 1.0.2
      emojilib: 2.4.0
      skin-tone: 2.0.0

  node-fetch-native@1.6.4: {}

  node-fetch@2.7.0:
    dependencies:
      whatwg-url: 5.0.0

  normalize-package-data@6.0.2:
    dependencies:
      hosted-git-info: 7.0.2
      semver: 7.6.3
      validate-npm-package-license: 3.0.4

  normalize-path@3.0.0: {}

  normalize-url@8.0.1: {}

  npm-bundled@2.0.1:
    dependencies:
      npm-normalize-package-bin: 2.0.0

  npm-normalize-package-bin@2.0.0: {}

  npm-packlist@5.1.3:
    dependencies:
      glob: 8.1.0
      ignore-walk: 5.0.1
      npm-bundled: 2.0.1
      npm-normalize-package-bin: 2.0.0

  npm-run-path@4.0.1:
    dependencies:
      path-key: 3.1.1

  npm-run-path@5.3.0:
    dependencies:
      path-key: 4.0.0

  npm-run-path@6.0.0:
    dependencies:
      path-key: 4.0.0
      unicorn-magic: 0.3.0

  npm@10.8.3: {}

  object-assign@4.1.1: {}

  ohash@1.1.3: {}

  once@1.4.0:
    dependencies:
      wrappy: 1.0.2

  onetime@5.1.2:
    dependencies:
      mimic-fn: 2.1.0

  onetime@6.0.0:
    dependencies:
      mimic-fn: 4.0.0

  open@10.1.0:
    dependencies:
      default-browser: 5.2.1
      define-lazy-prop: 3.0.0
      is-inside-container: 1.0.0
      is-wsl: 3.1.0

  optionator@0.9.4:
    dependencies:
      deep-is: 0.1.4
      fast-levenshtein: 2.0.6
      levn: 0.4.1
      prelude-ls: 1.2.1
      type-check: 0.4.0
      word-wrap: 1.2.5

  os-tmpdir@1.0.2: {}

  outdent@0.5.0: {}

  p-cancelable@3.0.0: {}

  p-each-series@3.0.0: {}

  p-filter@2.1.0:
    dependencies:
      p-map: 2.1.0

  p-filter@4.1.0:
    dependencies:
      p-map: 7.0.2

  p-is-promise@3.0.0: {}

  p-limit@1.3.0:
    dependencies:
      p-try: 1.0.0

  p-limit@2.3.0:
    dependencies:
      p-try: 2.2.0

  p-limit@3.1.0:
    dependencies:
      yocto-queue: 0.1.0

  p-limit@4.0.0:
    dependencies:
      yocto-queue: 1.1.1

  p-locate@2.0.0:
    dependencies:
      p-limit: 1.3.0

  p-locate@4.1.0:
    dependencies:
      p-limit: 2.3.0

  p-locate@5.0.0:
    dependencies:
      p-limit: 3.1.0

  p-locate@6.0.0:
    dependencies:
      p-limit: 4.0.0

  p-map@2.1.0: {}

  p-map@7.0.2: {}

  p-reduce@3.0.0: {}

  p-try@1.0.0: {}

  p-try@2.2.0: {}

  package-json-from-dist@1.0.0: {}

  package-json@8.1.1:
    dependencies:
      got: 12.6.1
      registry-auth-token: 5.0.2
      registry-url: 6.0.1
      semver: 7.6.3

  parent-module@1.0.1:
    dependencies:
      callsites: 3.1.0

  parse-github-url@1.0.3: {}

  parse-imports@2.1.1:
    dependencies:
      es-module-lexer: 1.5.4
      slashes: 3.0.12

  parse-json@4.0.0:
    dependencies:
      error-ex: 1.3.2
      json-parse-better-errors: 1.0.2

  parse-json@5.2.0:
    dependencies:
      '@babel/code-frame': 7.24.7
      error-ex: 1.3.2
      json-parse-even-better-errors: 2.3.1
      lines-and-columns: 1.2.4

  parse-json@8.1.0:
    dependencies:
      '@babel/code-frame': 7.24.7
      index-to-position: 0.1.2
      type-fest: 4.26.0

  parse-ms@4.0.0: {}

  parse5-htmlparser2-tree-adapter@6.0.1:
    dependencies:
      parse5: 6.0.1

  parse5@5.1.1: {}

  parse5@6.0.1: {}

  path-exists@3.0.0: {}

  path-exists@4.0.0: {}

  path-exists@5.0.0: {}

  path-key@3.1.1: {}

  path-key@4.0.0: {}

  path-parse@1.0.7: {}

  path-scurry@1.11.1:
    dependencies:
      lru-cache: 10.4.3
      minipass: 7.1.2

  path-scurry@2.0.0:
    dependencies:
      lru-cache: 11.0.1
      minipass: 7.1.2

  path-type@4.0.0: {}

  path-type@5.0.0: {}

  pathe@1.1.2: {}

  pathval@2.0.0: {}

  picocolors@1.1.0: {}

  picomatch@2.3.1: {}

  picomatch@4.0.2: {}

  pify@3.0.0: {}

  pify@4.0.1: {}

  pirates@4.0.6: {}

  pkg-conf@2.1.0:
    dependencies:
      find-up: 2.1.0
      load-json-file: 4.0.0

  pkg-dir@4.2.0:
    dependencies:
      find-up: 4.1.0

  pkg-types@1.2.0:
    dependencies:
      confbox: 0.1.7
      mlly: 1.7.1
      pathe: 1.1.2

  postcss-load-config@6.0.1(jiti@2.1.2)(postcss@8.4.47)(tsx@4.19.1):
    dependencies:
      lilconfig: 3.1.2
    optionalDependencies:
      jiti: 2.1.2
      postcss: 8.4.47
      tsx: 4.19.1

  postcss@8.4.47:
    dependencies:
      nanoid: 3.3.7
      picocolors: 1.1.0
      source-map-js: 1.2.1

  preferred-pm@3.1.4:
    dependencies:
      find-up: 5.0.0
      find-yarn-workspace-root2: 1.2.16
      path-exists: 4.0.0
      which-pm: 2.2.0

  prelude-ls@1.2.1: {}

  prettier@2.8.8: {}

  prettier@3.3.3: {}

  pretty-ms@9.1.0:
    dependencies:
      parse-ms: 4.0.0

  process-nextick-args@2.0.1: {}

  proto-list@1.2.4: {}

  pseudomap@1.0.2: {}

  publint@0.2.8:
    dependencies:
      npm-packlist: 5.1.3
      picocolors: 1.1.0
      sade: 1.8.1

  punycode@2.3.1: {}

  queue-microtask@1.2.3: {}

  quick-lru@5.1.1: {}

  radix3@1.1.2: {}

  rc@1.2.8:
    dependencies:
      deep-extend: 0.6.0
      ini: 1.3.8
      minimist: 1.2.8
      strip-json-comments: 2.0.1

  read-package-up@11.0.0:
    dependencies:
      find-up-simple: 1.0.0
      read-pkg: 9.0.1
      type-fest: 4.26.0

  read-pkg@9.0.1:
    dependencies:
      '@types/normalize-package-data': 2.4.4
      normalize-package-data: 6.0.2
      parse-json: 8.1.0
      type-fest: 4.26.0
      unicorn-magic: 0.1.0

  read-yaml-file@1.1.0:
    dependencies:
      graceful-fs: 4.2.11
      js-yaml: 3.14.1
      pify: 4.0.1
      strip-bom: 3.0.0

  readable-stream@2.3.8:
    dependencies:
      core-util-is: 1.0.3
      inherits: 2.0.4
      isarray: 1.0.0
      process-nextick-args: 2.0.1
      safe-buffer: 5.1.2
      string_decoder: 1.1.1
      util-deprecate: 1.0.2

  readdirp@3.6.0:
    dependencies:
      picomatch: 2.3.1

  regenerator-runtime@0.14.1: {}

  registry-auth-token@5.0.2:
    dependencies:
      '@pnpm/npm-conf': 2.3.1

  registry-url@6.0.1:
    dependencies:
      rc: 1.2.8

  require-directory@2.1.1: {}

  require-from-string@2.0.2: {}

  resolve-alpn@1.2.1: {}

  resolve-from@4.0.0: {}

  resolve-from@5.0.0: {}

  resolve-pkg-maps@1.0.0: {}

  resolve@1.22.8:
    dependencies:
      is-core-module: 2.15.1
      path-parse: 1.0.7
      supports-preserve-symlinks-flag: 1.0.0

  responselike@3.0.0:
    dependencies:
      lowercase-keys: 3.0.0

  reusify@1.0.4: {}

  rimraf@6.0.1:
    dependencies:
      glob: 11.0.0
      package-json-from-dist: 1.0.0

  rollup@4.22.2:
    dependencies:
      '@types/estree': 1.0.5
    optionalDependencies:
      '@rollup/rollup-android-arm-eabi': 4.22.2
      '@rollup/rollup-android-arm64': 4.22.2
      '@rollup/rollup-darwin-arm64': 4.22.2
      '@rollup/rollup-darwin-x64': 4.22.2
      '@rollup/rollup-linux-arm-gnueabihf': 4.22.2
      '@rollup/rollup-linux-arm-musleabihf': 4.22.2
      '@rollup/rollup-linux-arm64-gnu': 4.22.2
      '@rollup/rollup-linux-arm64-musl': 4.22.2
      '@rollup/rollup-linux-powerpc64le-gnu': 4.22.2
      '@rollup/rollup-linux-riscv64-gnu': 4.22.2
      '@rollup/rollup-linux-s390x-gnu': 4.22.2
      '@rollup/rollup-linux-x64-gnu': 4.22.2
      '@rollup/rollup-linux-x64-musl': 4.22.2
      '@rollup/rollup-win32-arm64-msvc': 4.22.2
      '@rollup/rollup-win32-ia32-msvc': 4.22.2
      '@rollup/rollup-win32-x64-msvc': 4.22.2
      fsevents: 2.3.3

  run-applescript@7.0.0: {}

  run-parallel@1.2.0:
    dependencies:
      queue-microtask: 1.2.3

  sade@1.8.1:
    dependencies:
      mri: 1.2.0

  safe-buffer@5.1.2: {}

  safer-buffer@2.1.2: {}

  semantic-release@24.1.0(typescript@5.6.2):
    dependencies:
      '@semantic-release/commit-analyzer': 13.0.0(semantic-release@24.1.0(typescript@5.6.2))
      '@semantic-release/error': 4.0.0
      '@semantic-release/github': 10.3.4(semantic-release@24.1.0(typescript@5.6.2))
      '@semantic-release/npm': 12.0.1(semantic-release@24.1.0(typescript@5.6.2))
      '@semantic-release/release-notes-generator': 14.0.1(semantic-release@24.1.0(typescript@5.6.2))
      aggregate-error: 5.0.0
      cosmiconfig: 9.0.0(typescript@5.6.2)
      debug: 4.3.7
      env-ci: 11.1.0
      execa: 9.4.0
      figures: 6.1.0
      find-versions: 6.0.0
      get-stream: 6.0.1
      git-log-parser: 1.2.1
      hook-std: 3.0.0
      hosted-git-info: 7.0.2
      import-from-esm: 1.3.4
      lodash-es: 4.17.21
      marked: 12.0.2
      marked-terminal: 7.1.0(marked@12.0.2)
      micromatch: 4.0.8
      p-each-series: 3.0.0
      p-reduce: 3.0.0
      read-package-up: 11.0.0
      resolve-from: 5.0.0
      semver: 7.6.3
      semver-diff: 4.0.0
      signale: 1.4.0
      yargs: 17.7.2
    transitivePeerDependencies:
      - supports-color
      - typescript

  sembear@0.5.2:
    dependencies:
      '@types/semver': 6.2.7
      semver: 6.3.1

  semver-diff@4.0.0:
    dependencies:
      semver: 7.6.3

  semver-regex@4.0.5: {}

  semver@6.3.1: {}

  semver@7.5.4:
    dependencies:
      lru-cache: 6.0.0

  semver@7.6.3: {}

  shebang-command@1.2.0:
    dependencies:
      shebang-regex: 1.0.0

  shebang-command@2.0.0:
    dependencies:
      shebang-regex: 3.0.0

  shebang-regex@1.0.0: {}

  shebang-regex@3.0.0: {}

  siginfo@2.0.0: {}

  signal-exit@3.0.7: {}

  signal-exit@4.1.0: {}

  signale@1.4.0:
    dependencies:
      chalk: 2.4.2
      figures: 2.0.0
      pkg-conf: 2.1.0

  skin-tone@2.0.0:
    dependencies:
      unicode-emoji-modifier-base: 1.0.0

  slash@3.0.0: {}

  slash@4.0.0: {}

  slash@5.1.0: {}

  slashes@3.0.12: {}

  sort-object-keys@1.1.3: {}

  sort-package-json@2.10.0:
    dependencies:
      detect-indent: 7.0.1
      detect-newline: 4.0.1
      get-stdin: 9.0.0
      git-hooks-list: 3.1.0
      globby: 13.2.2
      is-plain-obj: 4.1.0
      semver: 7.6.3
      sort-object-keys: 1.1.3

  source-map-js@1.2.1: {}

  source-map@0.6.1: {}

  source-map@0.8.0-beta.0:
    dependencies:
      whatwg-url: 7.1.0

  spawn-error-forwarder@1.0.0: {}

  spawndamnit@2.0.0:
    dependencies:
      cross-spawn: 5.1.0
      signal-exit: 3.0.7

  spdx-correct@3.2.0:
    dependencies:
      spdx-expression-parse: 3.0.1
      spdx-license-ids: 3.0.20

  spdx-exceptions@2.5.0: {}

  spdx-expression-parse@3.0.1:
    dependencies:
      spdx-exceptions: 2.5.0
      spdx-license-ids: 3.0.20

  spdx-expression-parse@4.0.0:
    dependencies:
      spdx-exceptions: 2.5.0
      spdx-license-ids: 3.0.20

  spdx-license-ids@3.0.20: {}

  split2@1.0.0:
    dependencies:
      through2: 2.0.5

  sprintf-js@1.0.3: {}

  stable-hash@0.0.4: {}

  stackback@0.0.2: {}

  std-env@3.7.0: {}

  stream-combiner2@1.1.1:
    dependencies:
      duplexer2: 0.1.4
      readable-stream: 2.3.8

  string-argv@0.3.2: {}

  string-width@4.2.3:
    dependencies:
      emoji-regex: 8.0.0
      is-fullwidth-code-point: 3.0.0
      strip-ansi: 6.0.1

  string-width@5.1.2:
    dependencies:
      eastasianwidth: 0.2.0
      emoji-regex: 9.2.2
      strip-ansi: 7.1.0

  string_decoder@1.1.1:
    dependencies:
      safe-buffer: 5.1.2

  strip-ansi@6.0.1:
    dependencies:
      ansi-regex: 5.0.1

  strip-ansi@7.1.0:
    dependencies:
      ansi-regex: 6.1.0

  strip-bom@3.0.0: {}

  strip-final-newline@2.0.0: {}

  strip-final-newline@3.0.0: {}

  strip-final-newline@4.0.0: {}

  strip-json-comments@2.0.1: {}

  strip-json-comments@3.1.1: {}

  sucrase@3.35.0:
    dependencies:
      '@jridgewell/gen-mapping': 0.3.5
      commander: 4.1.1
      glob: 10.4.5
      lines-and-columns: 1.2.4
      mz: 2.7.0
      pirates: 4.0.6
      ts-interface-checker: 0.1.13

  super-regex@1.0.0:
    dependencies:
      function-timeout: 1.0.2
      time-span: 5.1.0

  supports-color@5.5.0:
    dependencies:
      has-flag: 3.0.0

  supports-color@7.2.0:
    dependencies:
      has-flag: 4.0.0

  supports-color@8.1.1:
    dependencies:
      has-flag: 4.0.0

  supports-hyperlinks@3.1.0:
    dependencies:
      has-flag: 4.0.0
      supports-color: 7.2.0

  supports-preserve-symlinks-flag@1.0.0: {}

  synckit@0.9.1:
    dependencies:
      '@pkgr/core': 0.1.1
      tslib: 2.7.0

  temp-dir@3.0.0: {}

  tempy@3.1.0:
    dependencies:
      is-stream: 3.0.0
      temp-dir: 3.0.0
      type-fest: 2.19.0
      unique-string: 3.0.0

  term-size@2.2.1: {}

  text-table@0.2.0: {}

  thenify-all@1.6.0:
    dependencies:
      thenify: 3.3.1

  thenify@3.3.1:
    dependencies:
      any-promise: 1.3.0

  through2@2.0.5:
    dependencies:
      readable-stream: 2.3.8
      xtend: 4.0.2

  time-span@5.1.0:
    dependencies:
      convert-hrtime: 5.0.0

  tinybench@2.9.0: {}

  tinyexec@0.3.0: {}

  tinyglobby@0.2.6:
    dependencies:
      fdir: 6.3.0(picomatch@4.0.2)
      picomatch: 4.0.2

  tinypool@1.0.1: {}

  tinyrainbow@1.2.0: {}

  tinyspy@3.0.2: {}

  tmp@0.0.33:
    dependencies:
      os-tmpdir: 1.0.2

  to-regex-range@5.0.1:
    dependencies:
      is-number: 7.0.0

  tr46@0.0.3: {}

  tr46@1.0.1:
    dependencies:
      punycode: 2.3.1

  traverse@0.6.8: {}

  tree-kill@1.2.2: {}

  ts-api-utils@1.3.0(typescript@5.6.2):
    dependencies:
      typescript: 5.6.2

  ts-interface-checker@0.1.13: {}

  tslib@2.7.0: {}

  tsup@8.3.0(@microsoft/api-extractor@7.47.9(@types/node@20.16.1))(@swc/core@1.7.0)(jiti@2.1.2)(postcss@8.4.47)(tsx@4.19.1)(typescript@5.6.2):
    dependencies:
      bundle-require: 5.0.0(esbuild@0.23.1)
      cac: 6.7.14
      chokidar: 3.6.0
      consola: 3.2.3
      debug: 4.3.7
      esbuild: 0.23.1
      execa: 5.1.1
      joycon: 3.1.1
      picocolors: 1.1.0
      postcss-load-config: 6.0.1(jiti@2.1.2)(postcss@8.4.47)(tsx@4.19.1)
      resolve-from: 5.0.0
      rollup: 4.22.2
      source-map: 0.8.0-beta.0
      sucrase: 3.35.0
      tinyglobby: 0.2.6
      tree-kill: 1.2.2
    optionalDependencies:
      '@microsoft/api-extractor': 7.47.9(@types/node@20.16.1)
      '@swc/core': 1.7.0
      postcss: 8.4.47
      typescript: 5.6.2
    transitivePeerDependencies:
      - jiti
      - supports-color
      - tsx
      - yaml

  tsx@4.19.1:
    dependencies:
      esbuild: 0.23.1
      get-tsconfig: 4.8.0
    optionalDependencies:
      fsevents: 2.3.3

  type-check@0.4.0:
    dependencies:
      prelude-ls: 1.2.1

  type-fest@1.4.0: {}

  type-fest@2.19.0: {}

  type-fest@4.26.0: {}

<<<<<<< HEAD
  typescript-eslint@8.8.0(eslint@9.11.1(jiti@2.1.2))(typescript@5.6.2):
    dependencies:
      '@typescript-eslint/eslint-plugin': 8.8.0(@typescript-eslint/parser@8.8.0(eslint@9.11.1(jiti@2.1.2))(typescript@5.6.2))(eslint@9.11.1(jiti@2.1.2))(typescript@5.6.2)
      '@typescript-eslint/parser': 8.8.0(eslint@9.11.1(jiti@2.1.2))(typescript@5.6.2)
      '@typescript-eslint/utils': 8.8.0(eslint@9.11.1(jiti@2.1.2))(typescript@5.6.2)
=======
  typescript-eslint@8.8.0(eslint@9.12.0(jiti@1.21.6))(typescript@5.6.2):
    dependencies:
      '@typescript-eslint/eslint-plugin': 8.8.0(@typescript-eslint/parser@8.8.0(eslint@9.12.0(jiti@1.21.6))(typescript@5.6.2))(eslint@9.12.0(jiti@1.21.6))(typescript@5.6.2)
      '@typescript-eslint/parser': 8.8.0(eslint@9.12.0(jiti@1.21.6))(typescript@5.6.2)
      '@typescript-eslint/utils': 8.8.0(eslint@9.12.0(jiti@1.21.6))(typescript@5.6.2)
>>>>>>> ce9ace55
    optionalDependencies:
      typescript: 5.6.2
    transitivePeerDependencies:
      - eslint
      - supports-color

  typescript@5.4.2: {}

  typescript@5.6.2: {}

  ufo@1.5.4: {}

  uglify-js@3.19.3:
    optional: true

  uncrypto@0.1.3: {}

  undici-types@6.19.8: {}

  unenv@1.10.0:
    dependencies:
      consola: 3.2.3
      defu: 6.1.4
      mime: 3.0.0
      node-fetch-native: 1.6.4
      pathe: 1.1.2

  unicode-emoji-modifier-base@1.0.0: {}

  unicorn-magic@0.1.0: {}

  unicorn-magic@0.3.0: {}

  unique-string@3.0.0:
    dependencies:
      crypto-random-string: 4.0.0

  universal-user-agent@7.0.2: {}

  universalify@0.1.2: {}

  universalify@2.0.1: {}

  uri-js@4.4.1:
    dependencies:
      punycode: 2.3.1

  url-join@5.0.0: {}

  util-deprecate@1.0.2: {}

  validate-npm-package-license@3.0.4:
    dependencies:
      spdx-correct: 3.2.0
      spdx-expression-parse: 3.0.1

  validate-npm-package-name@3.0.0:
    dependencies:
      builtins: 1.0.3

  vite-node@2.1.0(@types/node@20.16.1):
    dependencies:
      cac: 6.7.14
      debug: 4.3.7
      pathe: 1.1.2
      vite: 5.4.7(@types/node@20.16.1)
    transitivePeerDependencies:
      - '@types/node'
      - less
      - lightningcss
      - sass
      - sass-embedded
      - stylus
      - sugarss
      - supports-color
      - terser

  vite@5.4.7(@types/node@20.16.1):
    dependencies:
      esbuild: 0.21.5
      postcss: 8.4.47
      rollup: 4.22.2
    optionalDependencies:
      '@types/node': 20.16.1
      fsevents: 2.3.3

  vitest@2.1.0(@types/node@20.16.1):
    dependencies:
      '@vitest/expect': 2.1.0
      '@vitest/mocker': 2.1.0(vite@5.4.7(@types/node@20.16.1))
      '@vitest/pretty-format': 2.1.1
      '@vitest/runner': 2.1.0
      '@vitest/snapshot': 2.1.0
      '@vitest/spy': 2.1.0
      '@vitest/utils': 2.1.0
      chai: 5.1.1
      debug: 4.3.7
      magic-string: 0.30.11
      pathe: 1.1.2
      std-env: 3.7.0
      tinybench: 2.9.0
      tinyexec: 0.3.0
      tinypool: 1.0.1
      tinyrainbow: 1.2.0
      vite: 5.4.7(@types/node@20.16.1)
      vite-node: 2.1.0(@types/node@20.16.1)
      why-is-node-running: 2.3.0
    optionalDependencies:
      '@types/node': 20.16.1
    transitivePeerDependencies:
      - less
      - lightningcss
      - msw
      - sass
      - sass-embedded
      - stylus
      - sugarss
      - supports-color
      - terser

  webidl-conversions@3.0.1: {}

  webidl-conversions@4.0.2: {}

  whatwg-url@5.0.0:
    dependencies:
      tr46: 0.0.3
      webidl-conversions: 3.0.1

  whatwg-url@7.1.0:
    dependencies:
      lodash.sortby: 4.7.0
      tr46: 1.0.1
      webidl-conversions: 4.0.2

  which-pm@2.2.0:
    dependencies:
      load-yaml-file: 0.2.0
      path-exists: 4.0.0

  which@1.3.1:
    dependencies:
      isexe: 2.0.0

  which@2.0.2:
    dependencies:
      isexe: 2.0.0

  why-is-node-running@2.3.0:
    dependencies:
      siginfo: 2.0.0
      stackback: 0.0.2

  word-wrap@1.2.5: {}

  wordwrap@1.0.0: {}

  wrap-ansi@7.0.0:
    dependencies:
      ansi-styles: 4.3.0
      string-width: 4.2.3
      strip-ansi: 6.0.1

  wrap-ansi@8.1.0:
    dependencies:
      ansi-styles: 6.2.1
      string-width: 5.1.2
      strip-ansi: 7.1.0

  wrappy@1.0.2: {}

  ws@8.18.0: {}

  xtend@4.0.2: {}

  y18n@5.0.8: {}

  yallist@2.1.2: {}

  yallist@4.0.0: {}

  yargs-parser@20.2.9: {}

  yargs-parser@21.1.1: {}

  yargs@16.2.0:
    dependencies:
      cliui: 7.0.4
      escalade: 3.2.0
      get-caller-file: 2.0.5
      require-directory: 2.1.1
      string-width: 4.2.3
      y18n: 5.0.8
      yargs-parser: 20.2.9

  yargs@17.7.2:
    dependencies:
      cliui: 8.0.1
      escalade: 3.2.0
      get-caller-file: 2.0.5
      require-directory: 2.1.1
      string-width: 4.2.3
      y18n: 5.0.8
      yargs-parser: 21.1.1

  yocto-queue@0.1.0: {}

  yocto-queue@1.1.1: {}

  yoctocolors@2.1.1: {}

time: {}<|MERGE_RESOLUTION|>--- conflicted
+++ resolved
@@ -25,11 +25,7 @@
         version: 2.27.7
       '@eslint/config-inspector':
         specifier: 0.5.4
-<<<<<<< HEAD
-        version: 0.5.4(eslint@https://codeload.github.com/eslint/eslint/tar.gz/d0a5414c30421e5dbe313790502dbf13b9330fef(jiti@2.1.2))
-=======
-        version: 0.5.4(eslint@9.12.0(jiti@1.21.6))
->>>>>>> ce9ace55
+        version: 0.5.4(eslint@9.12.0(jiti@2.1.2))
       '@manypkg/cli':
         specifier: 0.21.4
         version: 0.21.4
@@ -43,13 +39,8 @@
         specifier: 20.16.1
         version: 20.16.1
       eslint:
-<<<<<<< HEAD
-        specifier: github:eslint/eslint
-        version: https://codeload.github.com/eslint/eslint/tar.gz/d0a5414c30421e5dbe313790502dbf13b9330fef(jiti@2.1.2)
-=======
         specifier: 9.12.0
-        version: 9.12.0(jiti@1.21.6)
->>>>>>> ce9ace55
+        version: 9.12.0(jiti@2.1.2)
       prettier:
         specifier: 3.3.3
         version: 3.3.3
@@ -67,51 +58,28 @@
     dependencies:
       '@eslint-community/eslint-plugin-eslint-comments':
         specifier: 4.4.0
-<<<<<<< HEAD
-        version: 4.4.0(eslint@9.11.1(jiti@2.1.2))
+        version: 4.4.0(eslint@9.12.0(jiti@2.1.2))
       eslint-config-flat-gitignore:
         specifier: 0.3.0
-        version: 0.3.0(eslint@9.11.1(jiti@2.1.2))
-=======
-        version: 4.4.0(eslint@9.12.0(jiti@1.21.6))
-      eslint-config-flat-gitignore:
-        specifier: 0.3.0
-        version: 0.3.0(eslint@9.12.0(jiti@1.21.6))
->>>>>>> ce9ace55
+        version: 0.3.0(eslint@9.12.0(jiti@2.1.2))
       eslint-flat-config-utils:
         specifier: 0.4.0
         version: 0.4.0
       eslint-plugin-command:
         specifier: 0.2.5
-<<<<<<< HEAD
-        version: 0.2.5(eslint@9.11.1(jiti@2.1.2))
+        version: 0.2.5(eslint@9.12.0(jiti@2.1.2))
       eslint-plugin-import-x:
         specifier: 4.3.1
-        version: 4.3.1(eslint@9.11.1(jiti@2.1.2))(typescript@5.6.2)
+        version: 4.3.1(eslint@9.12.0(jiti@2.1.2))(typescript@5.6.2)
       eslint-plugin-jsdoc:
         specifier: 50.3.1
-        version: 50.3.1(eslint@9.11.1(jiti@2.1.2))
+        version: 50.3.1(eslint@9.12.0(jiti@2.1.2))
       eslint-plugin-perfectionist:
         specifier: 3.8.0
-        version: 3.8.0(eslint@9.11.1(jiti@2.1.2))(typescript@5.6.2)
+        version: 3.8.0(eslint@9.12.0(jiti@2.1.2))(typescript@5.6.2)
       eslint-plugin-unused-imports:
         specifier: 4.1.4
-        version: 4.1.4(@typescript-eslint/eslint-plugin@8.8.0(@typescript-eslint/parser@8.8.0(eslint@9.11.1(jiti@2.1.2))(typescript@5.6.2))(eslint@9.11.1(jiti@2.1.2))(typescript@5.6.2))(eslint@9.11.1(jiti@2.1.2))
-=======
-        version: 0.2.5(eslint@9.12.0(jiti@1.21.6))
-      eslint-plugin-import-x:
-        specifier: 4.3.1
-        version: 4.3.1(eslint@9.12.0(jiti@1.21.6))(typescript@5.6.2)
-      eslint-plugin-jsdoc:
-        specifier: 50.3.1
-        version: 50.3.1(eslint@9.12.0(jiti@1.21.6))
-      eslint-plugin-perfectionist:
-        specifier: 3.8.0
-        version: 3.8.0(eslint@9.12.0(jiti@1.21.6))(typescript@5.6.2)
-      eslint-plugin-unused-imports:
-        specifier: 4.1.4
-        version: 4.1.4(@typescript-eslint/eslint-plugin@8.8.0(@typescript-eslint/parser@8.8.0(eslint@9.12.0(jiti@1.21.6))(typescript@5.6.2))(eslint@9.12.0(jiti@1.21.6))(typescript@5.6.2))(eslint@9.12.0(jiti@1.21.6))
->>>>>>> ce9ace55
+        version: 4.1.4(@typescript-eslint/eslint-plugin@8.8.0(@typescript-eslint/parser@8.8.0(eslint@9.12.0(jiti@2.1.2))(typescript@5.6.2))(eslint@9.12.0(jiti@2.1.2))(typescript@5.6.2))(eslint@9.12.0(jiti@2.1.2))
       globals:
         specifier: 15.10.0
         version: 15.10.0
@@ -123,11 +91,7 @@
         version: 0.5.0
       typescript-eslint:
         specifier: 8.8.0
-<<<<<<< HEAD
-        version: 8.8.0(eslint@9.11.1(jiti@2.1.2))(typescript@5.6.2)
-=======
-        version: 8.8.0(eslint@9.12.0(jiti@1.21.6))(typescript@5.6.2)
->>>>>>> ce9ace55
+        version: 8.8.0(eslint@9.12.0(jiti@2.1.2))(typescript@5.6.2)
     devDependencies:
       '@bfra.me/eslint-config':
         specifier: workspace:*
@@ -140,11 +104,7 @@
         version: link:../tsconfig
       '@eslint/config-inspector':
         specifier: 0.5.4
-<<<<<<< HEAD
-        version: 0.5.4(eslint@9.11.1(jiti@2.1.2))
-=======
-        version: 0.5.4(eslint@9.12.0(jiti@1.21.6))
->>>>>>> ce9ace55
+        version: 0.5.4(eslint@9.12.0(jiti@2.1.2))
       '@eslint/js':
         specifier: 9.12.0
         version: 9.12.0
@@ -159,27 +119,16 @@
         version: 20.16.1
       '@vitest/eslint-plugin':
         specifier: 1.1.4
-<<<<<<< HEAD
-        version: 1.1.4(@typescript-eslint/utils@8.8.0(eslint@9.11.1(jiti@2.1.2))(typescript@5.6.2))(eslint@9.11.1(jiti@2.1.2))(typescript@5.6.2)(vitest@2.1.0(@types/node@20.16.1))
-      eslint:
-        specifier: 9.11.1
-        version: 9.11.1(jiti@2.1.2)
-=======
-        version: 1.1.4(@typescript-eslint/utils@8.8.0(eslint@9.12.0(jiti@1.21.6))(typescript@5.6.2))(eslint@9.12.0(jiti@1.21.6))(typescript@5.6.2)(vitest@2.1.0(@types/node@20.16.1))
+        version: 1.1.4(@typescript-eslint/utils@8.8.0(eslint@9.12.0(jiti@2.1.2))(typescript@5.6.2))(eslint@9.12.0(jiti@2.1.2))(typescript@5.6.2)(vitest@2.1.0(@types/node@20.16.1))
       eslint:
         specifier: 9.12.0
-        version: 9.12.0(jiti@1.21.6)
->>>>>>> ce9ace55
+        version: 9.12.0(jiti@2.1.2)
       eslint-plugin-no-only-tests:
         specifier: 3.3.0
         version: 3.3.0
       eslint-typegen:
         specifier: 0.3.2
-<<<<<<< HEAD
-        version: 0.3.2(eslint@9.11.1(jiti@2.1.2))
-=======
-        version: 0.3.2(eslint@9.12.0(jiti@1.21.6))
->>>>>>> ce9ace55
+        version: 0.3.2(eslint@9.12.0(jiti@2.1.2))
       execa:
         specifier: 9.4.0
         version: 9.4.0
@@ -1805,10 +1754,6 @@
     resolution: {integrity: sha512-14dSvlhaVhKKsa9Fx1l8A17s7ah7Ef7wCakJ10LYk6+GYmP9yDti2oq2SEwcyndt6knfcZyhyxwY3i9yL78EQw==}
     engines: {node: ^18.18.0 || ^20.9.0 || >=21.1.0}
 
-  eslint-scope@8.1.0:
-    resolution: {integrity: sha512-14dSvlhaVhKKsa9Fx1l8A17s7ah7Ef7wCakJ10LYk6+GYmP9yDti2oq2SEwcyndt6knfcZyhyxwY3i9yL78EQw==}
-    engines: {node: ^18.18.0 || ^20.9.0 || >=21.1.0}
-
   eslint-typegen@0.3.2:
     resolution: {integrity: sha512-YD/flDDDYoBszomo6wVAJ01HcEWTLfOb04+Mwir8/oR66t2bnajw+qUI6JfBoBQO3HbebcCmEtgjKgWVB67ggQ==}
     peerDependencies:
@@ -1822,17 +1767,8 @@
     resolution: {integrity: sha512-Q7lok0mqMUSf5a/AdAZkA5a/gHcO6snwQClVNNvFKCAVlxXucdU8pKydU5ZVZjBx5xr37vGbFFWtLQYreLzrZg==}
     engines: {node: ^18.18.0 || ^20.9.0 || >=21.1.0}
 
-<<<<<<< HEAD
-  eslint-visitor-keys@4.1.0:
-    resolution: {integrity: sha512-Q7lok0mqMUSf5a/AdAZkA5a/gHcO6snwQClVNNvFKCAVlxXucdU8pKydU5ZVZjBx5xr37vGbFFWtLQYreLzrZg==}
-    engines: {node: ^18.18.0 || ^20.9.0 || >=21.1.0}
-
-  eslint@9.11.1:
-    resolution: {integrity: sha512-MobhYKIoAO1s1e4VUrgx1l1Sk2JBR/Gqjjgw8+mfgoLE2xwsHur4gdfTxyTgShrhvdVFTaJSgMiQBl1jv/AWxg==}
-=======
   eslint@9.12.0:
     resolution: {integrity: sha512-UVIOlTEWxwIopRL1wgSQYdnVDcEvs2wyaO6DGo5mXqe3r16IoCNWkR29iHhyaP4cICWjbgbmFUGAhh0GJRuGZw==}
->>>>>>> ce9ace55
     engines: {node: ^18.18.0 || ^20.9.0 || >=21.1.0}
     hasBin: true
     peerDependencies:
@@ -1840,26 +1776,6 @@
     peerDependenciesMeta:
       jiti:
         optional: true
-
-<<<<<<< HEAD
-  eslint@https://codeload.github.com/eslint/eslint/tar.gz/d0a5414c30421e5dbe313790502dbf13b9330fef:
-    resolution: {tarball: https://codeload.github.com/eslint/eslint/tar.gz/d0a5414c30421e5dbe313790502dbf13b9330fef}
-    version: 9.11.1
-    engines: {node: ^18.18.0 || ^20.9.0 || >=21.1.0}
-    hasBin: true
-    peerDependencies:
-      jiti: '*'
-    peerDependenciesMeta:
-      jiti:
-        optional: true
-
-  espree@10.1.0:
-    resolution: {integrity: sha512-M1M6CpiE6ffoigIOWYO9UDP8TMUw9kqb21tf+08IgDYjCsOvCuDt4jQcZmoYxx+w7zlKw9/N0KXfto+I8/FrXA==}
-=======
-  espree@10.2.0:
-    resolution: {integrity: sha512-upbkBJbckcCNBDBDXEbuhjbP68n+scUd3k/U2EkyM9nw+I/jPiL4cLF/Al06CF96wRltFda16sxDFrxsI1v0/g==}
->>>>>>> ce9ace55
-    engines: {node: ^18.18.0 || ^20.9.0 || >=21.1.0}
 
   espree@10.2.0:
     resolution: {integrity: sha512-upbkBJbckcCNBDBDXEbuhjbP68n+scUd3k/U2EkyM9nw+I/jPiL4cLF/Al06CF96wRltFda16sxDFrxsI1v0/g==}
@@ -4036,32 +3952,15 @@
   '@esbuild/win32-x64@0.23.1':
     optional: true
 
-<<<<<<< HEAD
-  '@eslint-community/eslint-plugin-eslint-comments@4.4.0(eslint@9.11.1(jiti@2.1.2))':
+  '@eslint-community/eslint-plugin-eslint-comments@4.4.0(eslint@9.12.0(jiti@2.1.2))':
     dependencies:
       escape-string-regexp: 4.0.0
-      eslint: 9.11.1(jiti@2.1.2)
+      eslint: 9.12.0(jiti@2.1.2)
       ignore: 5.3.2
 
-  '@eslint-community/eslint-utils@4.4.0(eslint@9.11.1(jiti@2.1.2))':
-    dependencies:
-      eslint: 9.11.1(jiti@2.1.2)
-      eslint-visitor-keys: 3.4.3
-
-  '@eslint-community/eslint-utils@4.4.0(eslint@https://codeload.github.com/eslint/eslint/tar.gz/d0a5414c30421e5dbe313790502dbf13b9330fef(jiti@2.1.2))':
-    dependencies:
-      eslint: https://codeload.github.com/eslint/eslint/tar.gz/d0a5414c30421e5dbe313790502dbf13b9330fef(jiti@2.1.2)
-=======
-  '@eslint-community/eslint-plugin-eslint-comments@4.4.0(eslint@9.12.0(jiti@1.21.6))':
-    dependencies:
-      escape-string-regexp: 4.0.0
-      eslint: 9.12.0(jiti@1.21.6)
-      ignore: 5.3.2
-
-  '@eslint-community/eslint-utils@4.4.0(eslint@9.12.0(jiti@1.21.6))':
-    dependencies:
-      eslint: 9.12.0(jiti@1.21.6)
->>>>>>> ce9ace55
+  '@eslint-community/eslint-utils@4.4.0(eslint@9.12.0(jiti@2.1.2))':
+    dependencies:
+      eslint: 9.12.0(jiti@2.1.2)
       eslint-visitor-keys: 3.4.3
 
   '@eslint-community/regexpp@4.11.1': {}
@@ -4084,11 +3983,7 @@
     transitivePeerDependencies:
       - supports-color
 
-<<<<<<< HEAD
-  '@eslint/config-inspector@0.5.4(eslint@9.11.1(jiti@2.1.2))':
-=======
-  '@eslint/config-inspector@0.5.4(eslint@9.12.0(jiti@1.21.6))':
->>>>>>> ce9ace55
+  '@eslint/config-inspector@0.5.4(eslint@9.12.0(jiti@2.1.2))':
     dependencies:
       '@eslint/config-array': 0.17.1
       '@voxpelli/config-array-find-files': 0.1.2(@eslint/config-array@0.17.1)
@@ -4096,8 +3991,7 @@
       cac: 6.7.14
       chokidar: 3.6.0
       esbuild: 0.21.5
-<<<<<<< HEAD
-      eslint: 9.11.1(jiti@2.1.2)
+      eslint: 9.12.0(jiti@2.1.2)
       fast-glob: 3.3.2
       find-up: 7.0.0
       get-port-please: 3.1.2
@@ -4114,34 +4008,6 @@
       - uWebSockets.js
       - utf-8-validate
 
-  '@eslint/config-inspector@0.5.4(eslint@https://codeload.github.com/eslint/eslint/tar.gz/d0a5414c30421e5dbe313790502dbf13b9330fef(jiti@2.1.2))':
-    dependencies:
-      '@eslint/config-array': 0.17.1
-      '@voxpelli/config-array-find-files': 0.1.2(@eslint/config-array@0.17.1)
-      bundle-require: 5.0.0(esbuild@0.21.5)
-      cac: 6.7.14
-      chokidar: 3.6.0
-      esbuild: 0.21.5
-      eslint: https://codeload.github.com/eslint/eslint/tar.gz/d0a5414c30421e5dbe313790502dbf13b9330fef(jiti@2.1.2)
-=======
-      eslint: 9.12.0(jiti@1.21.6)
->>>>>>> ce9ace55
-      fast-glob: 3.3.2
-      find-up: 7.0.0
-      get-port-please: 3.1.2
-      h3: 1.12.0
-      minimatch: 9.0.5
-      mlly: 1.7.1
-      mrmime: 2.0.0
-      open: 10.1.0
-      picocolors: 1.1.0
-      ws: 8.18.0
-    transitivePeerDependencies:
-      - bufferutil
-      - supports-color
-      - uWebSockets.js
-      - utf-8-validate
-
   '@eslint/core@0.6.0': {}
 
   '@eslint/eslintrc@3.1.0':
@@ -4171,11 +4037,7 @@
   '@humanfs/node@0.16.5':
     dependencies:
       '@humanfs/core': 0.19.0
-<<<<<<< HEAD
-      '@humanwhocodes/retry': 0.3.0
-=======
       '@humanwhocodes/retry': 0.3.1
->>>>>>> ce9ace55
 
   '@humanwhocodes/module-importer@1.0.1': {}
 
@@ -4657,27 +4519,15 @@
 
   '@types/semver@7.5.8': {}
 
-<<<<<<< HEAD
-  '@typescript-eslint/eslint-plugin@8.8.0(@typescript-eslint/parser@8.8.0(eslint@9.11.1(jiti@2.1.2))(typescript@5.6.2))(eslint@9.11.1(jiti@2.1.2))(typescript@5.6.2)':
+  '@typescript-eslint/eslint-plugin@8.8.0(@typescript-eslint/parser@8.8.0(eslint@9.12.0(jiti@2.1.2))(typescript@5.6.2))(eslint@9.12.0(jiti@2.1.2))(typescript@5.6.2)':
     dependencies:
       '@eslint-community/regexpp': 4.11.1
-      '@typescript-eslint/parser': 8.8.0(eslint@9.11.1(jiti@2.1.2))(typescript@5.6.2)
+      '@typescript-eslint/parser': 8.8.0(eslint@9.12.0(jiti@2.1.2))(typescript@5.6.2)
       '@typescript-eslint/scope-manager': 8.8.0
-      '@typescript-eslint/type-utils': 8.8.0(eslint@9.11.1(jiti@2.1.2))(typescript@5.6.2)
-      '@typescript-eslint/utils': 8.8.0(eslint@9.11.1(jiti@2.1.2))(typescript@5.6.2)
+      '@typescript-eslint/type-utils': 8.8.0(eslint@9.12.0(jiti@2.1.2))(typescript@5.6.2)
+      '@typescript-eslint/utils': 8.8.0(eslint@9.12.0(jiti@2.1.2))(typescript@5.6.2)
       '@typescript-eslint/visitor-keys': 8.8.0
-      eslint: 9.11.1(jiti@2.1.2)
-=======
-  '@typescript-eslint/eslint-plugin@8.8.0(@typescript-eslint/parser@8.8.0(eslint@9.12.0(jiti@1.21.6))(typescript@5.6.2))(eslint@9.12.0(jiti@1.21.6))(typescript@5.6.2)':
-    dependencies:
-      '@eslint-community/regexpp': 4.11.1
-      '@typescript-eslint/parser': 8.8.0(eslint@9.12.0(jiti@1.21.6))(typescript@5.6.2)
-      '@typescript-eslint/scope-manager': 8.8.0
-      '@typescript-eslint/type-utils': 8.8.0(eslint@9.12.0(jiti@1.21.6))(typescript@5.6.2)
-      '@typescript-eslint/utils': 8.8.0(eslint@9.12.0(jiti@1.21.6))(typescript@5.6.2)
-      '@typescript-eslint/visitor-keys': 8.8.0
-      eslint: 9.12.0(jiti@1.21.6)
->>>>>>> ce9ace55
+      eslint: 9.12.0(jiti@2.1.2)
       graphemer: 1.4.0
       ignore: 5.3.2
       natural-compare: 1.4.0
@@ -4687,22 +4537,14 @@
     transitivePeerDependencies:
       - supports-color
 
-<<<<<<< HEAD
-  '@typescript-eslint/parser@8.8.0(eslint@9.11.1(jiti@2.1.2))(typescript@5.6.2)':
-=======
-  '@typescript-eslint/parser@8.8.0(eslint@9.12.0(jiti@1.21.6))(typescript@5.6.2)':
->>>>>>> ce9ace55
+  '@typescript-eslint/parser@8.8.0(eslint@9.12.0(jiti@2.1.2))(typescript@5.6.2)':
     dependencies:
       '@typescript-eslint/scope-manager': 8.8.0
       '@typescript-eslint/types': 8.8.0
       '@typescript-eslint/typescript-estree': 8.8.0(typescript@5.6.2)
       '@typescript-eslint/visitor-keys': 8.8.0
       debug: 4.3.7
-<<<<<<< HEAD
-      eslint: 9.11.1(jiti@2.1.2)
-=======
-      eslint: 9.12.0(jiti@1.21.6)
->>>>>>> ce9ace55
+      eslint: 9.12.0(jiti@2.1.2)
     optionalDependencies:
       typescript: 5.6.2
     transitivePeerDependencies:
@@ -4713,17 +4555,10 @@
       '@typescript-eslint/types': 8.8.0
       '@typescript-eslint/visitor-keys': 8.8.0
 
-<<<<<<< HEAD
-  '@typescript-eslint/type-utils@8.8.0(eslint@9.11.1(jiti@2.1.2))(typescript@5.6.2)':
+  '@typescript-eslint/type-utils@8.8.0(eslint@9.12.0(jiti@2.1.2))(typescript@5.6.2)':
     dependencies:
       '@typescript-eslint/typescript-estree': 8.8.0(typescript@5.6.2)
-      '@typescript-eslint/utils': 8.8.0(eslint@9.11.1(jiti@2.1.2))(typescript@5.6.2)
-=======
-  '@typescript-eslint/type-utils@8.8.0(eslint@9.12.0(jiti@1.21.6))(typescript@5.6.2)':
-    dependencies:
-      '@typescript-eslint/typescript-estree': 8.8.0(typescript@5.6.2)
-      '@typescript-eslint/utils': 8.8.0(eslint@9.12.0(jiti@1.21.6))(typescript@5.6.2)
->>>>>>> ce9ace55
+      '@typescript-eslint/utils': 8.8.0(eslint@9.12.0(jiti@2.1.2))(typescript@5.6.2)
       debug: 4.3.7
       ts-api-utils: 1.3.0(typescript@5.6.2)
     optionalDependencies:
@@ -4749,23 +4584,13 @@
     transitivePeerDependencies:
       - supports-color
 
-<<<<<<< HEAD
-  '@typescript-eslint/utils@8.8.0(eslint@9.11.1(jiti@2.1.2))(typescript@5.6.2)':
-    dependencies:
-      '@eslint-community/eslint-utils': 4.4.0(eslint@9.11.1(jiti@2.1.2))
+  '@typescript-eslint/utils@8.8.0(eslint@9.12.0(jiti@2.1.2))(typescript@5.6.2)':
+    dependencies:
+      '@eslint-community/eslint-utils': 4.4.0(eslint@9.12.0(jiti@2.1.2))
       '@typescript-eslint/scope-manager': 8.8.0
       '@typescript-eslint/types': 8.8.0
       '@typescript-eslint/typescript-estree': 8.8.0(typescript@5.6.2)
-      eslint: 9.11.1(jiti@2.1.2)
-=======
-  '@typescript-eslint/utils@8.8.0(eslint@9.12.0(jiti@1.21.6))(typescript@5.6.2)':
-    dependencies:
-      '@eslint-community/eslint-utils': 4.4.0(eslint@9.12.0(jiti@1.21.6))
-      '@typescript-eslint/scope-manager': 8.8.0
-      '@typescript-eslint/types': 8.8.0
-      '@typescript-eslint/typescript-estree': 8.8.0(typescript@5.6.2)
-      eslint: 9.12.0(jiti@1.21.6)
->>>>>>> ce9ace55
+      eslint: 9.12.0(jiti@2.1.2)
     transitivePeerDependencies:
       - supports-color
       - typescript
@@ -4775,19 +4600,11 @@
       '@typescript-eslint/types': 8.8.0
       eslint-visitor-keys: 3.4.3
 
-<<<<<<< HEAD
-  '@vitest/eslint-plugin@1.1.4(@typescript-eslint/utils@8.8.0(eslint@9.11.1(jiti@2.1.2))(typescript@5.6.2))(eslint@9.11.1(jiti@2.1.2))(typescript@5.6.2)(vitest@2.1.0(@types/node@20.16.1))':
-    dependencies:
-      eslint: 9.11.1(jiti@2.1.2)
+  '@vitest/eslint-plugin@1.1.4(@typescript-eslint/utils@8.8.0(eslint@9.12.0(jiti@2.1.2))(typescript@5.6.2))(eslint@9.12.0(jiti@2.1.2))(typescript@5.6.2)(vitest@2.1.0(@types/node@20.16.1))':
+    dependencies:
+      eslint: 9.12.0(jiti@2.1.2)
     optionalDependencies:
-      '@typescript-eslint/utils': 8.8.0(eslint@9.11.1(jiti@2.1.2))(typescript@5.6.2)
-=======
-  '@vitest/eslint-plugin@1.1.4(@typescript-eslint/utils@8.8.0(eslint@9.12.0(jiti@1.21.6))(typescript@5.6.2))(eslint@9.12.0(jiti@1.21.6))(typescript@5.6.2)(vitest@2.1.0(@types/node@20.16.1))':
-    dependencies:
-      eslint: 9.12.0(jiti@1.21.6)
-    optionalDependencies:
-      '@typescript-eslint/utils': 8.8.0(eslint@9.12.0(jiti@1.21.6))(typescript@5.6.2)
->>>>>>> ce9ace55
+      '@typescript-eslint/utils': 8.8.0(eslint@9.12.0(jiti@2.1.2))(typescript@5.6.2)
       typescript: 5.6.2
       vitest: 2.1.0(@types/node@20.16.1)
 
@@ -5300,17 +5117,10 @@
 
   escape-string-regexp@5.0.0: {}
 
-<<<<<<< HEAD
-  eslint-config-flat-gitignore@0.3.0(eslint@9.11.1(jiti@2.1.2)):
+  eslint-config-flat-gitignore@0.3.0(eslint@9.12.0(jiti@2.1.2)):
     dependencies:
       '@eslint/compat': 1.1.1
-      eslint: 9.11.1(jiti@2.1.2)
-=======
-  eslint-config-flat-gitignore@0.3.0(eslint@9.12.0(jiti@1.21.6)):
-    dependencies:
-      '@eslint/compat': 1.1.1
-      eslint: 9.12.0(jiti@1.21.6)
->>>>>>> ce9ace55
+      eslint: 9.12.0(jiti@2.1.2)
       find-up-simple: 1.0.0
 
   eslint-flat-config-utils@0.4.0:
@@ -5325,31 +5135,17 @@
     transitivePeerDependencies:
       - supports-color
 
-<<<<<<< HEAD
-  eslint-plugin-command@0.2.5(eslint@9.11.1(jiti@2.1.2)):
+  eslint-plugin-command@0.2.5(eslint@9.12.0(jiti@2.1.2)):
     dependencies:
       '@es-joy/jsdoccomment': 0.48.0
-      eslint: 9.11.1(jiti@2.1.2)
-
-  eslint-plugin-import-x@4.3.1(eslint@9.11.1(jiti@2.1.2))(typescript@5.6.2):
-    dependencies:
-      '@typescript-eslint/utils': 8.8.0(eslint@9.11.1(jiti@2.1.2))(typescript@5.6.2)
+      eslint: 9.12.0(jiti@2.1.2)
+
+  eslint-plugin-import-x@4.3.1(eslint@9.12.0(jiti@2.1.2))(typescript@5.6.2):
+    dependencies:
+      '@typescript-eslint/utils': 8.8.0(eslint@9.12.0(jiti@2.1.2))(typescript@5.6.2)
       debug: 4.3.7
       doctrine: 3.0.0
-      eslint: 9.11.1(jiti@2.1.2)
-=======
-  eslint-plugin-command@0.2.5(eslint@9.12.0(jiti@1.21.6)):
-    dependencies:
-      '@es-joy/jsdoccomment': 0.48.0
-      eslint: 9.12.0(jiti@1.21.6)
-
-  eslint-plugin-import-x@4.3.1(eslint@9.12.0(jiti@1.21.6))(typescript@5.6.2):
-    dependencies:
-      '@typescript-eslint/utils': 8.8.0(eslint@9.12.0(jiti@1.21.6))(typescript@5.6.2)
-      debug: 4.3.7
-      doctrine: 3.0.0
-      eslint: 9.12.0(jiti@1.21.6)
->>>>>>> ce9ace55
+      eslint: 9.12.0(jiti@2.1.2)
       eslint-import-resolver-node: 0.3.9
       get-tsconfig: 4.8.0
       is-glob: 4.0.3
@@ -5361,24 +5157,15 @@
       - supports-color
       - typescript
 
-<<<<<<< HEAD
-  eslint-plugin-jsdoc@50.3.1(eslint@9.11.1(jiti@2.1.2)):
-=======
-  eslint-plugin-jsdoc@50.3.1(eslint@9.12.0(jiti@1.21.6)):
->>>>>>> ce9ace55
+  eslint-plugin-jsdoc@50.3.1(eslint@9.12.0(jiti@2.1.2)):
     dependencies:
       '@es-joy/jsdoccomment': 0.48.0
       are-docs-informative: 0.0.2
       comment-parser: 1.4.1
       debug: 4.3.7
       escape-string-regexp: 4.0.0
-<<<<<<< HEAD
-      eslint: 9.11.1(jiti@2.1.2)
-      espree: 10.1.0
-=======
-      eslint: 9.12.0(jiti@1.21.6)
+      eslint: 9.12.0(jiti@2.1.2)
       espree: 10.2.0
->>>>>>> ce9ace55
       esquery: 1.6.0
       parse-imports: 2.1.1
       semver: 7.6.3
@@ -5389,58 +5176,31 @@
 
   eslint-plugin-no-only-tests@3.3.0: {}
 
-<<<<<<< HEAD
-  eslint-plugin-perfectionist@3.8.0(eslint@9.11.1(jiti@2.1.2))(typescript@5.6.2):
+  eslint-plugin-perfectionist@3.8.0(eslint@9.12.0(jiti@2.1.2))(typescript@5.6.2):
     dependencies:
       '@typescript-eslint/types': 8.8.0
-      '@typescript-eslint/utils': 8.8.0(eslint@9.11.1(jiti@2.1.2))(typescript@5.6.2)
-      eslint: 9.11.1(jiti@2.1.2)
-=======
-  eslint-plugin-perfectionist@3.8.0(eslint@9.12.0(jiti@1.21.6))(typescript@5.6.2):
-    dependencies:
-      '@typescript-eslint/types': 8.8.0
-      '@typescript-eslint/utils': 8.8.0(eslint@9.12.0(jiti@1.21.6))(typescript@5.6.2)
-      eslint: 9.12.0(jiti@1.21.6)
->>>>>>> ce9ace55
+      '@typescript-eslint/utils': 8.8.0(eslint@9.12.0(jiti@2.1.2))(typescript@5.6.2)
+      eslint: 9.12.0(jiti@2.1.2)
       minimatch: 9.0.5
       natural-compare-lite: 1.4.0
     transitivePeerDependencies:
       - supports-color
       - typescript
 
-<<<<<<< HEAD
-  eslint-plugin-unused-imports@4.1.4(@typescript-eslint/eslint-plugin@8.8.0(@typescript-eslint/parser@8.8.0(eslint@9.11.1(jiti@2.1.2))(typescript@5.6.2))(eslint@9.11.1(jiti@2.1.2))(typescript@5.6.2))(eslint@9.11.1(jiti@2.1.2)):
-    dependencies:
-      eslint: 9.11.1(jiti@2.1.2)
+  eslint-plugin-unused-imports@4.1.4(@typescript-eslint/eslint-plugin@8.8.0(@typescript-eslint/parser@8.8.0(eslint@9.12.0(jiti@2.1.2))(typescript@5.6.2))(eslint@9.12.0(jiti@2.1.2))(typescript@5.6.2))(eslint@9.12.0(jiti@2.1.2)):
+    dependencies:
+      eslint: 9.12.0(jiti@2.1.2)
     optionalDependencies:
-      '@typescript-eslint/eslint-plugin': 8.8.0(@typescript-eslint/parser@8.8.0(eslint@9.11.1(jiti@2.1.2))(typescript@5.6.2))(eslint@9.11.1(jiti@2.1.2))(typescript@5.6.2)
-=======
-  eslint-plugin-unused-imports@4.1.4(@typescript-eslint/eslint-plugin@8.8.0(@typescript-eslint/parser@8.8.0(eslint@9.12.0(jiti@1.21.6))(typescript@5.6.2))(eslint@9.12.0(jiti@1.21.6))(typescript@5.6.2))(eslint@9.12.0(jiti@1.21.6)):
-    dependencies:
-      eslint: 9.12.0(jiti@1.21.6)
-    optionalDependencies:
-      '@typescript-eslint/eslint-plugin': 8.8.0(@typescript-eslint/parser@8.8.0(eslint@9.12.0(jiti@1.21.6))(typescript@5.6.2))(eslint@9.12.0(jiti@1.21.6))(typescript@5.6.2)
->>>>>>> ce9ace55
+      '@typescript-eslint/eslint-plugin': 8.8.0(@typescript-eslint/parser@8.8.0(eslint@9.12.0(jiti@2.1.2))(typescript@5.6.2))(eslint@9.12.0(jiti@2.1.2))(typescript@5.6.2)
 
   eslint-scope@8.1.0:
     dependencies:
       esrecurse: 4.3.0
       estraverse: 5.3.0
 
-<<<<<<< HEAD
-  eslint-scope@8.1.0:
-    dependencies:
-      esrecurse: 4.3.0
-      estraverse: 5.3.0
-
-  eslint-typegen@0.3.2(eslint@9.11.1(jiti@2.1.2)):
-    dependencies:
-      eslint: 9.11.1(jiti@2.1.2)
-=======
-  eslint-typegen@0.3.2(eslint@9.12.0(jiti@1.21.6)):
-    dependencies:
-      eslint: 9.12.0(jiti@1.21.6)
->>>>>>> ce9ace55
+  eslint-typegen@0.3.2(eslint@9.12.0(jiti@2.1.2)):
+    dependencies:
+      eslint: 9.12.0(jiti@2.1.2)
       json-schema-to-typescript-lite: 14.1.0
       ohash: 1.1.3
 
@@ -5448,17 +5208,9 @@
 
   eslint-visitor-keys@4.1.0: {}
 
-<<<<<<< HEAD
-  eslint-visitor-keys@4.1.0: {}
-
-  eslint@9.11.1(jiti@2.1.2):
-    dependencies:
-      '@eslint-community/eslint-utils': 4.4.0(eslint@9.11.1(jiti@2.1.2))
-=======
-  eslint@9.12.0(jiti@1.21.6):
-    dependencies:
-      '@eslint-community/eslint-utils': 4.4.0(eslint@9.12.0(jiti@1.21.6))
->>>>>>> ce9ace55
+  eslint@9.12.0(jiti@2.1.2):
+    dependencies:
+      '@eslint-community/eslint-utils': 4.4.0(eslint@9.12.0(jiti@2.1.2))
       '@eslint-community/regexpp': 4.11.1
       '@eslint/config-array': 0.18.0
       '@eslint/core': 0.6.0
@@ -5498,54 +5250,6 @@
     transitivePeerDependencies:
       - supports-color
 
-  eslint@https://codeload.github.com/eslint/eslint/tar.gz/d0a5414c30421e5dbe313790502dbf13b9330fef(jiti@2.1.2):
-    dependencies:
-      '@eslint-community/eslint-utils': 4.4.0(eslint@https://codeload.github.com/eslint/eslint/tar.gz/d0a5414c30421e5dbe313790502dbf13b9330fef(jiti@2.1.2))
-      '@eslint-community/regexpp': 4.11.1
-      '@eslint/config-array': 0.18.0
-      '@eslint/core': 0.6.0
-      '@eslint/eslintrc': 3.1.0
-      '@eslint/js': 9.11.1
-      '@eslint/plugin-kit': 0.2.0
-      '@humanfs/node': 0.16.5
-      '@humanwhocodes/module-importer': 1.0.1
-      '@humanwhocodes/retry': 0.3.0
-      '@types/estree': 1.0.6
-      '@types/json-schema': 7.0.15
-      ajv: 6.12.6
-      chalk: 4.1.2
-      cross-spawn: 7.0.3
-      debug: 4.3.7
-      escape-string-regexp: 4.0.0
-      eslint-scope: 8.1.0
-      eslint-visitor-keys: 4.1.0
-      espree: 10.2.0
-      esquery: 1.6.0
-      esutils: 2.0.3
-      fast-deep-equal: 3.1.3
-      file-entry-cache: 8.0.0
-      find-up: 5.0.0
-      glob-parent: 6.0.2
-      ignore: 5.3.2
-      imurmurhash: 0.1.4
-      is-glob: 4.0.3
-      json-stable-stringify-without-jsonify: 1.0.1
-      lodash.merge: 4.6.2
-      minimatch: 3.1.2
-      natural-compare: 1.4.0
-      optionator: 0.9.4
-      text-table: 0.2.0
-    optionalDependencies:
-      jiti: 2.1.2
-    transitivePeerDependencies:
-      - supports-color
-
-  espree@10.2.0:
-    dependencies:
-      acorn: 8.12.1
-      acorn-jsx: 5.3.2(acorn@8.12.1)
-      eslint-visitor-keys: 4.1.0
-
   espree@10.2.0:
     dependencies:
       acorn: 8.12.1
@@ -7038,19 +6742,11 @@
 
   type-fest@4.26.0: {}
 
-<<<<<<< HEAD
-  typescript-eslint@8.8.0(eslint@9.11.1(jiti@2.1.2))(typescript@5.6.2):
-    dependencies:
-      '@typescript-eslint/eslint-plugin': 8.8.0(@typescript-eslint/parser@8.8.0(eslint@9.11.1(jiti@2.1.2))(typescript@5.6.2))(eslint@9.11.1(jiti@2.1.2))(typescript@5.6.2)
-      '@typescript-eslint/parser': 8.8.0(eslint@9.11.1(jiti@2.1.2))(typescript@5.6.2)
-      '@typescript-eslint/utils': 8.8.0(eslint@9.11.1(jiti@2.1.2))(typescript@5.6.2)
-=======
-  typescript-eslint@8.8.0(eslint@9.12.0(jiti@1.21.6))(typescript@5.6.2):
-    dependencies:
-      '@typescript-eslint/eslint-plugin': 8.8.0(@typescript-eslint/parser@8.8.0(eslint@9.12.0(jiti@1.21.6))(typescript@5.6.2))(eslint@9.12.0(jiti@1.21.6))(typescript@5.6.2)
-      '@typescript-eslint/parser': 8.8.0(eslint@9.12.0(jiti@1.21.6))(typescript@5.6.2)
-      '@typescript-eslint/utils': 8.8.0(eslint@9.12.0(jiti@1.21.6))(typescript@5.6.2)
->>>>>>> ce9ace55
+  typescript-eslint@8.8.0(eslint@9.12.0(jiti@2.1.2))(typescript@5.6.2):
+    dependencies:
+      '@typescript-eslint/eslint-plugin': 8.8.0(@typescript-eslint/parser@8.8.0(eslint@9.12.0(jiti@2.1.2))(typescript@5.6.2))(eslint@9.12.0(jiti@2.1.2))(typescript@5.6.2)
+      '@typescript-eslint/parser': 8.8.0(eslint@9.12.0(jiti@2.1.2))(typescript@5.6.2)
+      '@typescript-eslint/utils': 8.8.0(eslint@9.12.0(jiti@2.1.2))(typescript@5.6.2)
     optionalDependencies:
       typescript: 5.6.2
     transitivePeerDependencies:
