lockfileVersion: '6.0'

settings:
  autoInstallPeers: true
  excludeLinksFromLockfile: false

overrides:
  read-pkg-up@^11: npm:read-package-up

importers:

  .:
    devDependencies:
      '@bfra.me/tsconfig':
        specifier: workspace:*
        version: link:packages/tsconfig
      '@changesets/cli':
        specifier: 2.27.1
        version: 2.27.1
      '@swisspost/design-system-changelog-github':
        specifier: 1.0.2
        version: 1.0.2
      '@types/node':
        specifier: 20.11.28
        version: 20.11.28
      eslint:
        specifier: 8.57.0
        version: 8.57.0
      prettier:
        specifier: 3.2.5
        version: 3.2.5
      rimraf:
        specifier: 5.0.5
        version: 5.0.5
      ts-node:
        specifier: 10.9.2
        version: 10.9.2(@types/node@20.11.28)(typescript@5.4.2)
      typescript:
        specifier: 5.4.2
        version: 5.4.2

  packages/semantic-release:
    devDependencies:
      '@bfra.me/semantic-release':
        specifier: workspace:*
        version: 'link:'
      '@bfra.me/tsconfig':
        specifier: workspace:*
        version: link:../tsconfig
      '@swc/core':
        specifier: 1.4.6
        version: 1.4.6
      semantic-release:
        specifier: 23.0.2
        version: 23.0.2(typescript@5.3.3)
      tsup:
        specifier: 8.0.2
        version: 8.0.2(@swc/core@1.4.6)(ts-node@10.9.2)(typescript@5.3.3)
      type-fest:
        specifier: 4.12.0
        version: 4.12.0
      vitest:
        specifier: 1.3.1
        version: 1.3.1(@types/node@20.11.25)

  packages/tsconfig:
    devDependencies:
      '@bfra.me/tsconfig':
        specifier: workspace:*
        version: 'link:'
      '@tsconfig/strictest':
        specifier: 2.0.3
        version: 2.0.3
      ajv:
        specifier: 8.12.0
        version: 8.12.0
      ajv-draft-04:
        specifier: 1.0.0
        version: 1.0.0(ajv@8.12.0)
      type-fest:
        specifier: 4.12.0
        version: 4.12.0

packages:

  /@aashutoshrathi/word-wrap@1.2.6:
    resolution: {integrity: sha512-1Yjs2SvM8TflER/OD3cOjhWWOZb58A2t7wpE2S9XfBYTiIl+XFhQG2bjy4Pu1I+EAlCNUzRDYDdFwFYUKvXcIA==}
    engines: {node: '>=0.10.0'}
    dev: true

  /@babel/code-frame@7.23.5:
    resolution: {integrity: sha512-CgH3s1a96LipHCmSUmYFPwY7MNx8C3avkq7i4Wl3cfa662ldtUe4VM1TPXX70pfmrlWTb6jLqTYrZyT2ZTJBgA==}
    engines: {node: '>=6.9.0'}
    dependencies:
      '@babel/highlight': 7.23.4
      chalk: 2.4.2
    dev: true

  /@babel/helper-validator-identifier@7.22.20:
    resolution: {integrity: sha512-Y4OZ+ytlatR8AI+8KZfKuL5urKp7qey08ha31L8b3BwewJAoJamTzyvxPR/5D+KkdJCGPq/+8TukHBlY10FX9A==}
    engines: {node: '>=6.9.0'}
    dev: true

  /@babel/highlight@7.23.4:
    resolution: {integrity: sha512-acGdbYSfp2WheJoJm/EBBBLh/ID8KDc64ISZ9DYtBmC8/Q204PZJLHyzeB5qMzJ5trcOkybd78M4x2KWsUq++A==}
    engines: {node: '>=6.9.0'}
    dependencies:
      '@babel/helper-validator-identifier': 7.22.20
      chalk: 2.4.2
      js-tokens: 4.0.0
    dev: true

  /@babel/runtime@7.24.0:
    resolution: {integrity: sha512-Chk32uHMg6TnQdvw2e9IlqPpFX/6NLuK0Ys2PqLb7/gL5uFn9mXvK715FGLlOLQrcO4qIkNHkvPGktzzXexsFw==}
    engines: {node: '>=6.9.0'}
    dependencies:
      regenerator-runtime: 0.14.1
    dev: true

  /@changesets/apply-release-plan@7.0.0:
    resolution: {integrity: sha512-vfi69JR416qC9hWmFGSxj7N6wA5J222XNBmezSVATPWDVPIF7gkd4d8CpbEbXmRWbVrkoli3oerGS6dcL/BGsQ==}
    dependencies:
      '@babel/runtime': 7.24.0
      '@changesets/config': 3.0.0
      '@changesets/get-version-range-type': 0.4.0
      '@changesets/git': 3.0.0
      '@changesets/types': 6.0.0
      '@manypkg/get-packages': 1.1.3
      detect-indent: 6.1.0
      fs-extra: 7.0.1
      lodash.startcase: 4.4.0
      outdent: 0.5.0
      prettier: 2.8.8
      resolve-from: 5.0.0
      semver: 7.6.0
    dev: true

  /@changesets/assemble-release-plan@6.0.0:
    resolution: {integrity: sha512-4QG7NuisAjisbW4hkLCmGW2lRYdPrKzro+fCtZaILX+3zdUELSvYjpL4GTv0E4aM9Mef3PuIQp89VmHJ4y2bfw==}
    dependencies:
      '@babel/runtime': 7.24.0
      '@changesets/errors': 0.2.0
      '@changesets/get-dependents-graph': 2.0.0
      '@changesets/types': 6.0.0
      '@manypkg/get-packages': 1.1.3
      semver: 7.6.0
    dev: true

  /@changesets/changelog-git@0.2.0:
    resolution: {integrity: sha512-bHOx97iFI4OClIT35Lok3sJAwM31VbUM++gnMBV16fdbtBhgYu4dxsphBF/0AZZsyAHMrnM0yFcj5gZM1py6uQ==}
    dependencies:
      '@changesets/types': 6.0.0
    dev: true

  /@changesets/cli@2.27.1:
    resolution: {integrity: sha512-iJ91xlvRnnrJnELTp4eJJEOPjgpF3NOh4qeQehM6Ugiz9gJPRZ2t+TsXun6E3AMN4hScZKjqVXl0TX+C7AB3ZQ==}
    hasBin: true
    dependencies:
      '@babel/runtime': 7.24.0
      '@changesets/apply-release-plan': 7.0.0
      '@changesets/assemble-release-plan': 6.0.0
      '@changesets/changelog-git': 0.2.0
      '@changesets/config': 3.0.0
      '@changesets/errors': 0.2.0
      '@changesets/get-dependents-graph': 2.0.0
      '@changesets/get-release-plan': 4.0.0
      '@changesets/git': 3.0.0
      '@changesets/logger': 0.1.0
      '@changesets/pre': 2.0.0
      '@changesets/read': 0.6.0
      '@changesets/types': 6.0.0
      '@changesets/write': 0.3.0
      '@manypkg/get-packages': 1.1.3
      '@types/semver': 7.5.8
      ansi-colors: 4.1.3
      chalk: 2.4.2
      ci-info: 3.9.0
      enquirer: 2.4.1
      external-editor: 3.1.0
      fs-extra: 7.0.1
      human-id: 1.0.2
      meow: 6.1.1
      outdent: 0.5.0
      p-limit: 2.3.0
      preferred-pm: 3.1.3
      resolve-from: 5.0.0
      semver: 7.6.0
      spawndamnit: 2.0.0
      term-size: 2.2.1
      tty-table: 4.2.3
    dev: true

  /@changesets/config@3.0.0:
    resolution: {integrity: sha512-o/rwLNnAo/+j9Yvw9mkBQOZySDYyOr/q+wptRLcAVGlU6djOeP9v1nlalbL9MFsobuBVQbZCTp+dIzdq+CLQUA==}
    dependencies:
      '@changesets/errors': 0.2.0
      '@changesets/get-dependents-graph': 2.0.0
      '@changesets/logger': 0.1.0
      '@changesets/types': 6.0.0
      '@manypkg/get-packages': 1.1.3
      fs-extra: 7.0.1
      micromatch: 4.0.5
    dev: true

  /@changesets/errors@0.2.0:
    resolution: {integrity: sha512-6BLOQUscTpZeGljvyQXlWOItQyU71kCdGz7Pi8H8zdw6BI0g3m43iL4xKUVPWtG+qrrL9DTjpdn8eYuCQSRpow==}
    dependencies:
      extendable-error: 0.1.7
    dev: true

  /@changesets/get-dependents-graph@2.0.0:
    resolution: {integrity: sha512-cafUXponivK4vBgZ3yLu944mTvam06XEn2IZGjjKc0antpenkYANXiiE6GExV/yKdsCnE8dXVZ25yGqLYZmScA==}
    dependencies:
      '@changesets/types': 6.0.0
      '@manypkg/get-packages': 1.1.3
      chalk: 2.4.2
      fs-extra: 7.0.1
      semver: 7.6.0
    dev: true

  /@changesets/get-github-info@0.5.2:
    resolution: {integrity: sha512-JppheLu7S114aEs157fOZDjFqUDpm7eHdq5E8SSR0gUBTEK0cNSHsrSR5a66xs0z3RWuo46QvA3vawp8BxDHvg==}
    dependencies:
      dataloader: 1.4.0
      node-fetch: 2.7.0
    transitivePeerDependencies:
      - encoding
    dev: true

  /@changesets/get-release-plan@4.0.0:
    resolution: {integrity: sha512-9L9xCUeD/Tb6L/oKmpm8nyzsOzhdNBBbt/ZNcjynbHC07WW4E1eX8NMGC5g5SbM5z/V+MOrYsJ4lRW41GCbg3w==}
    dependencies:
      '@babel/runtime': 7.24.0
      '@changesets/assemble-release-plan': 6.0.0
      '@changesets/config': 3.0.0
      '@changesets/pre': 2.0.0
      '@changesets/read': 0.6.0
      '@changesets/types': 6.0.0
      '@manypkg/get-packages': 1.1.3
    dev: true

  /@changesets/get-version-range-type@0.4.0:
    resolution: {integrity: sha512-hwawtob9DryoGTpixy1D3ZXbGgJu1Rhr+ySH2PvTLHvkZuQ7sRT4oQwMh0hbqZH1weAooedEjRsbrWcGLCeyVQ==}
    dev: true

  /@changesets/git@3.0.0:
    resolution: {integrity: sha512-vvhnZDHe2eiBNRFHEgMiGd2CT+164dfYyrJDhwwxTVD/OW0FUD6G7+4DIx1dNwkwjHyzisxGAU96q0sVNBns0w==}
    dependencies:
      '@babel/runtime': 7.24.0
      '@changesets/errors': 0.2.0
      '@changesets/types': 6.0.0
      '@manypkg/get-packages': 1.1.3
      is-subdir: 1.2.0
      micromatch: 4.0.5
      spawndamnit: 2.0.0
    dev: true

  /@changesets/logger@0.1.0:
    resolution: {integrity: sha512-pBrJm4CQm9VqFVwWnSqKEfsS2ESnwqwH+xR7jETxIErZcfd1u2zBSqrHbRHR7xjhSgep9x2PSKFKY//FAshA3g==}
    dependencies:
      chalk: 2.4.2
    dev: true

  /@changesets/parse@0.4.0:
    resolution: {integrity: sha512-TS/9KG2CdGXS27S+QxbZXgr8uPsP4yNJYb4BC2/NeFUj80Rni3TeD2qwWmabymxmrLo7JEsytXH1FbpKTbvivw==}
    dependencies:
      '@changesets/types': 6.0.0
      js-yaml: 3.14.1
    dev: true

  /@changesets/pre@2.0.0:
    resolution: {integrity: sha512-HLTNYX/A4jZxc+Sq8D1AMBsv+1qD6rmmJtjsCJa/9MSRybdxh0mjbTvE6JYZQ/ZiQ0mMlDOlGPXTm9KLTU3jyw==}
    dependencies:
      '@babel/runtime': 7.24.0
      '@changesets/errors': 0.2.0
      '@changesets/types': 6.0.0
      '@manypkg/get-packages': 1.1.3
      fs-extra: 7.0.1
    dev: true

  /@changesets/read@0.6.0:
    resolution: {integrity: sha512-ZypqX8+/im1Fm98K4YcZtmLKgjs1kDQ5zHpc2U1qdtNBmZZfo/IBiG162RoP0CUF05tvp2y4IspH11PLnPxuuw==}
    dependencies:
      '@babel/runtime': 7.24.0
      '@changesets/git': 3.0.0
      '@changesets/logger': 0.1.0
      '@changesets/parse': 0.4.0
      '@changesets/types': 6.0.0
      chalk: 2.4.2
      fs-extra: 7.0.1
      p-filter: 2.1.0
    dev: true

  /@changesets/types@4.1.0:
    resolution: {integrity: sha512-LDQvVDv5Kb50ny2s25Fhm3d9QSZimsoUGBsUioj6MC3qbMUCuC8GPIvk/M6IvXx3lYhAs0lwWUQLb+VIEUCECw==}
    dev: true

  /@changesets/types@5.2.1:
    resolution: {integrity: sha512-myLfHbVOqaq9UtUKqR/nZA/OY7xFjQMdfgfqeZIBK4d0hA6pgxArvdv8M+6NUzzBsjWLOtvApv8YHr4qM+Kpfg==}
    dev: true

  /@changesets/types@6.0.0:
    resolution: {integrity: sha512-b1UkfNulgKoWfqyHtzKS5fOZYSJO+77adgL7DLRDr+/7jhChN+QcHnbjiQVOz/U+Ts3PGNySq7diAItzDgugfQ==}
    dev: true

  /@changesets/write@0.3.0:
    resolution: {integrity: sha512-slGLb21fxZVUYbyea+94uFiD6ntQW0M2hIKNznFizDhZPDgn2c/fv1UzzlW43RVzh1BEDuIqW6hzlJ1OflNmcw==}
    dependencies:
      '@babel/runtime': 7.24.0
      '@changesets/types': 6.0.0
      fs-extra: 7.0.1
      human-id: 1.0.2
      prettier: 2.8.8
    dev: true

  /@colors/colors@1.5.0:
    resolution: {integrity: sha512-ooWCrlZP11i8GImSjTHYHLkvFDP48nS4+204nGb1RiX/WXYHmJA2III9/e2DWVabCESdW7hBAEzHRqUn9OUVvQ==}
    engines: {node: '>=0.1.90'}
    requiresBuild: true
    dev: true
    optional: true

  /@cspotcode/source-map-support@0.8.1:
    resolution: {integrity: sha512-IchNf6dN4tHoMFIn/7OE8LWZ19Y6q/67Bmf6vnGREv8RSbBVb9LPJxEcnwrcwX6ixSvaiGoomAUvu4YSxXrVgw==}
    engines: {node: '>=12'}
    dependencies:
      '@jridgewell/trace-mapping': 0.3.9
    dev: true

  /@esbuild/aix-ppc64@0.19.12:
    resolution: {integrity: sha512-bmoCYyWdEL3wDQIVbcyzRyeKLgk2WtWLTWz1ZIAZF/EGbNOwSA6ew3PftJ1PqMiOOGu0OyFMzG53L0zqIpPeNA==}
    engines: {node: '>=12'}
    cpu: [ppc64]
    os: [aix]
    requiresBuild: true
    dev: true
    optional: true

  /@esbuild/android-arm64@0.19.12:
    resolution: {integrity: sha512-P0UVNGIienjZv3f5zq0DP3Nt2IE/3plFzuaS96vihvD0Hd6H/q4WXUGpCxD/E8YrSXfNyRPbpTq+T8ZQioSuPA==}
    engines: {node: '>=12'}
    cpu: [arm64]
    os: [android]
    requiresBuild: true
    dev: true
    optional: true

  /@esbuild/android-arm@0.19.12:
    resolution: {integrity: sha512-qg/Lj1mu3CdQlDEEiWrlC4eaPZ1KztwGJ9B6J+/6G+/4ewxJg7gqj8eVYWvao1bXrqGiW2rsBZFSX3q2lcW05w==}
    engines: {node: '>=12'}
    cpu: [arm]
    os: [android]
    requiresBuild: true
    dev: true
    optional: true

  /@esbuild/android-x64@0.19.12:
    resolution: {integrity: sha512-3k7ZoUW6Q6YqhdhIaq/WZ7HwBpnFBlW905Fa4s4qWJyiNOgT1dOqDiVAQFwBH7gBRZr17gLrlFCRzF6jFh7Kew==}
    engines: {node: '>=12'}
    cpu: [x64]
    os: [android]
    requiresBuild: true
    dev: true
    optional: true

  /@esbuild/darwin-arm64@0.19.12:
    resolution: {integrity: sha512-B6IeSgZgtEzGC42jsI+YYu9Z3HKRxp8ZT3cqhvliEHovq8HSX2YX8lNocDn79gCKJXOSaEot9MVYky7AKjCs8g==}
    engines: {node: '>=12'}
    cpu: [arm64]
    os: [darwin]
    requiresBuild: true
    dev: true
    optional: true

  /@esbuild/darwin-x64@0.19.12:
    resolution: {integrity: sha512-hKoVkKzFiToTgn+41qGhsUJXFlIjxI/jSYeZf3ugemDYZldIXIxhvwN6erJGlX4t5h417iFuheZ7l+YVn05N3A==}
    engines: {node: '>=12'}
    cpu: [x64]
    os: [darwin]
    requiresBuild: true
    dev: true
    optional: true

  /@esbuild/freebsd-arm64@0.19.12:
    resolution: {integrity: sha512-4aRvFIXmwAcDBw9AueDQ2YnGmz5L6obe5kmPT8Vd+/+x/JMVKCgdcRwH6APrbpNXsPz+K653Qg8HB/oXvXVukA==}
    engines: {node: '>=12'}
    cpu: [arm64]
    os: [freebsd]
    requiresBuild: true
    dev: true
    optional: true

  /@esbuild/freebsd-x64@0.19.12:
    resolution: {integrity: sha512-EYoXZ4d8xtBoVN7CEwWY2IN4ho76xjYXqSXMNccFSx2lgqOG/1TBPW0yPx1bJZk94qu3tX0fycJeeQsKovA8gg==}
    engines: {node: '>=12'}
    cpu: [x64]
    os: [freebsd]
    requiresBuild: true
    dev: true
    optional: true

  /@esbuild/linux-arm64@0.19.12:
    resolution: {integrity: sha512-EoTjyYyLuVPfdPLsGVVVC8a0p1BFFvtpQDB/YLEhaXyf/5bczaGeN15QkR+O4S5LeJ92Tqotve7i1jn35qwvdA==}
    engines: {node: '>=12'}
    cpu: [arm64]
    os: [linux]
    requiresBuild: true
    dev: true
    optional: true

  /@esbuild/linux-arm@0.19.12:
    resolution: {integrity: sha512-J5jPms//KhSNv+LO1S1TX1UWp1ucM6N6XuL6ITdKWElCu8wXP72l9MM0zDTzzeikVyqFE6U8YAV9/tFyj0ti+w==}
    engines: {node: '>=12'}
    cpu: [arm]
    os: [linux]
    requiresBuild: true
    dev: true
    optional: true

  /@esbuild/linux-ia32@0.19.12:
    resolution: {integrity: sha512-Thsa42rrP1+UIGaWz47uydHSBOgTUnwBwNq59khgIwktK6x60Hivfbux9iNR0eHCHzOLjLMLfUMLCypBkZXMHA==}
    engines: {node: '>=12'}
    cpu: [ia32]
    os: [linux]
    requiresBuild: true
    dev: true
    optional: true

  /@esbuild/linux-loong64@0.19.12:
    resolution: {integrity: sha512-LiXdXA0s3IqRRjm6rV6XaWATScKAXjI4R4LoDlvO7+yQqFdlr1Bax62sRwkVvRIrwXxvtYEHHI4dm50jAXkuAA==}
    engines: {node: '>=12'}
    cpu: [loong64]
    os: [linux]
    requiresBuild: true
    dev: true
    optional: true

  /@esbuild/linux-mips64el@0.19.12:
    resolution: {integrity: sha512-fEnAuj5VGTanfJ07ff0gOA6IPsvrVHLVb6Lyd1g2/ed67oU1eFzL0r9WL7ZzscD+/N6i3dWumGE1Un4f7Amf+w==}
    engines: {node: '>=12'}
    cpu: [mips64el]
    os: [linux]
    requiresBuild: true
    dev: true
    optional: true

  /@esbuild/linux-ppc64@0.19.12:
    resolution: {integrity: sha512-nYJA2/QPimDQOh1rKWedNOe3Gfc8PabU7HT3iXWtNUbRzXS9+vgB0Fjaqr//XNbd82mCxHzik2qotuI89cfixg==}
    engines: {node: '>=12'}
    cpu: [ppc64]
    os: [linux]
    requiresBuild: true
    dev: true
    optional: true

  /@esbuild/linux-riscv64@0.19.12:
    resolution: {integrity: sha512-2MueBrlPQCw5dVJJpQdUYgeqIzDQgw3QtiAHUC4RBz9FXPrskyyU3VI1hw7C0BSKB9OduwSJ79FTCqtGMWqJHg==}
    engines: {node: '>=12'}
    cpu: [riscv64]
    os: [linux]
    requiresBuild: true
    dev: true
    optional: true

  /@esbuild/linux-s390x@0.19.12:
    resolution: {integrity: sha512-+Pil1Nv3Umes4m3AZKqA2anfhJiVmNCYkPchwFJNEJN5QxmTs1uzyy4TvmDrCRNT2ApwSari7ZIgrPeUx4UZDg==}
    engines: {node: '>=12'}
    cpu: [s390x]
    os: [linux]
    requiresBuild: true
    dev: true
    optional: true

  /@esbuild/linux-x64@0.19.12:
    resolution: {integrity: sha512-B71g1QpxfwBvNrfyJdVDexenDIt1CiDN1TIXLbhOw0KhJzE78KIFGX6OJ9MrtC0oOqMWf+0xop4qEU8JrJTwCg==}
    engines: {node: '>=12'}
    cpu: [x64]
    os: [linux]
    requiresBuild: true
    dev: true
    optional: true

  /@esbuild/netbsd-x64@0.19.12:
    resolution: {integrity: sha512-3ltjQ7n1owJgFbuC61Oj++XhtzmymoCihNFgT84UAmJnxJfm4sYCiSLTXZtE00VWYpPMYc+ZQmB6xbSdVh0JWA==}
    engines: {node: '>=12'}
    cpu: [x64]
    os: [netbsd]
    requiresBuild: true
    dev: true
    optional: true

  /@esbuild/openbsd-x64@0.19.12:
    resolution: {integrity: sha512-RbrfTB9SWsr0kWmb9srfF+L933uMDdu9BIzdA7os2t0TXhCRjrQyCeOt6wVxr79CKD4c+p+YhCj31HBkYcXebw==}
    engines: {node: '>=12'}
    cpu: [x64]
    os: [openbsd]
    requiresBuild: true
    dev: true
    optional: true

  /@esbuild/sunos-x64@0.19.12:
    resolution: {integrity: sha512-HKjJwRrW8uWtCQnQOz9qcU3mUZhTUQvi56Q8DPTLLB+DawoiQdjsYq+j+D3s9I8VFtDr+F9CjgXKKC4ss89IeA==}
    engines: {node: '>=12'}
    cpu: [x64]
    os: [sunos]
    requiresBuild: true
    dev: true
    optional: true

  /@esbuild/win32-arm64@0.19.12:
    resolution: {integrity: sha512-URgtR1dJnmGvX864pn1B2YUYNzjmXkuJOIqG2HdU62MVS4EHpU2946OZoTMnRUHklGtJdJZ33QfzdjGACXhn1A==}
    engines: {node: '>=12'}
    cpu: [arm64]
    os: [win32]
    requiresBuild: true
    dev: true
    optional: true

  /@esbuild/win32-ia32@0.19.12:
    resolution: {integrity: sha512-+ZOE6pUkMOJfmxmBZElNOx72NKpIa/HFOMGzu8fqzQJ5kgf6aTGrcJaFsNiVMH4JKpMipyK+7k0n2UXN7a8YKQ==}
    engines: {node: '>=12'}
    cpu: [ia32]
    os: [win32]
    requiresBuild: true
    dev: true
    optional: true

  /@esbuild/win32-x64@0.19.12:
    resolution: {integrity: sha512-T1QyPSDCyMXaO3pzBkF96E8xMkiRYbUEZADd29SyPGabqxMViNoii+NcK7eWJAEoU6RZyEm5lVSIjTmcdoB9HA==}
    engines: {node: '>=12'}
    cpu: [x64]
    os: [win32]
    requiresBuild: true
    dev: true
    optional: true

  /@eslint-community/eslint-utils@4.4.0(eslint@8.57.0):
    resolution: {integrity: sha512-1/sA4dwrzBAyeUoQ6oxahHKmrZvsnLCg4RfxW3ZFGGmQkSNQPFNLV9CUEFQP1x9EYXHTo5p6xdhZM1Ne9p/AfA==}
    engines: {node: ^12.22.0 || ^14.17.0 || >=16.0.0}
    peerDependencies:
      eslint: ^6.0.0 || ^7.0.0 || >=8.0.0
    dependencies:
      eslint: 8.57.0
      eslint-visitor-keys: 3.4.3
    dev: true

  /@eslint-community/regexpp@4.10.0:
    resolution: {integrity: sha512-Cu96Sd2By9mCNTx2iyKOmq10v22jUVQv0lQnlGNy16oE9589yE+QADPbrMGCkA51cKZSg3Pu/aTJVTGfL/qjUA==}
    engines: {node: ^12.0.0 || ^14.0.0 || >=16.0.0}
    dev: true

  /@eslint/eslintrc@2.1.4:
    resolution: {integrity: sha512-269Z39MS6wVJtsoUl10L60WdkhJVdPG24Q4eZTH3nnF6lpvSShEK3wQjDX9JRWAUPvPh7COouPpU9IrqaZFvtQ==}
    engines: {node: ^12.22.0 || ^14.17.0 || >=16.0.0}
    dependencies:
      ajv: 6.12.6
      debug: 4.3.4
      espree: 9.6.1
      globals: 13.24.0
      ignore: 5.3.1
      import-fresh: 3.3.0
      js-yaml: 4.1.0
      minimatch: 3.1.2
      strip-json-comments: 3.1.1
    transitivePeerDependencies:
      - supports-color
    dev: true

  /@eslint/js@8.57.0:
    resolution: {integrity: sha512-Ys+3g2TaW7gADOJzPt83SJtCDhMjndcDMFVQ/Tj9iA1BfJzFKD9mAUXT3OenpuPHbI6P/myECxRJrofUsDx/5g==}
    engines: {node: ^12.22.0 || ^14.17.0 || >=16.0.0}
    dev: true

  /@humanwhocodes/config-array@0.11.14:
    resolution: {integrity: sha512-3T8LkOmg45BV5FICb15QQMsyUSWrQ8AygVfC7ZG32zOalnqrilm018ZVCw0eapXux8FtA33q8PSRSstjee3jSg==}
    engines: {node: '>=10.10.0'}
    dependencies:
      '@humanwhocodes/object-schema': 2.0.2
      debug: 4.3.4
      minimatch: 3.1.2
    transitivePeerDependencies:
      - supports-color
    dev: true

  /@humanwhocodes/module-importer@1.0.1:
    resolution: {integrity: sha512-bxveV4V8v5Yb4ncFTT3rPSgZBOpCkjfK0y4oVVVJwIuDVBRMDXrPyXRL988i5ap9m9bnyEEjWfm5WkBmtffLfA==}
    engines: {node: '>=12.22'}
    dev: true

  /@humanwhocodes/object-schema@2.0.2:
    resolution: {integrity: sha512-6EwiSjwWYP7pTckG6I5eyFANjPhmPjUX9JRLUSfNPC7FX7zK9gyZAfUEaECL6ALTpGX5AjnBq3C9XmVWPitNpw==}
    dev: true

  /@isaacs/cliui@8.0.2:
    resolution: {integrity: sha512-O8jcjabXaleOG9DQ0+ARXWZBTfnP4WNAqzuiJK7ll44AmxGKv/J2M4TPjxjY3znBCfvBXFzucm1twdyFybFqEA==}
    engines: {node: '>=12'}
    dependencies:
      string-width: 5.1.2
      string-width-cjs: /string-width@4.2.3
      strip-ansi: 7.1.0
      strip-ansi-cjs: /strip-ansi@6.0.1
      wrap-ansi: 8.1.0
      wrap-ansi-cjs: /wrap-ansi@7.0.0
    dev: true

  /@jest/schemas@29.6.3:
    resolution: {integrity: sha512-mo5j5X+jIZmJQveBKeS/clAueipV7KgiX1vMgCxam1RNYiqE1w62n0/tJJnHtjW8ZHcQco5gY85jA3mi0L+nSA==}
    engines: {node: ^14.15.0 || ^16.10.0 || >=18.0.0}
    dependencies:
      '@sinclair/typebox': 0.27.8
    dev: true

  /@jridgewell/gen-mapping@0.3.5:
    resolution: {integrity: sha512-IzL8ZoEDIBRWEzlCcRhOaCupYyN5gdIK+Q6fbFdPDg6HqX6jpkItn7DFIpW9LQzXG6Df9sA7+OKnq0qlz/GaQg==}
    engines: {node: '>=6.0.0'}
    dependencies:
      '@jridgewell/set-array': 1.2.1
      '@jridgewell/sourcemap-codec': 1.4.15
      '@jridgewell/trace-mapping': 0.3.25
    dev: true

  /@jridgewell/resolve-uri@3.1.2:
    resolution: {integrity: sha512-bRISgCIjP20/tbWSPWMEi54QVPRZExkuD9lJL+UIxUKtwVJA8wW1Trb1jMs1RFXo1CBTNZ/5hpC9QvmKWdopKw==}
    engines: {node: '>=6.0.0'}
    dev: true

  /@jridgewell/set-array@1.2.1:
    resolution: {integrity: sha512-R8gLRTZeyp03ymzP/6Lil/28tGeGEzhx1q2k703KGWRAI1VdvPIXdG70VJc2pAMw3NA6JKL5hhFu1sJX0Mnn/A==}
    engines: {node: '>=6.0.0'}
    dev: true

  /@jridgewell/sourcemap-codec@1.4.15:
    resolution: {integrity: sha512-eF2rxCRulEKXHTRiDrDy6erMYWqNw4LPdQ8UQA4huuxaQsVeRPFl2oM8oDGxMFhJUWZf9McpLtJasDDZb/Bpeg==}
    dev: true

  /@jridgewell/trace-mapping@0.3.25:
    resolution: {integrity: sha512-vNk6aEwybGtawWmy/PzwnGDOjCkLWSD2wqvjGGAgOAwCGWySYXfYoxt00IJkTF+8Lb57DwOb3Aa0o9CApepiYQ==}
    dependencies:
      '@jridgewell/resolve-uri': 3.1.2
      '@jridgewell/sourcemap-codec': 1.4.15
    dev: true

  /@jridgewell/trace-mapping@0.3.9:
    resolution: {integrity: sha512-3Belt6tdc8bPgAtbcmdtNJlirVoTmEb5e2gC94PnkwEW9jI6CAHUeoG85tjWP5WquqfavoMtMwiG4P926ZKKuQ==}
    dependencies:
      '@jridgewell/resolve-uri': 3.1.2
      '@jridgewell/sourcemap-codec': 1.4.15
    dev: true

  /@manypkg/find-root@1.1.0:
    resolution: {integrity: sha512-mki5uBvhHzO8kYYix/WRy2WX8S3B5wdVSc9D6KcU5lQNglP2yt58/VfLuAK49glRXChosY8ap2oJ1qgma3GUVA==}
    dependencies:
      '@babel/runtime': 7.24.0
      '@types/node': 12.20.55
      find-up: 4.1.0
      fs-extra: 8.1.0
    dev: true

  /@manypkg/get-packages@1.1.3:
    resolution: {integrity: sha512-fo+QhuU3qE/2TQMQmbVMqaQ6EWbMhi4ABWP+O4AM1NqPBuy0OrApV5LO6BrrgnhtAHS2NH6RrVk9OL181tTi8A==}
    dependencies:
      '@babel/runtime': 7.24.0
      '@changesets/types': 4.1.0
      '@manypkg/find-root': 1.1.0
      fs-extra: 8.1.0
      globby: 11.1.0
      read-yaml-file: 1.1.0
    dev: true

  /@nodelib/fs.scandir@2.1.5:
    resolution: {integrity: sha512-vq24Bq3ym5HEQm2NKCr3yXDwjc7vTsEThRDnkp2DK9p1uqLR+DHurm/NOTo0KG7HYHU7eppKZj3MyqYuMBf62g==}
    engines: {node: '>= 8'}
    dependencies:
      '@nodelib/fs.stat': 2.0.5
      run-parallel: 1.2.0
    dev: true

  /@nodelib/fs.stat@2.0.5:
    resolution: {integrity: sha512-RkhPPp2zrqDAQA/2jNhnztcPAlv64XdhIp7a7454A5ovI7Bukxgt7MX7udwAu3zg1DcpPU0rz3VV1SeaqvY4+A==}
    engines: {node: '>= 8'}
    dev: true

  /@nodelib/fs.walk@1.2.8:
    resolution: {integrity: sha512-oGB+UxlgWcgQkgwo8GcEGwemoTFt3FIO9ababBmaGwXIoBKZ+GTy0pP185beGg7Llih/NSHSV2XAs1lnznocSg==}
    engines: {node: '>= 8'}
    dependencies:
      '@nodelib/fs.scandir': 2.1.5
      fastq: 1.17.1
    dev: true

  /@octokit/auth-token@4.0.0:
    resolution: {integrity: sha512-tY/msAuJo6ARbK6SPIxZrPBms3xPbfwBrulZe0Wtr/DIY9lje2HeV1uoebShn6mx7SjCHif6EjMvoREj+gZ+SA==}
    engines: {node: '>= 18'}
    dev: true

  /@octokit/core@5.1.0:
    resolution: {integrity: sha512-BDa2VAMLSh3otEiaMJ/3Y36GU4qf6GI+VivQ/P41NC6GHcdxpKlqV0ikSZ5gdQsmS3ojXeRx5vasgNTinF0Q4g==}
    engines: {node: '>= 18'}
    dependencies:
      '@octokit/auth-token': 4.0.0
      '@octokit/graphql': 7.0.2
      '@octokit/request': 8.2.0
      '@octokit/request-error': 5.0.1
      '@octokit/types': 12.6.0
      before-after-hook: 2.2.3
      universal-user-agent: 6.0.1
    dev: true

  /@octokit/endpoint@9.0.4:
    resolution: {integrity: sha512-DWPLtr1Kz3tv8L0UvXTDP1fNwM0S+z6EJpRcvH66orY6Eld4XBMCSYsaWp4xIm61jTWxK68BrR7ibO+vSDnZqw==}
    engines: {node: '>= 18'}
    dependencies:
      '@octokit/types': 12.6.0
      universal-user-agent: 6.0.1
    dev: true

  /@octokit/graphql@7.0.2:
    resolution: {integrity: sha512-OJ2iGMtj5Tg3s6RaXH22cJcxXRi7Y3EBqbHTBRq+PQAqfaS8f/236fUrWhfSn8P4jovyzqucxme7/vWSSZBX2Q==}
    engines: {node: '>= 18'}
    dependencies:
      '@octokit/request': 8.2.0
      '@octokit/types': 12.6.0
      universal-user-agent: 6.0.1
    dev: true

  /@octokit/openapi-types@20.0.0:
    resolution: {integrity: sha512-EtqRBEjp1dL/15V7WiX5LJMIxxkdiGJnabzYx5Apx4FkQIFgAfKumXeYAqqJCj1s+BMX4cPFIFC4OLCR6stlnA==}
    dev: true

  /@octokit/plugin-paginate-rest@9.2.1(@octokit/core@5.1.0):
    resolution: {integrity: sha512-wfGhE/TAkXZRLjksFXuDZdmGnJQHvtU/joFQdweXUgzo1XwvBCD4o4+75NtFfjfLK5IwLf9vHTfSiU3sLRYpRw==}
    engines: {node: '>= 18'}
    peerDependencies:
      '@octokit/core': '5'
    dependencies:
      '@octokit/core': 5.1.0
      '@octokit/types': 12.6.0
    dev: true

  /@octokit/plugin-retry@6.0.1(@octokit/core@5.1.0):
    resolution: {integrity: sha512-SKs+Tz9oj0g4p28qkZwl/topGcb0k0qPNX/i7vBKmDsjoeqnVfFUquqrE/O9oJY7+oLzdCtkiWSXLpLjvl6uog==}
    engines: {node: '>= 18'}
    peerDependencies:
      '@octokit/core': '>=5'
    dependencies:
      '@octokit/core': 5.1.0
      '@octokit/request-error': 5.0.1
      '@octokit/types': 12.6.0
      bottleneck: 2.19.5
    dev: true

  /@octokit/plugin-throttling@8.2.0(@octokit/core@5.1.0):
    resolution: {integrity: sha512-nOpWtLayKFpgqmgD0y3GqXafMFuKcA4tRPZIfu7BArd2lEZeb1988nhWhwx4aZWmjDmUfdgVf7W+Tt4AmvRmMQ==}
    engines: {node: '>= 18'}
    peerDependencies:
      '@octokit/core': ^5.0.0
    dependencies:
      '@octokit/core': 5.1.0
      '@octokit/types': 12.6.0
      bottleneck: 2.19.5
    dev: true

  /@octokit/request-error@5.0.1:
    resolution: {integrity: sha512-X7pnyTMV7MgtGmiXBwmO6M5kIPrntOXdyKZLigNfQWSEQzVxR4a4vo49vJjTWX70mPndj8KhfT4Dx+2Ng3vnBQ==}
    engines: {node: '>= 18'}
    dependencies:
      '@octokit/types': 12.6.0
      deprecation: 2.3.1
      once: 1.4.0
    dev: true

  /@octokit/request@8.2.0:
    resolution: {integrity: sha512-exPif6x5uwLqv1N1irkLG1zZNJkOtj8bZxuVHd71U5Ftuxf2wGNvAJyNBcPbPC+EBzwYEbBDdSFb8EPcjpYxPQ==}
    engines: {node: '>= 18'}
    dependencies:
      '@octokit/endpoint': 9.0.4
      '@octokit/request-error': 5.0.1
      '@octokit/types': 12.6.0
      universal-user-agent: 6.0.1
    dev: true

  /@octokit/types@12.6.0:
    resolution: {integrity: sha512-1rhSOfRa6H9w4YwK0yrf5faDaDTb+yLyBUKOCV4xtCDB5VmIPqd/v9yr9o6SAzOAlRxMiRiCic6JVM1/kunVkw==}
    dependencies:
      '@octokit/openapi-types': 20.0.0
    dev: true

  /@pkgjs/parseargs@0.11.0:
    resolution: {integrity: sha512-+1VkjdD0QBLPodGrJUeqarH8VAIvQODIbwh9XpP5Syisf7YoQgsJKPNFoqqLQlu+VQ/tVSshMR6loPMn8U+dPg==}
    engines: {node: '>=14'}
    requiresBuild: true
    dev: true
    optional: true

  /@pnpm/config.env-replace@1.1.0:
    resolution: {integrity: sha512-htyl8TWnKL7K/ESFa1oW2UB5lVDxuF5DpM7tBi6Hu2LNL3mWkIzNLG6N4zoCUP1lCKNxWy/3iu8mS8MvToGd6w==}
    engines: {node: '>=12.22.0'}
    dev: true

  /@pnpm/network.ca-file@1.0.2:
    resolution: {integrity: sha512-YcPQ8a0jwYU9bTdJDpXjMi7Brhkr1mXsXrUJvjqM2mQDgkRiz8jFaQGOdaLxgjtUfQgZhKy/O3cG/YwmgKaxLA==}
    engines: {node: '>=12.22.0'}
    dependencies:
      graceful-fs: 4.2.10
    dev: true

  /@pnpm/npm-conf@2.2.2:
    resolution: {integrity: sha512-UA91GwWPhFExt3IizW6bOeY/pQ0BkuNwKjk9iQW9KqxluGCrg4VenZ0/L+2Y0+ZOtme72EVvg6v0zo3AMQRCeA==}
    engines: {node: '>=12'}
    dependencies:
      '@pnpm/config.env-replace': 1.1.0
      '@pnpm/network.ca-file': 1.0.2
      config-chain: 1.1.13
    dev: true

  /@rollup/rollup-android-arm-eabi@4.12.1:
    resolution: {integrity: sha512-iU2Sya8hNn1LhsYyf0N+L4Gf9Qc+9eBTJJJsaOGUp+7x4n2M9dxTt8UvhJl3oeftSjblSlpCfvjA/IfP3g5VjQ==}
    cpu: [arm]
    os: [android]
    requiresBuild: true
    dev: true
    optional: true

  /@rollup/rollup-android-arm64@4.12.1:
    resolution: {integrity: sha512-wlzcWiH2Ir7rdMELxFE5vuM7D6TsOcJ2Yw0c3vaBR3VOsJFVTx9xvwnAvhgU5Ii8Gd6+I11qNHwndDscIm0HXg==}
    cpu: [arm64]
    os: [android]
    requiresBuild: true
    dev: true
    optional: true

  /@rollup/rollup-darwin-arm64@4.12.1:
    resolution: {integrity: sha512-YRXa1+aZIFN5BaImK+84B3uNK8C6+ynKLPgvn29X9s0LTVCByp54TB7tdSMHDR7GTV39bz1lOmlLDuedgTwwHg==}
    cpu: [arm64]
    os: [darwin]
    requiresBuild: true
    dev: true
    optional: true

  /@rollup/rollup-darwin-x64@4.12.1:
    resolution: {integrity: sha512-opjWJ4MevxeA8FhlngQWPBOvVWYNPFkq6/25rGgG+KOy0r8clYwL1CFd+PGwRqqMFVQ4/Qd3sQu5t7ucP7C/Uw==}
    cpu: [x64]
    os: [darwin]
    requiresBuild: true
    dev: true
    optional: true

  /@rollup/rollup-linux-arm-gnueabihf@4.12.1:
    resolution: {integrity: sha512-uBkwaI+gBUlIe+EfbNnY5xNyXuhZbDSx2nzzW8tRMjUmpScd6lCQYKY2V9BATHtv5Ef2OBq6SChEP8h+/cxifQ==}
    cpu: [arm]
    os: [linux]
    requiresBuild: true
    dev: true
    optional: true

  /@rollup/rollup-linux-arm64-gnu@4.12.1:
    resolution: {integrity: sha512-0bK9aG1kIg0Su7OcFTlexkVeNZ5IzEsnz1ept87a0TUgZ6HplSgkJAnFpEVRW7GRcikT4GlPV0pbtVedOaXHQQ==}
    cpu: [arm64]
    os: [linux]
    requiresBuild: true
    dev: true
    optional: true

  /@rollup/rollup-linux-arm64-musl@4.12.1:
    resolution: {integrity: sha512-qB6AFRXuP8bdkBI4D7UPUbE7OQf7u5OL+R94JE42Z2Qjmyj74FtDdLGeriRyBDhm4rQSvqAGCGC01b8Fu2LthQ==}
    cpu: [arm64]
    os: [linux]
    requiresBuild: true
    dev: true
    optional: true

  /@rollup/rollup-linux-riscv64-gnu@4.12.1:
    resolution: {integrity: sha512-sHig3LaGlpNgDj5o8uPEoGs98RII8HpNIqFtAI8/pYABO8i0nb1QzT0JDoXF/pxzqO+FkxvwkHZo9k0NJYDedg==}
    cpu: [riscv64]
    os: [linux]
    requiresBuild: true
    dev: true
    optional: true

  /@rollup/rollup-linux-x64-gnu@4.12.1:
    resolution: {integrity: sha512-nD3YcUv6jBJbBNFvSbp0IV66+ba/1teuBcu+fBBPZ33sidxitc6ErhON3JNavaH8HlswhWMC3s5rgZpM4MtPqQ==}
    cpu: [x64]
    os: [linux]
    requiresBuild: true
    dev: true
    optional: true

  /@rollup/rollup-linux-x64-musl@4.12.1:
    resolution: {integrity: sha512-7/XVZqgBby2qp/cO0TQ8uJK+9xnSdJ9ct6gSDdEr4MfABrjTyrW6Bau7HQ73a2a5tPB7hno49A0y1jhWGDN9OQ==}
    cpu: [x64]
    os: [linux]
    requiresBuild: true
    dev: true
    optional: true

  /@rollup/rollup-win32-arm64-msvc@4.12.1:
    resolution: {integrity: sha512-CYc64bnICG42UPL7TrhIwsJW4QcKkIt9gGlj21gq3VV0LL6XNb1yAdHVp1pIi9gkts9gGcT3OfUYHjGP7ETAiw==}
    cpu: [arm64]
    os: [win32]
    requiresBuild: true
    dev: true
    optional: true

  /@rollup/rollup-win32-ia32-msvc@4.12.1:
    resolution: {integrity: sha512-LN+vnlZ9g0qlHGlS920GR4zFCqAwbv2lULrR29yGaWP9u7wF5L7GqWu9Ah6/kFZPXPUkpdZwd//TNR+9XC9hvA==}
    cpu: [ia32]
    os: [win32]
    requiresBuild: true
    dev: true
    optional: true

  /@rollup/rollup-win32-x64-msvc@4.12.1:
    resolution: {integrity: sha512-n+vkrSyphvmU0qkQ6QBNXCGr2mKjhP08mPRM/Xp5Ck2FV4NrHU+y6axzDeixUrCBHVUS51TZhjqrKBBsHLKb2Q==}
    cpu: [x64]
    os: [win32]
    requiresBuild: true
    dev: true
    optional: true

  /@semantic-release/commit-analyzer@11.1.0(semantic-release@23.0.2):
    resolution: {integrity: sha512-cXNTbv3nXR2hlzHjAMgbuiQVtvWHTlwwISt60B+4NZv01y/QRY7p2HcJm8Eh2StzcTJoNnflvKjHH/cjFS7d5g==}
    engines: {node: ^18.17 || >=20.6.1}
    peerDependencies:
      semantic-release: '>=20.1.0'
    dependencies:
      conventional-changelog-angular: 7.0.0
      conventional-commits-filter: 4.0.0
      conventional-commits-parser: 5.0.0
      debug: 4.3.4
      import-from-esm: 1.3.3
      lodash-es: 4.17.21
      micromatch: 4.0.5
      semantic-release: 23.0.2(typescript@5.3.3)
    transitivePeerDependencies:
      - supports-color
    dev: true

  /@semantic-release/error@4.0.0:
    resolution: {integrity: sha512-mgdxrHTLOjOddRVYIYDo0fR3/v61GNN1YGkfbrjuIKg/uMgCd+Qzo3UAXJ+woLQQpos4pl5Esuw5A7AoNlzjUQ==}
    engines: {node: '>=18'}
    dev: true

  /@semantic-release/github@9.2.6(semantic-release@23.0.2):
    resolution: {integrity: sha512-shi+Lrf6exeNZF+sBhK+P011LSbhmIAoUEgEY6SsxF8irJ+J2stwI5jkyDQ+4gzYyDImzV6LCKdYB9FXnQRWKA==}
    engines: {node: '>=18'}
    peerDependencies:
      semantic-release: '>=20.1.0'
    dependencies:
      '@octokit/core': 5.1.0
      '@octokit/plugin-paginate-rest': 9.2.1(@octokit/core@5.1.0)
      '@octokit/plugin-retry': 6.0.1(@octokit/core@5.1.0)
      '@octokit/plugin-throttling': 8.2.0(@octokit/core@5.1.0)
      '@semantic-release/error': 4.0.0
      aggregate-error: 5.0.0
      debug: 4.3.4
      dir-glob: 3.0.1
      globby: 14.0.1
      http-proxy-agent: 7.0.2
      https-proxy-agent: 7.0.4
      issue-parser: 6.0.0
      lodash-es: 4.17.21
      mime: 4.0.1
      p-filter: 4.1.0
      semantic-release: 23.0.2(typescript@5.3.3)
      url-join: 5.0.0
    transitivePeerDependencies:
      - supports-color
    dev: true

  /@semantic-release/npm@11.0.3(semantic-release@23.0.2):
    resolution: {integrity: sha512-KUsozQGhRBAnoVg4UMZj9ep436VEGwT536/jwSqB7vcEfA6oncCUU7UIYTRdLx7GvTtqn0kBjnkfLVkcnBa2YQ==}
    engines: {node: ^18.17 || >=20}
    peerDependencies:
      semantic-release: '>=20.1.0'
    dependencies:
      '@semantic-release/error': 4.0.0
      aggregate-error: 5.0.0
      execa: 8.0.1
      fs-extra: 11.2.0
      lodash-es: 4.17.21
      nerf-dart: 1.0.0
      normalize-url: 8.0.0
      npm: 10.5.0
      rc: 1.2.8
      read-pkg: 9.0.1
      registry-auth-token: 5.0.2
      semantic-release: 23.0.2(typescript@5.3.3)
      semver: 7.6.0
      tempy: 3.1.0
    dev: true

  /@semantic-release/release-notes-generator@12.1.0(semantic-release@23.0.2):
    resolution: {integrity: sha512-g6M9AjUKAZUZnxaJZnouNBeDNTCUrJ5Ltj+VJ60gJeDaRRahcHsry9HW8yKrnKkKNkx5lbWiEP1FPMqVNQz8Kg==}
    engines: {node: ^18.17 || >=20.6.1}
    peerDependencies:
      semantic-release: '>=20.1.0'
    dependencies:
      conventional-changelog-angular: 7.0.0
      conventional-changelog-writer: 7.0.1
      conventional-commits-filter: 4.0.0
      conventional-commits-parser: 5.0.0
      debug: 4.3.4
      get-stream: 7.0.1
      import-from-esm: 1.3.3
      into-stream: 7.0.0
      lodash-es: 4.17.21
      read-pkg-up: /read-package-up@11.0.0
      semantic-release: 23.0.2(typescript@5.3.3)
    transitivePeerDependencies:
      - supports-color
    dev: true

  /@sinclair/typebox@0.27.8:
    resolution: {integrity: sha512-+Fj43pSMwJs4KRrH/938Uf+uAELIgVBmQzg/q1YG10djyfA3TnrU8N8XzqCh/okZdszqBQTZf96idMfE5lnwTA==}
    dev: true

  /@sindresorhus/is@4.6.0:
    resolution: {integrity: sha512-t09vSN3MdfsyCHoFcTRCH/iUtG7OJ0CsjzB8cjAmKc/va/kIgeDI/TxsigdncE/4be734m0cvIYwNaV4i2XqAw==}
    engines: {node: '>=10'}
    dev: true

  /@sindresorhus/merge-streams@2.3.0:
    resolution: {integrity: sha512-LtoMMhxAlorcGhmFYI+LhPgbPZCkgP6ra1YL604EeF6U98pLlQ3iWIGMdWSC+vWmPBWBNgmDBAhnAobLROJmwg==}
    engines: {node: '>=18'}
    dev: true

  /@swc/core-darwin-arm64@1.4.6:
    resolution: {integrity: sha512-bpggpx/BfLFyy48aUKq1PsNUxb7J6CINlpAUk0V4yXfmGnpZH80Gp1pM3GkFDQyCfq7L7IpjPrIjWQwCrL4hYw==}
    engines: {node: '>=10'}
    cpu: [arm64]
    os: [darwin]
    requiresBuild: true
    dev: true
    optional: true

  /@swc/core-darwin-x64@1.4.6:
    resolution: {integrity: sha512-vJn+/ZuBTg+vtNkcmgZdH6FQpa0hFVdnB9bAeqYwKkyqP15zaPe6jfC+qL2y/cIeC7ASvHXEKrnCZgBLxfVQ9w==}
    engines: {node: '>=10'}
    cpu: [x64]
    os: [darwin]
    requiresBuild: true
    dev: true
    optional: true

  /@swc/core-linux-arm-gnueabihf@1.4.6:
    resolution: {integrity: sha512-hEmYcB/9XBAl02MtuVHszhNjQpjBzhk/NFulnU33tBMbNZpy2TN5yTsitezMq090QXdDz8sKIALApDyg07ZR8g==}
    engines: {node: '>=10'}
    cpu: [arm]
    os: [linux]
    requiresBuild: true
    dev: true
    optional: true

  /@swc/core-linux-arm64-gnu@1.4.6:
    resolution: {integrity: sha512-/UCYIVoGpm2YVvGHZM2QOA3dexa28BjcpLAIYnoCbgH5f7ulDhE8FAIO/9pasj+kixDBsdqewHfsNXFYlgGJjQ==}
    engines: {node: '>=10'}
    cpu: [arm64]
    os: [linux]
    requiresBuild: true
    dev: true
    optional: true

  /@swc/core-linux-arm64-musl@1.4.6:
    resolution: {integrity: sha512-LGQsKJ8MA9zZ8xHCkbGkcPSmpkZL2O7drvwsGKynyCttHhpwVjj9lguhD4DWU3+FWIsjvho5Vu0Ggei8OYi/Lw==}
    engines: {node: '>=10'}
    cpu: [arm64]
    os: [linux]
    requiresBuild: true
    dev: true
    optional: true

  /@swc/core-linux-x64-gnu@1.4.6:
    resolution: {integrity: sha512-10JL2nLIreMQDKvq2TECnQe5fCuoqBHu1yW8aChqgHUyg9d7gfZX/kppUsuimqcgRBnS0AjTDAA+JF6UsG/2Yg==}
    engines: {node: '>=10'}
    cpu: [x64]
    os: [linux]
    requiresBuild: true
    dev: true
    optional: true

  /@swc/core-linux-x64-musl@1.4.6:
    resolution: {integrity: sha512-EGyjFVzVY6Do89x8sfah7I3cuP4MwtwzmA6OlfD/KASqfCFf5eIaEBMbajgR41bVfMV7lK72lwAIea5xEyq1AQ==}
    engines: {node: '>=10'}
    cpu: [x64]
    os: [linux]
    requiresBuild: true
    dev: true
    optional: true

  /@swc/core-win32-arm64-msvc@1.4.6:
    resolution: {integrity: sha512-gfW9AuXvwSyK07Vb8Y8E9m2oJZk21WqcD+X4BZhkbKB0TCZK0zk1j/HpS2UFlr1JB2zPKPpSWLU3ll0GEHRG2A==}
    engines: {node: '>=10'}
    cpu: [arm64]
    os: [win32]
    requiresBuild: true
    dev: true
    optional: true

  /@swc/core-win32-ia32-msvc@1.4.6:
    resolution: {integrity: sha512-ZuQm81FhhvNVYtVb9GfZ+Du6e7fZlkisWvuCeBeRiyseNt1tcrQ8J3V67jD2nxje8CVXrwG3oUIbPcybv2rxfQ==}
    engines: {node: '>=10'}
    cpu: [ia32]
    os: [win32]
    requiresBuild: true
    dev: true
    optional: true

  /@swc/core-win32-x64-msvc@1.4.6:
    resolution: {integrity: sha512-UagPb7w5V0uzWSjrXwOavGa7s9iv3wrVdEgWy+/inm0OwY4lj3zpK9qDnMWAwYLuFwkI3UG4Q3dH8wD+CUUcjw==}
    engines: {node: '>=10'}
    cpu: [x64]
    os: [win32]
    requiresBuild: true
    dev: true
    optional: true

  /@swc/core@1.4.6:
    resolution: {integrity: sha512-A7iK9+1qzTCIuc3IYcS8gPHCm9bZVKUJrfNnwveZYyo6OFp3jLno4WOM2yBy5uqedgYATEiWgBYHKq37KrU6IA==}
    engines: {node: '>=10'}
    requiresBuild: true
    peerDependencies:
      '@swc/helpers': ^0.5.0
    peerDependenciesMeta:
      '@swc/helpers':
        optional: true
    dependencies:
      '@swc/counter': 0.1.3
      '@swc/types': 0.1.5
    optionalDependencies:
      '@swc/core-darwin-arm64': 1.4.6
      '@swc/core-darwin-x64': 1.4.6
      '@swc/core-linux-arm-gnueabihf': 1.4.6
      '@swc/core-linux-arm64-gnu': 1.4.6
      '@swc/core-linux-arm64-musl': 1.4.6
      '@swc/core-linux-x64-gnu': 1.4.6
      '@swc/core-linux-x64-musl': 1.4.6
      '@swc/core-win32-arm64-msvc': 1.4.6
      '@swc/core-win32-ia32-msvc': 1.4.6
      '@swc/core-win32-x64-msvc': 1.4.6
    dev: true

  /@swc/counter@0.1.3:
    resolution: {integrity: sha512-e2BR4lsJkkRlKZ/qCHPw9ZaSxc0MVUd7gtbtaB7aMvHeJVYe8sOB8DBZkP2DtISHGSku9sCK6T6cnY0CtXrOCQ==}
    dev: true

  /@swc/types@0.1.5:
    resolution: {integrity: sha512-myfUej5naTBWnqOCc/MdVOLVjXUXtIA+NpDrDBKJtLLg2shUjBu3cZmB/85RyitKc55+lUUyl7oRfLOvkr2hsw==}
    dev: true

  /@swisspost/design-system-changelog-github@1.0.2:
    resolution: {integrity: sha512-O9XxgDeZ8cQi2e0Nhe5UiJyUYAAf8AEY8MG8wPJ4Ro/s/HYSKTwR6o4j63QkFKVIYY5ElCvv9Xgmw9r5O4e9YQ==}
    dependencies:
      '@changesets/get-github-info': 0.5.2
      '@changesets/types': 5.2.1
      dotenv: 16.4.5
    transitivePeerDependencies:
      - encoding
    dev: true

  /@tsconfig/node10@1.0.9:
    resolution: {integrity: sha512-jNsYVVxU8v5g43Erja32laIDHXeoNvFEpX33OK4d6hljo3jDhCBDhx5dhCCTMWUojscpAagGiRkBKxpdl9fxqA==}
    dev: true

  /@tsconfig/node12@1.0.11:
    resolution: {integrity: sha512-cqefuRsh12pWyGsIoBKJA9luFu3mRxCA+ORZvA4ktLSzIuCUtWVxGIuXigEwO5/ywWFMZ2QEGKWvkZG1zDMTag==}
    dev: true

  /@tsconfig/node14@1.0.3:
    resolution: {integrity: sha512-ysT8mhdixWK6Hw3i1V2AeRqZ5WfXg1G43mqoYlM2nc6388Fq5jcXyr5mRsqViLx/GJYdoL0bfXD8nmF+Zn/Iow==}
    dev: true

  /@tsconfig/node16@1.0.4:
    resolution: {integrity: sha512-vxhUy4J8lyeyinH7Azl1pdd43GJhZH/tP2weN8TntQblOY+A0XbT8DJk1/oCPuOOyg/Ja757rG0CgHcWC8OfMA==}
    dev: true

  /@tsconfig/strictest@2.0.3:
    resolution: {integrity: sha512-MroLvRhMbqtXI5WBSwoomro6OQS4xnCoudUrMb20JO0vLKUs0bAaCEcvM/immEBSJjFAK1l6jW1oAO8q3Ancrg==}
    dev: true

  /@types/estree@1.0.5:
    resolution: {integrity: sha512-/kYRxGDLWzHOB7q+wtSUQlFrtcdUccpfy+X+9iMBpHK8QLLhx2wIPYuS5DYtR9Wa/YlZAbIovy7qVdB1Aq6Lyw==}
    dev: true

  /@types/minimist@1.2.5:
    resolution: {integrity: sha512-hov8bUuiLiyFPGyFPE1lwWhmzYbirOXQNNo40+y3zow8aFVTeyn3VWL0VFFfdNddA8S4Vf0Tc062rzyNr7Paag==}
    dev: true

  /@types/node@12.20.55:
    resolution: {integrity: sha512-J8xLz7q2OFulZ2cyGTLE1TbbZcjpno7FaN6zdJNrgAdrJ+DZzh/uFR6YrTb4C+nXakvud8Q4+rbhoIWlYQbUFQ==}
    dev: true

  /@types/node@20.11.28:
    resolution: {integrity: sha512-M/GPWVS2wLkSkNHVeLkrF2fD5Lx5UC4PxA0uZcKc6QqbIQUJyW1jVjueJYi1z8n0I5PxYrtpnPnWglE+y9A0KA==}
    dependencies:
      undici-types: 5.26.5
    dev: true

  /@types/normalize-package-data@2.4.4:
    resolution: {integrity: sha512-37i+OaWTh9qeK4LSHPsyRC7NahnGotNuZvjLSgcPzblpHB3rrCJxAOgI5gCdKm7coonsaX1Of0ILiTcnZjbfxA==}
    dev: true

  /@types/semver@7.5.8:
    resolution: {integrity: sha512-I8EUhyrgfLrcTkzV3TSsGyl1tSuPrEDzr0yd5m90UgNxQkyDXULk3b6MlQqTCpZpNtWe1K0hzclnZkTcLBe2UQ==}
    dev: true

  /@ungap/structured-clone@1.2.0:
    resolution: {integrity: sha512-zuVdFrMJiuCDQUMCzQaD6KL28MjnqqN8XnAqiEq9PNm/hCPTSGfrXCOfwj1ow4LFb/tNymJPwsNbVePc1xFqrQ==}
    dev: true

  /@vitest/expect@1.3.1:
    resolution: {integrity: sha512-xofQFwIzfdmLLlHa6ag0dPV8YsnKOCP1KdAeVVh34vSjN2dcUiXYCD9htu/9eM7t8Xln4v03U9HLxLpPlsXdZw==}
    dependencies:
      '@vitest/spy': 1.3.1
      '@vitest/utils': 1.3.1
      chai: 4.4.1
    dev: true

  /@vitest/runner@1.3.1:
    resolution: {integrity: sha512-5FzF9c3jG/z5bgCnjr8j9LNq/9OxV2uEBAITOXfoe3rdZJTdO7jzThth7FXv/6b+kdY65tpRQB7WaKhNZwX+Kg==}
    dependencies:
      '@vitest/utils': 1.3.1
      p-limit: 5.0.0
      pathe: 1.1.2
    dev: true

  /@vitest/snapshot@1.3.1:
    resolution: {integrity: sha512-EF++BZbt6RZmOlE3SuTPu/NfwBF6q4ABS37HHXzs2LUVPBLx2QoY/K0fKpRChSo8eLiuxcbCVfqKgx/dplCDuQ==}
    dependencies:
      magic-string: 0.30.8
      pathe: 1.1.2
      pretty-format: 29.7.0
    dev: true

  /@vitest/spy@1.3.1:
    resolution: {integrity: sha512-xAcW+S099ylC9VLU7eZfdT9myV67Nor9w9zhf0mGCYJSO+zM2839tOeROTdikOi/8Qeusffvxb/MyBSOja1Uig==}
    dependencies:
      tinyspy: 2.2.1
    dev: true

  /@vitest/utils@1.3.1:
    resolution: {integrity: sha512-d3Waie/299qqRyHTm2DjADeTaNdNSVsnwHPWrs20JMpjh6eiVq7ggggweO8rc4arhf6rRkWuHKwvxGvejUXZZQ==}
    dependencies:
      diff-sequences: 29.6.3
      estree-walker: 3.0.3
      loupe: 2.3.7
      pretty-format: 29.7.0
    dev: true

  /JSONStream@1.3.5:
    resolution: {integrity: sha512-E+iruNOY8VV9s4JEbe1aNEm6MiszPRr/UfcHMz0TQh1BXSxHK+ASV1R6W4HpjBhSeS+54PIsAMCBmwD06LLsqQ==}
    hasBin: true
    dependencies:
      jsonparse: 1.3.1
      through: 2.3.8
    dev: true

  /acorn-jsx@5.3.2(acorn@8.11.3):
    resolution: {integrity: sha512-rq9s+JNhf0IChjtDXxllJ7g41oZk5SlXtp0LHwyA5cejwn7vKmKp4pPri6YEePv2PU65sAsegbXtIinmDFDXgQ==}
    peerDependencies:
      acorn: ^6.0.0 || ^7.0.0 || ^8.0.0
    dependencies:
      acorn: 8.11.3
    dev: true

  /acorn-walk@8.3.2:
    resolution: {integrity: sha512-cjkyv4OtNCIeqhHrfS81QWXoCBPExR/J62oyEqepVw8WaQeSqpW2uhuLPh1m9eWhDuOo/jUXVTlifvesOWp/4A==}
    engines: {node: '>=0.4.0'}
    dev: true

  /acorn@8.11.3:
    resolution: {integrity: sha512-Y9rRfJG5jcKOE0CLisYbojUjIrIEE7AGMzA/Sm4BslANhbS+cDMpgBdcPT91oJ7OuJ9hYJBx59RjbhxVnrF8Xg==}
    engines: {node: '>=0.4.0'}
    hasBin: true
    dev: true

  /agent-base@7.1.0:
    resolution: {integrity: sha512-o/zjMZRhJxny7OyEF+Op8X+efiELC7k7yOjMzgfzVqOzXqkBkWI79YoTdOtsuWd5BWhAGAuOY/Xa6xpiaWXiNg==}
    engines: {node: '>= 14'}
    dependencies:
      debug: 4.3.4
    transitivePeerDependencies:
      - supports-color
    dev: true

  /aggregate-error@5.0.0:
    resolution: {integrity: sha512-gOsf2YwSlleG6IjRYG2A7k0HmBMEo6qVNk9Bp/EaLgAJT5ngH6PXbqa4ItvnEwCm/velL5jAnQgsHsWnjhGmvw==}
    engines: {node: '>=18'}
    dependencies:
      clean-stack: 5.2.0
      indent-string: 5.0.0
    dev: true

  /ajv-draft-04@1.0.0(ajv@8.12.0):
    resolution: {integrity: sha512-mv00Te6nmYbRp5DCwclxtt7yV/joXJPGS7nM+97GdxvuttCOfgI3K4U25zboyeX0O+myI8ERluxQe5wljMmVIw==}
    peerDependencies:
      ajv: ^8.5.0
    peerDependenciesMeta:
      ajv:
        optional: true
    dependencies:
      ajv: 8.12.0
    dev: true

  /ajv@6.12.6:
    resolution: {integrity: sha512-j3fVLgvTo527anyYyJOGTYJbG+vnnQYvE0m5mmkc1TK+nxAppkCLMIL0aZ4dblVCNoGShhm+kzE4ZUykBoMg4g==}
    dependencies:
      fast-deep-equal: 3.1.3
      fast-json-stable-stringify: 2.1.0
      json-schema-traverse: 0.4.1
      uri-js: 4.4.1
    dev: true

  /ajv@8.12.0:
    resolution: {integrity: sha512-sRu1kpcO9yLtYxBKvqfTeh9KzZEwO3STyX1HT+4CaDzC6HpTGYhIhPIzj9XuKU7KYDwnaeh5hcOwjy1QuJzBPA==}
    dependencies:
      fast-deep-equal: 3.1.3
      json-schema-traverse: 1.0.0
      require-from-string: 2.0.2
      uri-js: 4.4.1
    dev: true

  /ansi-colors@4.1.3:
    resolution: {integrity: sha512-/6w/C21Pm1A7aZitlI5Ni/2J6FFQN8i1Cvz3kHABAAbw93v/NlvKdVOqz7CCWz/3iv/JplRSEEZ83XION15ovw==}
    engines: {node: '>=6'}
    dev: true

  /ansi-escapes@6.2.0:
    resolution: {integrity: sha512-kzRaCqXnpzWs+3z5ABPQiVke+iq0KXkHo8xiWV4RPTi5Yli0l97BEQuhXV1s7+aSU/fu1kUuxgS4MsQ0fRuygw==}
    engines: {node: '>=14.16'}
    dependencies:
      type-fest: 3.13.1
    dev: true

  /ansi-regex@5.0.1:
    resolution: {integrity: sha512-quJQXlTSUGL2LH9SUXo8VwsY4soanhgo6LNSm84E1LBcE8s3O0wpdiRzyR9z/ZZJMlMWv37qOOb9pdJlMUEKFQ==}
    engines: {node: '>=8'}
    dev: true

  /ansi-regex@6.0.1:
    resolution: {integrity: sha512-n5M855fKb2SsfMIiFFoVrABHJC8QtHwVx+mHWP3QcEqBHYienj5dHSgjbxtC0WEZXYt4wcD6zrQElDPhFuZgfA==}
    engines: {node: '>=12'}
    dev: true

  /ansi-styles@3.2.1:
    resolution: {integrity: sha512-VT0ZI6kZRdTh8YyJw3SMbYm/u+NqfsAxEpWO0Pf9sq8/e94WxxOpPKx9FR1FlyCtOVDNOQ+8ntlqFxiRc+r5qA==}
    engines: {node: '>=4'}
    dependencies:
      color-convert: 1.9.3
    dev: true

  /ansi-styles@4.3.0:
    resolution: {integrity: sha512-zbB9rCJAT1rbjiVDb2hqKFHNYLxgtk8NURxZ3IZwD3F6NtxbXZQCnnSi1Lkx+IDohdPlFp222wVALIheZJQSEg==}
    engines: {node: '>=8'}
    dependencies:
      color-convert: 2.0.1
    dev: true

  /ansi-styles@5.2.0:
    resolution: {integrity: sha512-Cxwpt2SfTzTtXcfOlzGEee8O+c+MmUgGrNiBcXnuWxuFJHe6a5Hz7qwhwe5OgaSYI0IJvkLqWX1ASG+cJOkEiA==}
    engines: {node: '>=10'}
    dev: true

  /ansi-styles@6.2.1:
    resolution: {integrity: sha512-bN798gFfQX+viw3R7yrGWRqnrN2oRkEkUjjl4JNn4E8GxxbjtG3FbrEIIY3l8/hrwUwIeCZvi4QuOTP4MErVug==}
    engines: {node: '>=12'}
    dev: true

  /any-promise@1.3.0:
    resolution: {integrity: sha512-7UvmKalWRt1wgjL1RrGxoSJW/0QZFIegpeGvZG9kjp8vrRu55XTHbwnqq2GpXm9uLbcuhxm3IqX9OB4MZR1b2A==}
    dev: true

  /anymatch@3.1.3:
    resolution: {integrity: sha512-KMReFUr0B4t+D+OBkjR3KYqvocp2XaSzO55UcB6mgQMd3KbcE+mWTyvVV7D/zsdEbNnV6acZUutkiHQXvTr1Rw==}
    engines: {node: '>= 8'}
    dependencies:
      normalize-path: 3.0.0
      picomatch: 2.3.1
    dev: true

  /arg@4.1.3:
    resolution: {integrity: sha512-58S9QDqG0Xx27YwPSt9fJxivjYl432YCwfDMfZ+71RAqUrZef7LrKQZ3LHLOwCS4FLNBplP533Zx895SeOCHvA==}
    dev: true

  /argparse@1.0.10:
    resolution: {integrity: sha512-o5Roy6tNG4SL/FOkCAN6RzjiakZS25RLYFrcMttJqbdd8BWrnA+fGz57iN5Pb06pvBGvl5gQ0B48dJlslXvoTg==}
    dependencies:
      sprintf-js: 1.0.3
    dev: true

  /argparse@2.0.1:
    resolution: {integrity: sha512-8+9WqebbFzpX9OR+Wa6O29asIogeRMzcGtAINdpMHHyAg10f05aSFVBbcEqGf/PXw1EjAZ+q2/bEBg3DvurK3Q==}
    dev: true

  /argv-formatter@1.0.0:
    resolution: {integrity: sha512-F2+Hkm9xFaRg+GkaNnbwXNDV5O6pnCFEmqyhvfC/Ic5LbgOWjJh3L+mN/s91rxVL3znE7DYVpW0GJFT+4YBgWw==}
    dev: true

  /array-buffer-byte-length@1.0.1:
    resolution: {integrity: sha512-ahC5W1xgou+KTXix4sAO8Ki12Q+jf4i0+tmk3sC+zgcynshkHxzpXdImBehiUYKKKDwvfFiJl1tZt6ewscS1Mg==}
    engines: {node: '>= 0.4'}
    dependencies:
      call-bind: 1.0.7
      is-array-buffer: 3.0.4
    dev: true

  /array-ify@1.0.0:
    resolution: {integrity: sha512-c5AMf34bKdvPhQ7tBGhqkgKNUzMr4WUs+WDtC2ZUGOUncbxKMTvqxYctiseW3+L4bA8ec+GcZ6/A/FW4m8ukng==}
    dev: true

  /array-union@2.1.0:
    resolution: {integrity: sha512-HGyxoOTYUyCM6stUe6EJgnd4EoewAI7zMdfqO+kGjnlZmBDz/cR5pf8r/cR4Wq60sL/p0IkcjUEEPwS3GFrIyw==}
    engines: {node: '>=8'}
    dev: true

  /array.prototype.flat@1.3.2:
    resolution: {integrity: sha512-djYB+Zx2vLewY8RWlNCUdHjDXs2XOgm602S9E7P/UpHgfeHL00cRiIF+IN/G/aUJ7kGPb6yO/ErDI5V2s8iycA==}
    engines: {node: '>= 0.4'}
    dependencies:
      call-bind: 1.0.7
      define-properties: 1.2.1
      es-abstract: 1.22.5
      es-shim-unscopables: 1.0.2
    dev: true

  /arraybuffer.prototype.slice@1.0.3:
    resolution: {integrity: sha512-bMxMKAjg13EBSVscxTaYA4mRc5t1UAXa2kXiGTNfZ079HIWXEkKmkgFrh/nJqamaLSrXO5H4WFFkPEaLJWbs3A==}
    engines: {node: '>= 0.4'}
    dependencies:
      array-buffer-byte-length: 1.0.1
      call-bind: 1.0.7
      define-properties: 1.2.1
      es-abstract: 1.22.5
      es-errors: 1.3.0
      get-intrinsic: 1.2.4
      is-array-buffer: 3.0.4
      is-shared-array-buffer: 1.0.3
    dev: true

  /arrify@1.0.1:
    resolution: {integrity: sha512-3CYzex9M9FGQjCGMGyi6/31c8GJbgb0qGyrx5HWxPd0aCwh4cB2YjMb2Xf9UuoogrMrlO9cTqnB5rI5GHZTcUA==}
    engines: {node: '>=0.10.0'}
    dev: true

  /assertion-error@1.1.0:
    resolution: {integrity: sha512-jgsaNduz+ndvGyFt3uSuWqvy4lCnIJiovtouQN5JZHOKCS2QuhEdbcQHFhVksz2N2U9hXJo8odG7ETyWlEeuDw==}
    dev: true

  /available-typed-arrays@1.0.7:
    resolution: {integrity: sha512-wvUjBtSGN7+7SjNpq/9M2Tg350UZD3q62IFZLbRAR1bSMlCo1ZaeW+BJ+D090e4hIIZLBcTDWe4Mh4jvUDajzQ==}
    engines: {node: '>= 0.4'}
    dependencies:
      possible-typed-array-names: 1.0.0
    dev: true

  /balanced-match@1.0.2:
    resolution: {integrity: sha512-3oSeUO0TMV67hN1AmbXsK4yaqU7tjiHlbxRDZOpH0KW9+CeX4bRAaX0Anxt0tx2MrpRpWwQaPwIlISEJhYU5Pw==}
    dev: true

  /before-after-hook@2.2.3:
    resolution: {integrity: sha512-NzUnlZexiaH/46WDhANlyR2bXRopNg4F/zuSA3OpZnllCUgRaOF2znDioDWrmbNVsuZk6l9pMquQB38cfBZwkQ==}
    dev: true

  /better-path-resolve@1.0.0:
    resolution: {integrity: sha512-pbnl5XzGBdrFU/wT4jqmJVPn2B6UHPBOhzMQkY/SPUPB6QtUXtmBHBIwCbXJol93mOpGMnQyP/+BB19q04xj7g==}
    engines: {node: '>=4'}
    dependencies:
      is-windows: 1.0.2
    dev: true

  /binary-extensions@2.2.0:
    resolution: {integrity: sha512-jDctJ/IVQbZoJykoeHbhXpOlNBqGNcwXJKJog42E5HDPUwQTSdjCHdihjj0DlnheQ7blbT6dHOafNAiS8ooQKA==}
    engines: {node: '>=8'}
    dev: true

  /bottleneck@2.19.5:
    resolution: {integrity: sha512-VHiNCbI1lKdl44tGrhNfU3lup0Tj/ZBMJB5/2ZbNXRCPuRCO7ed2mgcK4r17y+KB2EfuYuRaVlwNbAeaWGSpbw==}
    dev: true

  /brace-expansion@1.1.11:
    resolution: {integrity: sha512-iCuPHDFgrHX7H2vEI/5xpz07zSHB00TpugqhmYtVmMO6518mCuRMoOYFldEBl0g187ufozdaHgWKcYFb61qGiA==}
    dependencies:
      balanced-match: 1.0.2
      concat-map: 0.0.1
    dev: true

  /brace-expansion@2.0.1:
    resolution: {integrity: sha512-XnAIvQ8eM+kC6aULx6wuQiwVsnzsi9d3WxzV3FpWTGA19F621kwdbsAcFKXgKUHZWsy+mY6iL1sHTxWEFCytDA==}
    dependencies:
      balanced-match: 1.0.2
    dev: true

  /braces@3.0.2:
    resolution: {integrity: sha512-b8um+L1RzM3WDSzvhm6gIz1yfTbBt6YTlcEKAvsmqCZZFw46z626lVj9j1yEPW33H5H+lBQpZMP1k8l+78Ha0A==}
    engines: {node: '>=8'}
    dependencies:
      fill-range: 7.0.1
    dev: true

  /breakword@1.0.6:
    resolution: {integrity: sha512-yjxDAYyK/pBvws9H4xKYpLDpYKEH6CzrBPAuXq3x18I+c/2MkVtT3qAr7Oloi6Dss9qNhPVueAAVU1CSeNDIXw==}
    dependencies:
      wcwidth: 1.0.1
    dev: true

  /bundle-require@4.0.2(esbuild@0.19.12):
    resolution: {integrity: sha512-jwzPOChofl67PSTW2SGubV9HBQAhhR2i6nskiOThauo9dzwDUgOWQScFVaJkjEfYX+UXiD+LEx8EblQMc2wIag==}
    engines: {node: ^12.20.0 || ^14.13.1 || >=16.0.0}
    peerDependencies:
      esbuild: '>=0.17'
    dependencies:
      esbuild: 0.19.12
      load-tsconfig: 0.2.5
    dev: true

  /cac@6.7.14:
    resolution: {integrity: sha512-b6Ilus+c3RrdDk+JhLKUAQfzzgLEPy6wcXqS7f/xe1EETvsDP6GORG7SFuOs6cID5YkqchW/LXZbX5bc8j7ZcQ==}
    engines: {node: '>=8'}
    dev: true

  /call-bind@1.0.7:
    resolution: {integrity: sha512-GHTSNSYICQ7scH7sZ+M2rFopRoLh8t2bLSW6BbgrtLsahOIB5iyAVJf9GjWK3cYTDaMj4XdBpM1cA6pIS0Kv2w==}
    engines: {node: '>= 0.4'}
    dependencies:
      es-define-property: 1.0.0
      es-errors: 1.3.0
      function-bind: 1.1.2
      get-intrinsic: 1.2.4
      set-function-length: 1.2.2
    dev: true

  /callsites@3.1.0:
    resolution: {integrity: sha512-P8BjAsXvZS+VIDUI11hHCQEv74YT67YUi5JJFNWIqL235sBmjX4+qx9Muvls5ivyNENctx46xQLQ3aTuE7ssaQ==}
    engines: {node: '>=6'}
    dev: true

  /camelcase-keys@6.2.2:
    resolution: {integrity: sha512-YrwaA0vEKazPBkn0ipTiMpSajYDSe+KjQfrjhcBMxJt/znbvlHd8Pw/Vamaz5EB4Wfhs3SUR3Z9mwRu/P3s3Yg==}
    engines: {node: '>=8'}
    dependencies:
      camelcase: 5.3.1
      map-obj: 4.3.0
      quick-lru: 4.0.1
    dev: true

  /camelcase@5.3.1:
    resolution: {integrity: sha512-L28STB170nwWS63UjtlEOE3dldQApaJXZkOI1uMFfzf3rRuPegHaHesyee+YxQ+W6SvRDQV6UrdOdRiR153wJg==}
    engines: {node: '>=6'}
    dev: true

  /chai@4.4.1:
    resolution: {integrity: sha512-13sOfMv2+DWduEU+/xbun3LScLoqN17nBeTLUsmDfKdoiC1fr0n9PU4guu4AhRcOVFk/sW8LyZWHuhWtQZiF+g==}
    engines: {node: '>=4'}
    dependencies:
      assertion-error: 1.1.0
      check-error: 1.0.3
      deep-eql: 4.1.3
      get-func-name: 2.0.2
      loupe: 2.3.7
      pathval: 1.1.1
      type-detect: 4.0.8
    dev: true

  /chalk@2.4.2:
    resolution: {integrity: sha512-Mti+f9lpJNcwF4tWV8/OrTTtF1gZi+f8FqlyAdouralcFWFQWF2+NgCHShjkCb+IFBLq9buZwE1xckQU4peSuQ==}
    engines: {node: '>=4'}
    dependencies:
      ansi-styles: 3.2.1
      escape-string-regexp: 1.0.5
      supports-color: 5.5.0
    dev: true

  /chalk@4.1.2:
    resolution: {integrity: sha512-oKnbhFyRIXpUuez8iBMmyEa4nbj4IOQyuhc/wy9kY7/WVPcwIO9VA668Pu8RkO7+0G76SLROeyw9CpQ061i4mA==}
    engines: {node: '>=10'}
    dependencies:
      ansi-styles: 4.3.0
      supports-color: 7.2.0
    dev: true

  /chalk@5.3.0:
    resolution: {integrity: sha512-dLitG79d+GV1Nb/VYcCDFivJeK1hiukt9QjRNVOsUtTy1rR1YJsmpGGTZ3qJos+uw7WmWF4wUwBd9jxjocFC2w==}
    engines: {node: ^12.17.0 || ^14.13 || >=16.0.0}
    dev: true

  /char-regex@1.0.2:
    resolution: {integrity: sha512-kWWXztvZ5SBQV+eRgKFeh8q5sLuZY2+8WUIzlxWVTg+oGwY14qylx1KbKzHd8P6ZYkAg0xyIDU9JMHhyJMZ1jw==}
    engines: {node: '>=10'}
    dev: true

  /chardet@0.7.0:
    resolution: {integrity: sha512-mT8iDcrh03qDGRRmoA2hmBJnxpllMR+0/0qlzjqZES6NdiWDcZkCNAk4rPFZ9Q85r27unkiNNg8ZOiwZXBHwcA==}
    dev: true

  /check-error@1.0.3:
    resolution: {integrity: sha512-iKEoDYaRmd1mxM90a2OEfWhjsjPpYPuQ+lMYsoxB126+t8fw7ySEO48nmDg5COTjxDI65/Y2OWpeEHk3ZOe8zg==}
    dependencies:
      get-func-name: 2.0.2
    dev: true

  /chokidar@3.6.0:
    resolution: {integrity: sha512-7VT13fmjotKpGipCW9JEQAusEPE+Ei8nl6/g4FBAmIm0GOOLMua9NDDo/DWp0ZAxCr3cPq5ZpBqmPAQgDda2Pw==}
    engines: {node: '>= 8.10.0'}
    dependencies:
      anymatch: 3.1.3
      braces: 3.0.2
      glob-parent: 5.1.2
      is-binary-path: 2.1.0
      is-glob: 4.0.3
      normalize-path: 3.0.0
      readdirp: 3.6.0
    optionalDependencies:
      fsevents: 2.3.3
    dev: true

  /ci-info@3.9.0:
    resolution: {integrity: sha512-NIxF55hv4nSqQswkAeiOi1r83xy8JldOFDTWiug55KBu9Jnblncd2U6ViHmYgHf01TPZS77NJBhBMKdWj9HQMQ==}
    engines: {node: '>=8'}
    dev: true

  /clean-stack@5.2.0:
    resolution: {integrity: sha512-TyUIUJgdFnCISzG5zu3291TAsE77ddchd0bepon1VVQrKLGKFED4iXFEDQ24mIPdPBbyE16PK3F8MYE1CmcBEQ==}
    engines: {node: '>=14.16'}
    dependencies:
      escape-string-regexp: 5.0.0
    dev: true

  /cli-highlight@2.1.11:
    resolution: {integrity: sha512-9KDcoEVwyUXrjcJNvHD0NFc/hiwe/WPVYIleQh2O1N2Zro5gWJZ/K+3DGn8w8P/F6FxOgzyC5bxDyHIgCSPhGg==}
    engines: {node: '>=8.0.0', npm: '>=5.0.0'}
    hasBin: true
    dependencies:
      chalk: 4.1.2
      highlight.js: 10.7.3
      mz: 2.7.0
      parse5: 5.1.1
      parse5-htmlparser2-tree-adapter: 6.0.1
      yargs: 16.2.0
    dev: true

  /cli-table3@0.6.3:
    resolution: {integrity: sha512-w5Jac5SykAeZJKntOxJCrm63Eg5/4dhMWIcuTbo9rpE+brgaSZo0RuNJZeOyMgsUdhDeojvgyQLmjI+K50ZGyg==}
    engines: {node: 10.* || >= 12.*}
    dependencies:
      string-width: 4.2.3
    optionalDependencies:
      '@colors/colors': 1.5.0
    dev: true

  /cliui@6.0.0:
    resolution: {integrity: sha512-t6wbgtoCXvAzst7QgXxJYqPt0usEfbgQdftEPbLL/cvv6HPE5VgvqCuAIDR0NgU52ds6rFwqrgakNLrHEjCbrQ==}
    dependencies:
      string-width: 4.2.3
      strip-ansi: 6.0.1
      wrap-ansi: 6.2.0
    dev: true

  /cliui@7.0.4:
    resolution: {integrity: sha512-OcRE68cOsVMXp1Yvonl/fzkQOyjLSu/8bhPDfQt0e0/Eb283TKP20Fs2MqoPsr9SwA595rRCA+QMzYc9nBP+JQ==}
    dependencies:
      string-width: 4.2.3
      strip-ansi: 6.0.1
      wrap-ansi: 7.0.0
    dev: true

  /cliui@8.0.1:
    resolution: {integrity: sha512-BSeNnyus75C4//NQ9gQt1/csTXyo/8Sb+afLAkzAptFuMsod9HFokGNudZpi/oQV73hnVK+sR+5PVRMd+Dr7YQ==}
    engines: {node: '>=12'}
    dependencies:
      string-width: 4.2.3
      strip-ansi: 6.0.1
      wrap-ansi: 7.0.0
    dev: true

  /clone@1.0.4:
    resolution: {integrity: sha512-JQHZ2QMW6l3aH/j6xCqQThY/9OH4D/9ls34cgkUBiEeocRTU04tHfKPBsUK1PqZCUQM7GiA0IIXJSuXHI64Kbg==}
    engines: {node: '>=0.8'}
    dev: true

  /color-convert@1.9.3:
    resolution: {integrity: sha512-QfAUtd+vFdAtFQcC8CCyYt1fYWxSqAiK2cSD6zDB8N3cpsEBAvRxp9zOGg6G/SHHJYAT88/az/IuDGALsNVbGg==}
    dependencies:
      color-name: 1.1.3
    dev: true

  /color-convert@2.0.1:
    resolution: {integrity: sha512-RRECPsj7iu/xb5oKYcsFHSppFNnsj/52OVTRKb4zP5onXwVF3zVmmToNcOfGC+CRDpfK/U584fMg38ZHCaElKQ==}
    engines: {node: '>=7.0.0'}
    dependencies:
      color-name: 1.1.4
    dev: true

  /color-name@1.1.3:
    resolution: {integrity: sha512-72fSenhMw2HZMTVHeCA9KCmpEIbzWiQsjN+BHcBbS9vr1mtt+vJjPdksIBNUmKAW8TFUDPJK5SUU3QhE9NEXDw==}
    dev: true

  /color-name@1.1.4:
    resolution: {integrity: sha512-dOy+3AuW3a2wNbZHIuMZpTcgjGuLU/uBL/ubcZF9OXbDo8ff4O8yVp5Bf0efS8uEoYo5q4Fx7dY9OgQGXgAsQA==}
    dev: true

  /commander@4.1.1:
    resolution: {integrity: sha512-NOKm8xhkzAjzFx8B2v5OAHT+u5pRQc2UCa2Vq9jYL/31o2wi9mxBA7LIFs3sV5VSC49z6pEhfbMULvShKj26WA==}
    engines: {node: '>= 6'}
    dev: true

  /compare-func@2.0.0:
    resolution: {integrity: sha512-zHig5N+tPWARooBnb0Zx1MFcdfpyJrfTJ3Y5L+IFvUm8rM74hHz66z0gw0x4tijh5CorKkKUCnW82R2vmpeCRA==}
    dependencies:
      array-ify: 1.0.0
      dot-prop: 5.3.0
    dev: true

  /concat-map@0.0.1:
    resolution: {integrity: sha512-/Srv4dswyQNBfohGpz9o6Yb3Gz3SrUDqBH5rTuhGR7ahtlbYKnVxw2bCFMRljaA7EXHaXZ8wsHdodFvbkhKmqg==}
    dev: true

  /config-chain@1.1.13:
    resolution: {integrity: sha512-qj+f8APARXHrM0hraqXYb2/bOVSV4PvJQlNZ/DVj0QrmNM2q2euizkeuVckQ57J+W0mRH6Hvi+k50M4Jul2VRQ==}
    dependencies:
      ini: 1.3.8
      proto-list: 1.2.4
    dev: true

  /conventional-changelog-angular@7.0.0:
    resolution: {integrity: sha512-ROjNchA9LgfNMTTFSIWPzebCwOGFdgkEq45EnvvrmSLvCtAw0HSmrCs7/ty+wAeYUZyNay0YMUNYFTRL72PkBQ==}
    engines: {node: '>=16'}
    dependencies:
      compare-func: 2.0.0
    dev: true

  /conventional-changelog-writer@7.0.1:
    resolution: {integrity: sha512-Uo+R9neH3r/foIvQ0MKcsXkX642hdm9odUp7TqgFS7BsalTcjzRlIfWZrZR1gbxOozKucaKt5KAbjW8J8xRSmA==}
    engines: {node: '>=16'}
    hasBin: true
    dependencies:
      conventional-commits-filter: 4.0.0
      handlebars: 4.7.8
      json-stringify-safe: 5.0.1
      meow: 12.1.1
      semver: 7.6.0
      split2: 4.2.0
    dev: true

  /conventional-commits-filter@4.0.0:
    resolution: {integrity: sha512-rnpnibcSOdFcdclpFwWa+pPlZJhXE7l+XK04zxhbWrhgpR96h33QLz8hITTXbcYICxVr3HZFtbtUAQ+4LdBo9A==}
    engines: {node: '>=16'}
    dev: true

  /conventional-commits-parser@5.0.0:
    resolution: {integrity: sha512-ZPMl0ZJbw74iS9LuX9YIAiW8pfM5p3yh2o/NbXHbkFuZzY5jvdi5jFycEOkmBW5H5I7nA+D6f3UcsCLP2vvSEA==}
    engines: {node: '>=16'}
    hasBin: true
    dependencies:
      JSONStream: 1.3.5
      is-text-path: 2.0.0
      meow: 12.1.1
      split2: 4.2.0
    dev: true

  /core-util-is@1.0.3:
    resolution: {integrity: sha512-ZQBvi1DcpJ4GDqanjucZ2Hj3wEO5pZDS89BWbkcrvdxksJorwUDDZamX9ldFkp9aw2lmBDLgkObEA4DWNJ9FYQ==}
    dev: true

  /cosmiconfig@9.0.0(typescript@5.3.3):
    resolution: {integrity: sha512-itvL5h8RETACmOTFc4UfIyB2RfEHi71Ax6E/PivVxq9NseKbOWpeyHEOIbmAw1rs8Ak0VursQNww7lf7YtUwzg==}
    engines: {node: '>=14'}
    peerDependencies:
      typescript: '>=4.9.5'
    peerDependenciesMeta:
      typescript:
        optional: true
    dependencies:
      env-paths: 2.2.1
      import-fresh: 3.3.0
      js-yaml: 4.1.0
      parse-json: 5.2.0
      typescript: 5.3.3
    dev: true

  /create-require@1.1.1:
    resolution: {integrity: sha512-dcKFX3jn0MpIaXjisoRvexIJVEKzaq7z2rZKxf+MSr9TkdmHmsU4m2lcLojrj/FHl8mk5VxMmYA+ftRkP/3oKQ==}
    dev: true

  /cross-spawn@5.1.0:
    resolution: {integrity: sha512-pTgQJ5KC0d2hcY8eyL1IzlBPYjTkyH72XRZPnLyKus2mBfNjQs3klqbJU2VILqZryAZUt9JOb3h/mWMy23/f5A==}
    dependencies:
      lru-cache: 4.1.5
      shebang-command: 1.2.0
      which: 1.3.1
    dev: true

  /cross-spawn@7.0.3:
    resolution: {integrity: sha512-iRDPJKUPVEND7dHPO8rkbOnPpyDygcDFtWjpeWNCgy8WP2rXcxXL8TskReQl6OrB2G7+UJrags1q15Fudc7G6w==}
    engines: {node: '>= 8'}
    dependencies:
      path-key: 3.1.1
      shebang-command: 2.0.0
      which: 2.0.2
    dev: true

  /crypto-random-string@4.0.0:
    resolution: {integrity: sha512-x8dy3RnvYdlUcPOjkEHqozhiwzKNSq7GcPuXFbnyMOCHxX8V3OgIg/pYuabl2sbUPfIJaeAQB7PMOK8DFIdoRA==}
    engines: {node: '>=12'}
    dependencies:
      type-fest: 1.4.0
    dev: true

  /csv-generate@3.4.3:
    resolution: {integrity: sha512-w/T+rqR0vwvHqWs/1ZyMDWtHHSJaN06klRqJXBEpDJaM/+dZkso0OKh1VcuuYvK3XM53KysVNq8Ko/epCK8wOw==}
    dev: true

  /csv-parse@4.16.3:
    resolution: {integrity: sha512-cO1I/zmz4w2dcKHVvpCr7JVRu8/FymG5OEpmvsZYlccYolPBLoVGKUHgNoc4ZGkFeFlWGEDmMyBM+TTqRdW/wg==}
    dev: true

  /csv-stringify@5.6.5:
    resolution: {integrity: sha512-PjiQ659aQ+fUTQqSrd1XEDnOr52jh30RBurfzkscaE2tPaFsDH5wOAHJiw8XAHphRknCwMUE9KRayc4K/NbO8A==}
    dev: true

  /csv@5.5.3:
    resolution: {integrity: sha512-QTaY0XjjhTQOdguARF0lGKm5/mEq9PD9/VhZZegHDIBq2tQwgNpHc3dneD4mGo2iJs+fTKv5Bp0fZ+BRuY3Z0g==}
    engines: {node: '>= 0.1.90'}
    dependencies:
      csv-generate: 3.4.3
      csv-parse: 4.16.3
      csv-stringify: 5.6.5
      stream-transform: 2.1.3
    dev: true

  /dataloader@1.4.0:
    resolution: {integrity: sha512-68s5jYdlvasItOJnCuI2Q9s4q98g0pCyL3HrcKJu8KNugUl8ahgmZYg38ysLTgQjjXX3H8CJLkAvWrclWfcalw==}
    dev: true

  /debug@4.3.4:
    resolution: {integrity: sha512-PRWFHuSU3eDtQJPvnNY7Jcket1j0t5OuOsFzPPzsekD52Zl8qUfFIPEiswXqIvHWGVHOgX+7G/vCNNhehwxfkQ==}
    engines: {node: '>=6.0'}
    peerDependencies:
      supports-color: '*'
    peerDependenciesMeta:
      supports-color:
        optional: true
    dependencies:
      ms: 2.1.2
    dev: true

  /decamelize-keys@1.1.1:
    resolution: {integrity: sha512-WiPxgEirIV0/eIOMcnFBA3/IJZAZqKnwAwWyvvdi4lsr1WCN22nhdf/3db3DoZcUjTV2SqfzIwNyp6y2xs3nmg==}
    engines: {node: '>=0.10.0'}
    dependencies:
      decamelize: 1.2.0
      map-obj: 1.0.1
    dev: true

  /decamelize@1.2.0:
    resolution: {integrity: sha512-z2S+W9X73hAUUki+N+9Za2lBlun89zigOyGrsax+KUQ6wKW4ZoWpEYBkGhQjwAjjDCkWxhY0VKEhk8wzY7F5cA==}
    engines: {node: '>=0.10.0'}
    dev: true

  /deep-eql@4.1.3:
    resolution: {integrity: sha512-WaEtAOpRA1MQ0eohqZjpGD8zdI0Ovsm8mmFhaDN8dvDZzyoUMcYDnf5Y6iu7HTXxf8JDS23qWa4a+hKCDyOPzw==}
    engines: {node: '>=6'}
    dependencies:
      type-detect: 4.0.8
    dev: true

  /deep-extend@0.6.0:
    resolution: {integrity: sha512-LOHxIOaPYdHlJRtCQfDIVZtfw/ufM8+rVj649RIHzcm/vGwQRXFt6OPqIFWsm2XEMrNIEtWR64sY1LEKD2vAOA==}
    engines: {node: '>=4.0.0'}
    dev: true

  /deep-is@0.1.4:
    resolution: {integrity: sha512-oIPzksmTg4/MriiaYGO+okXDT7ztn/w3Eptv/+gSIdMdKsJo0u4CfYNFJPy+4SKMuCqGw2wxnA+URMg3t8a/bQ==}
    dev: true

  /defaults@1.0.4:
    resolution: {integrity: sha512-eFuaLoy/Rxalv2kr+lqMlUnrDWV+3j4pljOIJgLIhI058IQfWJ7vXhyEIHu+HtC738klGALYxOKDO0bQP3tg8A==}
    dependencies:
      clone: 1.0.4
    dev: true

  /define-data-property@1.1.4:
    resolution: {integrity: sha512-rBMvIzlpA8v6E+SJZoo++HAYqsLrkg7MSfIinMPFhmkorw7X+dOXVJQs+QT69zGkzMyfDnIMN2Wid1+NbL3T+A==}
    engines: {node: '>= 0.4'}
    dependencies:
      es-define-property: 1.0.0
      es-errors: 1.3.0
      gopd: 1.0.1
    dev: true

  /define-properties@1.2.1:
    resolution: {integrity: sha512-8QmQKqEASLd5nx0U1B1okLElbUuuttJ/AnYmRXbbbGDWh6uS208EjD4Xqq/I9wK7u0v6O08XhTWnt5XtEbR6Dg==}
    engines: {node: '>= 0.4'}
    dependencies:
      define-data-property: 1.1.4
      has-property-descriptors: 1.0.2
      object-keys: 1.1.1
    dev: true

  /deprecation@2.3.1:
    resolution: {integrity: sha512-xmHIy4F3scKVwMsQ4WnVaS8bHOx0DmVwRywosKhaILI0ywMDWPtBSku2HNxRvF7jtwDRsoEwYQSfbxj8b7RlJQ==}
    dev: true

  /detect-indent@6.1.0:
    resolution: {integrity: sha512-reYkTUJAZb9gUuZ2RvVCNhVHdg62RHnJ7WJl8ftMi4diZ6NWlciOzQN88pUhSELEwflJht4oQDv0F0BMlwaYtA==}
    engines: {node: '>=8'}
    dev: true

  /diff-sequences@29.6.3:
    resolution: {integrity: sha512-EjePK1srD3P08o2j4f0ExnylqRs5B9tJjcp9t1krH2qRi8CCdsYfwe9JgSLurFBWwq4uOlipzfk5fHNvwFKr8Q==}
    engines: {node: ^14.15.0 || ^16.10.0 || >=18.0.0}
    dev: true

  /diff@4.0.2:
    resolution: {integrity: sha512-58lmxKSA4BNyLz+HHMUzlOEpg09FV+ev6ZMe3vJihgdxzgcwZ8VoEEPmALCZG9LmqfVoNMMKpttIYTVG6uDY7A==}
    engines: {node: '>=0.3.1'}
    dev: true

  /dir-glob@3.0.1:
    resolution: {integrity: sha512-WkrWp9GR4KXfKGYzOLmTuGVi1UWFfws377n9cc55/tb6DuqyF6pcQ5AbiHEshaDpY9v6oaSr2XCDidGmMwdzIA==}
    engines: {node: '>=8'}
    dependencies:
      path-type: 4.0.0
    dev: true

  /doctrine@3.0.0:
    resolution: {integrity: sha512-yS+Q5i3hBf7GBkd4KG8a7eBNNWNGLTaEwwYWUijIYM7zrlYDM0BFXHjjPWlWZ1Rg7UaddZeIDmi9jF3HmqiQ2w==}
    engines: {node: '>=6.0.0'}
    dependencies:
      esutils: 2.0.3
    dev: true

  /dot-prop@5.3.0:
    resolution: {integrity: sha512-QM8q3zDe58hqUqjraQOmzZ1LIH9SWQJTlEKCH4kJ2oQvLZk7RbQXvtDM2XEq3fwkV9CCvvH4LA0AV+ogFsBM2Q==}
    engines: {node: '>=8'}
    dependencies:
      is-obj: 2.0.0
    dev: true

  /dotenv@16.4.5:
    resolution: {integrity: sha512-ZmdL2rui+eB2YwhsWzjInR8LldtZHGDoQ1ugH85ppHKwpUHL7j7rN0Ti9NCnGiQbhaZ11FpR+7ao1dNsmduNUg==}
    engines: {node: '>=12'}
    dev: true

  /duplexer2@0.1.4:
    resolution: {integrity: sha512-asLFVfWWtJ90ZyOUHMqk7/S2w2guQKxUI2itj3d92ADHhxUSbCMGi1f1cBcJ7xM1To+pE/Khbwo1yuNbMEPKeA==}
    dependencies:
      readable-stream: 2.3.8
    dev: true

  /eastasianwidth@0.2.0:
    resolution: {integrity: sha512-I88TYZWc9XiYHRQ4/3c5rjjfgkjhLyW2luGIheGERbNQ6OY7yTybanSpDXZa8y7VUP9YmDcYa+eyq4ca7iLqWA==}
    dev: true

  /emoji-regex@8.0.0:
    resolution: {integrity: sha512-MSjYzcWNOA0ewAHpz0MxpYFvwg6yjy1NG3xteoqz644VCo/RPgnr1/GGt+ic3iJTzQ8Eu3TdM14SawnVUmGE6A==}
    dev: true

  /emoji-regex@9.2.2:
    resolution: {integrity: sha512-L18DaJsXSUk2+42pv8mLs5jJT2hqFkFE4j21wOmgbUqsZ2hL72NsUU785g9RXgo3s0ZNgVl42TiHp3ZtOv/Vyg==}
    dev: true

  /emojilib@2.4.0:
    resolution: {integrity: sha512-5U0rVMU5Y2n2+ykNLQqMoqklN9ICBT/KsvC1Gz6vqHbz2AXXGkG+Pm5rMWk/8Vjrr/mY9985Hi8DYzn1F09Nyw==}
    dev: true

  /enquirer@2.4.1:
    resolution: {integrity: sha512-rRqJg/6gd538VHvR3PSrdRBb/1Vy2YfzHqzvbhGIQpDRKIa4FgV/54b5Q1xYSxOOwKvjXweS26E0Q+nAMwp2pQ==}
    engines: {node: '>=8.6'}
    dependencies:
      ansi-colors: 4.1.3
      strip-ansi: 6.0.1
    dev: true

  /env-ci@11.0.0:
    resolution: {integrity: sha512-apikxMgkipkgTvMdRT9MNqWx5VLOci79F4VBd7Op/7OPjjoanjdAvn6fglMCCEf/1bAh8eOiuEVCUs4V3qP3nQ==}
    engines: {node: ^18.17 || >=20.6.1}
    dependencies:
      execa: 8.0.1
      java-properties: 1.0.2
    dev: true

  /env-paths@2.2.1:
    resolution: {integrity: sha512-+h1lkLKhZMTYjog1VEpJNG7NZJWcuc2DDk/qsqSTRRCOXiLjeQ1d1/udrUGhqMxUgAlwKNZ0cf2uqan5GLuS2A==}
    engines: {node: '>=6'}
    dev: true

  /error-ex@1.3.2:
    resolution: {integrity: sha512-7dFHNmqeFSEt2ZBsCriorKnn3Z2pj+fd9kmI6QoWw4//DL+icEBfc0U7qJCisqrTsKTjw4fNFy2pW9OqStD84g==}
    dependencies:
      is-arrayish: 0.2.1
    dev: true

  /es-abstract@1.22.5:
    resolution: {integrity: sha512-oW69R+4q2wG+Hc3KZePPZxOiisRIqfKBVo/HLx94QcJeWGU/8sZhCvc829rd1kS366vlJbzBfXf9yWwf0+Ko7w==}
    engines: {node: '>= 0.4'}
    dependencies:
      array-buffer-byte-length: 1.0.1
      arraybuffer.prototype.slice: 1.0.3
      available-typed-arrays: 1.0.7
      call-bind: 1.0.7
      es-define-property: 1.0.0
      es-errors: 1.3.0
      es-set-tostringtag: 2.0.3
      es-to-primitive: 1.2.1
      function.prototype.name: 1.1.6
      get-intrinsic: 1.2.4
      get-symbol-description: 1.0.2
      globalthis: 1.0.3
      gopd: 1.0.1
      has-property-descriptors: 1.0.2
      has-proto: 1.0.3
      has-symbols: 1.0.3
      hasown: 2.0.2
      internal-slot: 1.0.7
      is-array-buffer: 3.0.4
      is-callable: 1.2.7
      is-negative-zero: 2.0.3
      is-regex: 1.1.4
      is-shared-array-buffer: 1.0.3
      is-string: 1.0.7
      is-typed-array: 1.1.13
      is-weakref: 1.0.2
      object-inspect: 1.13.1
      object-keys: 1.1.1
      object.assign: 4.1.5
      regexp.prototype.flags: 1.5.2
      safe-array-concat: 1.1.2
      safe-regex-test: 1.0.3
      string.prototype.trim: 1.2.8
      string.prototype.trimend: 1.0.7
      string.prototype.trimstart: 1.0.7
      typed-array-buffer: 1.0.2
      typed-array-byte-length: 1.0.1
      typed-array-byte-offset: 1.0.2
      typed-array-length: 1.0.5
      unbox-primitive: 1.0.2
      which-typed-array: 1.1.15
    dev: true

  /es-define-property@1.0.0:
    resolution: {integrity: sha512-jxayLKShrEqqzJ0eumQbVhTYQM27CfT1T35+gCgDFoL82JLsXqTJ76zv6A0YLOgEnLUMvLzsDsGIrl8NFpT2gQ==}
    engines: {node: '>= 0.4'}
    dependencies:
      get-intrinsic: 1.2.4
    dev: true

  /es-errors@1.3.0:
    resolution: {integrity: sha512-Zf5H2Kxt2xjTvbJvP2ZWLEICxA6j+hAmMzIlypy4xcBg1vKVnx89Wy0GbS+kf5cwCVFFzdCFh2XSCFNULS6csw==}
    engines: {node: '>= 0.4'}
    dev: true

  /es-set-tostringtag@2.0.3:
    resolution: {integrity: sha512-3T8uNMC3OQTHkFUsFq8r/BwAXLHvU/9O9mE0fBc/MY5iq/8H7ncvO947LmYA6ldWw9Uh8Yhf25zu6n7nML5QWQ==}
    engines: {node: '>= 0.4'}
    dependencies:
      get-intrinsic: 1.2.4
      has-tostringtag: 1.0.2
      hasown: 2.0.2
    dev: true

  /es-shim-unscopables@1.0.2:
    resolution: {integrity: sha512-J3yBRXCzDu4ULnQwxyToo/OjdMx6akgVC7K6few0a7F/0wLtmKKN7I73AH5T2836UuXRqN7Qg+IIUw/+YJksRw==}
    dependencies:
      hasown: 2.0.2
    dev: true

  /es-to-primitive@1.2.1:
    resolution: {integrity: sha512-QCOllgZJtaUo9miYBcLChTUaHNjJF3PYs1VidD7AwiEj1kYxKeQTctLAezAOH5ZKRH0g2IgPn6KwB4IT8iRpvA==}
    engines: {node: '>= 0.4'}
    dependencies:
      is-callable: 1.2.7
      is-date-object: 1.0.5
      is-symbol: 1.0.4
    dev: true

  /esbuild@0.19.12:
    resolution: {integrity: sha512-aARqgq8roFBj054KvQr5f1sFu0D65G+miZRCuJyJ0G13Zwx7vRar5Zhn2tkQNzIXcBrNVsv/8stehpj+GAjgbg==}
    engines: {node: '>=12'}
    hasBin: true
    requiresBuild: true
    optionalDependencies:
      '@esbuild/aix-ppc64': 0.19.12
      '@esbuild/android-arm': 0.19.12
      '@esbuild/android-arm64': 0.19.12
      '@esbuild/android-x64': 0.19.12
      '@esbuild/darwin-arm64': 0.19.12
      '@esbuild/darwin-x64': 0.19.12
      '@esbuild/freebsd-arm64': 0.19.12
      '@esbuild/freebsd-x64': 0.19.12
      '@esbuild/linux-arm': 0.19.12
      '@esbuild/linux-arm64': 0.19.12
      '@esbuild/linux-ia32': 0.19.12
      '@esbuild/linux-loong64': 0.19.12
      '@esbuild/linux-mips64el': 0.19.12
      '@esbuild/linux-ppc64': 0.19.12
      '@esbuild/linux-riscv64': 0.19.12
      '@esbuild/linux-s390x': 0.19.12
      '@esbuild/linux-x64': 0.19.12
      '@esbuild/netbsd-x64': 0.19.12
      '@esbuild/openbsd-x64': 0.19.12
      '@esbuild/sunos-x64': 0.19.12
      '@esbuild/win32-arm64': 0.19.12
      '@esbuild/win32-ia32': 0.19.12
      '@esbuild/win32-x64': 0.19.12
    dev: true

  /escalade@3.1.2:
    resolution: {integrity: sha512-ErCHMCae19vR8vQGe50xIsVomy19rg6gFu3+r3jkEO46suLMWBksvVyoGgQV+jOfl84ZSOSlmv6Gxa89PmTGmA==}
    engines: {node: '>=6'}
    dev: true

  /escape-string-regexp@1.0.5:
    resolution: {integrity: sha512-vbRorB5FUQWvla16U8R/qgaFIya2qGzwDrNmCZuYKrbdSUMG6I1ZCGQRefkRVhuOkIGVne7BQ35DSfo1qvJqFg==}
    engines: {node: '>=0.8.0'}
    dev: true

  /escape-string-regexp@4.0.0:
    resolution: {integrity: sha512-TtpcNJ3XAzx3Gq8sWRzJaVajRs0uVxA2YAkdb1jm2YkPz4G6egUFAyA3n5vtEIZefPk5Wa4UXbKuS5fKkJWdgA==}
    engines: {node: '>=10'}
    dev: true

  /escape-string-regexp@5.0.0:
    resolution: {integrity: sha512-/veY75JbMK4j1yjvuUxuVsiS/hr/4iHs9FTT6cgTexxdE0Ly/glccBAkloH/DofkjRbZU3bnoj38mOmhkZ0lHw==}
    engines: {node: '>=12'}
    dev: true

  /eslint-scope@7.2.2:
    resolution: {integrity: sha512-dOt21O7lTMhDM+X9mB4GX+DZrZtCUJPL/wlcTqxyrx5IvO0IYtILdtrQGQp+8n5S0gwSVmOf9NQrjMOgfQZlIg==}
    engines: {node: ^12.22.0 || ^14.17.0 || >=16.0.0}
    dependencies:
      esrecurse: 4.3.0
      estraverse: 5.3.0
    dev: true

  /eslint-visitor-keys@3.4.3:
    resolution: {integrity: sha512-wpc+LXeiyiisxPlEkUzU6svyS1frIO3Mgxj1fdy7Pm8Ygzguax2N3Fa/D/ag1WqbOprdI+uY6wMUl8/a2G+iag==}
    engines: {node: ^12.22.0 || ^14.17.0 || >=16.0.0}
    dev: true

  /eslint@8.57.0:
    resolution: {integrity: sha512-dZ6+mexnaTIbSBZWgou51U6OmzIhYM2VcNdtiTtI7qPNZm35Akpr0f6vtw3w1Kmn5PYo+tZVfh13WrhpS6oLqQ==}
    engines: {node: ^12.22.0 || ^14.17.0 || >=16.0.0}
    hasBin: true
    dependencies:
      '@eslint-community/eslint-utils': 4.4.0(eslint@8.57.0)
      '@eslint-community/regexpp': 4.10.0
      '@eslint/eslintrc': 2.1.4
      '@eslint/js': 8.57.0
      '@humanwhocodes/config-array': 0.11.14
      '@humanwhocodes/module-importer': 1.0.1
      '@nodelib/fs.walk': 1.2.8
      '@ungap/structured-clone': 1.2.0
      ajv: 6.12.6
      chalk: 4.1.2
      cross-spawn: 7.0.3
      debug: 4.3.4
      doctrine: 3.0.0
      escape-string-regexp: 4.0.0
      eslint-scope: 7.2.2
      eslint-visitor-keys: 3.4.3
      espree: 9.6.1
      esquery: 1.5.0
      esutils: 2.0.3
      fast-deep-equal: 3.1.3
      file-entry-cache: 6.0.1
      find-up: 5.0.0
      glob-parent: 6.0.2
      globals: 13.24.0
      graphemer: 1.4.0
      ignore: 5.3.1
      imurmurhash: 0.1.4
      is-glob: 4.0.3
      is-path-inside: 3.0.3
      js-yaml: 4.1.0
      json-stable-stringify-without-jsonify: 1.0.1
      levn: 0.4.1
      lodash.merge: 4.6.2
      minimatch: 3.1.2
      natural-compare: 1.4.0
      optionator: 0.9.3
      strip-ansi: 6.0.1
      text-table: 0.2.0
    transitivePeerDependencies:
      - supports-color
    dev: true

  /espree@9.6.1:
    resolution: {integrity: sha512-oruZaFkjorTpF32kDSI5/75ViwGeZginGGy2NoOSg3Q9bnwlnmDm4HLnkl0RE3n+njDXR037aY1+x58Z/zFdwQ==}
    engines: {node: ^12.22.0 || ^14.17.0 || >=16.0.0}
    dependencies:
      acorn: 8.11.3
      acorn-jsx: 5.3.2(acorn@8.11.3)
      eslint-visitor-keys: 3.4.3
    dev: true

  /esprima@4.0.1:
    resolution: {integrity: sha512-eGuFFw7Upda+g4p+QHvnW0RyTX/SVeJBDM/gCtMARO0cLuT2HcEKnTPvhjV6aGeqrCB/sbNop0Kszm0jsaWU4A==}
    engines: {node: '>=4'}
    hasBin: true
    dev: true

  /esquery@1.5.0:
    resolution: {integrity: sha512-YQLXUplAwJgCydQ78IMJywZCceoqk1oH01OERdSAJc/7U2AylwjhSCLDEtqwg811idIS/9fIU5GjG73IgjKMVg==}
    engines: {node: '>=0.10'}
    dependencies:
      estraverse: 5.3.0
    dev: true

  /esrecurse@4.3.0:
    resolution: {integrity: sha512-KmfKL3b6G+RXvP8N1vr3Tq1kL/oCFgn2NYXEtqP8/L3pKapUA4G8cFVaoF3SU323CD4XypR/ffioHmkti6/Tag==}
    engines: {node: '>=4.0'}
    dependencies:
      estraverse: 5.3.0
    dev: true

  /estraverse@5.3.0:
    resolution: {integrity: sha512-MMdARuVEQziNTeJD8DgMqmhwR11BRQ/cBP+pLtYdSTnf3MIO8fFeiINEbX36ZdNlfU/7A9f3gUw49B3oQsvwBA==}
    engines: {node: '>=4.0'}
    dev: true

  /estree-walker@3.0.3:
    resolution: {integrity: sha512-7RUKfXgSMMkzt6ZuXmqapOurLGPPfgj6l9uRZ7lRGolvk0y2yocc35LdcxKC5PQZdn2DMqioAQ2NoWcrTKmm6g==}
    dependencies:
      '@types/estree': 1.0.5
    dev: true

  /esutils@2.0.3:
    resolution: {integrity: sha512-kVscqXk4OCp68SZ0dkgEKVi6/8ij300KBWTJq32P/dYeWTSwK41WyTxalN1eRmA5Z9UU/LX9D7FWSmV9SAYx6g==}
    engines: {node: '>=0.10.0'}
    dev: true

  /execa@5.1.1:
    resolution: {integrity: sha512-8uSpZZocAZRBAPIEINJj3Lo9HyGitllczc27Eh5YYojjMFMn8yHMDMaUHE2Jqfq05D/wucwI4JGURyXt1vchyg==}
    engines: {node: '>=10'}
    dependencies:
      cross-spawn: 7.0.3
      get-stream: 6.0.1
      human-signals: 2.1.0
      is-stream: 2.0.1
      merge-stream: 2.0.0
      npm-run-path: 4.0.1
      onetime: 5.1.2
      signal-exit: 3.0.7
      strip-final-newline: 2.0.0
    dev: true

  /execa@8.0.1:
    resolution: {integrity: sha512-VyhnebXciFV2DESc+p6B+y0LjSm0krU4OgJN44qFAhBY0TJ+1V61tYD2+wHusZ6F9n5K+vl8k0sTy7PEfV4qpg==}
    engines: {node: '>=16.17'}
    dependencies:
      cross-spawn: 7.0.3
      get-stream: 8.0.1
      human-signals: 5.0.0
      is-stream: 3.0.0
      merge-stream: 2.0.0
      npm-run-path: 5.3.0
      onetime: 6.0.0
      signal-exit: 4.1.0
      strip-final-newline: 3.0.0
    dev: true

  /extendable-error@0.1.7:
    resolution: {integrity: sha512-UOiS2in6/Q0FK0R0q6UY9vYpQ21mr/Qn1KOnte7vsACuNJf514WvCCUHSRCPcgjPT2bAhNIJdlE6bVap1GKmeg==}
    dev: true

  /external-editor@3.1.0:
    resolution: {integrity: sha512-hMQ4CX1p1izmuLYyZqLMO/qGNw10wSv9QDCPfzXfyFrOaCSSoRfqE1Kf1s5an66J5JZC62NewG+mK49jOCtQew==}
    engines: {node: '>=4'}
    dependencies:
      chardet: 0.7.0
      iconv-lite: 0.4.24
      tmp: 0.0.33
    dev: true

  /fast-deep-equal@3.1.3:
    resolution: {integrity: sha512-f3qQ9oQy9j2AhBe/H9VC91wLmKBCCU/gDOnKNAYG5hswO7BLKj09Hc5HYNz9cGI++xlpDCIgDaitVs03ATR84Q==}
    dev: true

  /fast-glob@3.3.2:
    resolution: {integrity: sha512-oX2ruAFQwf/Orj8m737Y5adxDQO0LAB7/S5MnxCdTNDd4p6BsyIVsv9JQsATbTSq8KHRpLwIHbVlUNatxd+1Ow==}
    engines: {node: '>=8.6.0'}
    dependencies:
      '@nodelib/fs.stat': 2.0.5
      '@nodelib/fs.walk': 1.2.8
      glob-parent: 5.1.2
      merge2: 1.4.1
      micromatch: 4.0.5
    dev: true

  /fast-json-stable-stringify@2.1.0:
    resolution: {integrity: sha512-lhd/wF+Lk98HZoTCtlVraHtfh5XYijIjalXck7saUtuanSDyLMxnHhSXEDJqHxD7msR8D0uCmqlkwjCV8xvwHw==}
    dev: true

  /fast-levenshtein@2.0.6:
    resolution: {integrity: sha512-DCXu6Ifhqcks7TZKY3Hxp3y6qphY5SJZmrWMDrKcERSOXWQdMhU9Ig/PYrzyw/ul9jOIyh0N4M0tbC5hodg8dw==}
    dev: true

  /fastq@1.17.1:
    resolution: {integrity: sha512-sRVD3lWVIXWg6By68ZN7vho9a1pQcN/WBFaAAsDDFzlJjvoGx0P8z7V1t72grFJfJhu3YPZBuu25f7Kaw2jN1w==}
    dependencies:
      reusify: 1.0.4
    dev: true

  /figures@2.0.0:
    resolution: {integrity: sha512-Oa2M9atig69ZkfwiApY8F2Yy+tzMbazyvqv21R0NsSC8floSOC09BbT1ITWAdoMGQvJ/aZnR1KMwdx9tvHnTNA==}
    engines: {node: '>=4'}
    dependencies:
      escape-string-regexp: 1.0.5
    dev: true

  /figures@6.1.0:
    resolution: {integrity: sha512-d+l3qxjSesT4V7v2fh+QnmFnUWv9lSpjarhShNTgBOfA0ttejbQUAlHLitbjkoRiDulW0OPoQPYIGhIC8ohejg==}
    engines: {node: '>=18'}
    dependencies:
      is-unicode-supported: 2.0.0
    dev: true

  /file-entry-cache@6.0.1:
    resolution: {integrity: sha512-7Gps/XWymbLk2QLYK4NzpMOrYjMhdIxXuIvy2QBsLE6ljuodKvdkWs/cpyJJ3CVIVpH0Oi1Hvg1ovbMzLdFBBg==}
    engines: {node: ^10.12.0 || >=12.0.0}
    dependencies:
      flat-cache: 3.2.0
    dev: true

  /fill-range@7.0.1:
    resolution: {integrity: sha512-qOo9F+dMUmC2Lcb4BbVvnKJxTPjCm+RRpe4gDuGrzkL7mEVl/djYSu2OdQ2Pa302N4oqkSg9ir6jaLWJ2USVpQ==}
    engines: {node: '>=8'}
    dependencies:
      to-regex-range: 5.0.1
    dev: true

  /find-up-simple@1.0.0:
    resolution: {integrity: sha512-q7Us7kcjj2VMePAa02hDAF6d+MzsdsAWEwYyOpwUtlerRBkOEPBCRZrAV4XfcSN8fHAgaD0hP7miwoay6DCprw==}
    engines: {node: '>=18'}
    dev: true

  /find-up@2.1.0:
    resolution: {integrity: sha512-NWzkk0jSJtTt08+FBFMvXoeZnOJD+jTtsRmBYbAIzJdX6l7dLgR7CTubCM5/eDdPUBvLCeVasP1brfVR/9/EZQ==}
    engines: {node: '>=4'}
    dependencies:
      locate-path: 2.0.0
    dev: true

  /find-up@4.1.0:
    resolution: {integrity: sha512-PpOwAdQ/YlXQ2vj8a3h8IipDuYRi3wceVQQGYWxNINccq40Anw7BlsEXCMbt1Zt+OLA6Fq9suIpIWD0OsnISlw==}
    engines: {node: '>=8'}
    dependencies:
      locate-path: 5.0.0
      path-exists: 4.0.0
    dev: true

  /find-up@5.0.0:
    resolution: {integrity: sha512-78/PXT1wlLLDgTzDs7sjq9hzz0vXD+zn+7wypEe4fXQxCmdmqfGsEPQxmiCSQI3ajFV91bVSsvNtrJRiW6nGng==}
    engines: {node: '>=10'}
    dependencies:
      locate-path: 6.0.0
      path-exists: 4.0.0
    dev: true

  /find-versions@5.1.0:
    resolution: {integrity: sha512-+iwzCJ7C5v5KgcBuueqVoNiHVoQpwiUK5XFLjf0affFTep+Wcw93tPvmb8tqujDNmzhBDPddnWV/qgWSXgq+Hg==}
    engines: {node: '>=12'}
    dependencies:
      semver-regex: 4.0.5
    dev: true

  /find-yarn-workspace-root2@1.2.16:
    resolution: {integrity: sha512-hr6hb1w8ePMpPVUK39S4RlwJzi+xPLuVuG8XlwXU3KD5Yn3qgBWVfy3AzNlDhWvE1EORCE65/Qm26rFQt3VLVA==}
    dependencies:
      micromatch: 4.0.5
      pkg-dir: 4.2.0
    dev: true

  /flat-cache@3.2.0:
    resolution: {integrity: sha512-CYcENa+FtcUKLmhhqyctpclsq7QF38pKjZHsGNiSQF5r4FtoKDWabFDl3hzaEQMvT1LHEysw5twgLvpYYb4vbw==}
    engines: {node: ^10.12.0 || >=12.0.0}
    dependencies:
      flatted: 3.3.1
      keyv: 4.5.4
      rimraf: 3.0.2
    dev: true

  /flatted@3.3.1:
    resolution: {integrity: sha512-X8cqMLLie7KsNUDSdzeN8FYK9rEt4Dt67OsG/DNGnYTSDBG4uFAJFBnUeiV+zCVAvwFy56IjM9sH51jVaEhNxw==}
    dev: true

  /for-each@0.3.3:
    resolution: {integrity: sha512-jqYfLp7mo9vIyQf8ykW2v7A+2N4QjeCeI5+Dz9XraiO1ign81wjiH7Fb9vSOWvQfNtmSa4H2RoQTrrXivdUZmw==}
    dependencies:
      is-callable: 1.2.7
    dev: true

  /foreground-child@3.1.1:
    resolution: {integrity: sha512-TMKDUnIte6bfb5nWv7V/caI169OHgvwjb7V4WkeUvbQQdjr5rWKqHFiKWb/fcOwB+CzBT+qbWjvj+DVwRskpIg==}
    engines: {node: '>=14'}
    dependencies:
      cross-spawn: 7.0.3
      signal-exit: 4.1.0
    dev: true

  /from2@2.3.0:
    resolution: {integrity: sha512-OMcX/4IC/uqEPVgGeyfN22LJk6AZrMkRZHxcHBMBvHScDGgwTm2GT2Wkgtocyd3JfZffjj2kYUDXXII0Fk9W0g==}
    dependencies:
      inherits: 2.0.4
      readable-stream: 2.3.8
    dev: true

  /fs-extra@11.2.0:
    resolution: {integrity: sha512-PmDi3uwK5nFuXh7XDTlVnS17xJS7vW36is2+w3xcv8SVxiB4NyATf4ctkVY5bkSjX0Y4nbvZCq1/EjtEyr9ktw==}
    engines: {node: '>=14.14'}
    dependencies:
      graceful-fs: 4.2.11
      jsonfile: 6.1.0
      universalify: 2.0.1
    dev: true

  /fs-extra@7.0.1:
    resolution: {integrity: sha512-YJDaCJZEnBmcbw13fvdAM9AwNOJwOzrE4pqMqBq5nFiEqXUqHwlK4B+3pUw6JNvfSPtX05xFHtYy/1ni01eGCw==}
    engines: {node: '>=6 <7 || >=8'}
    dependencies:
      graceful-fs: 4.2.11
      jsonfile: 4.0.0
      universalify: 0.1.2
    dev: true

  /fs-extra@8.1.0:
    resolution: {integrity: sha512-yhlQgA6mnOJUKOsRUFsgJdQCvkKhcz8tlZG5HBQfReYZy46OwLcY+Zia0mtdHsOo9y/hP+CxMN0TU9QxoOtG4g==}
    engines: {node: '>=6 <7 || >=8'}
    dependencies:
      graceful-fs: 4.2.11
      jsonfile: 4.0.0
      universalify: 0.1.2
    dev: true

  /fs.realpath@1.0.0:
    resolution: {integrity: sha512-OO0pH2lK6a0hZnAdau5ItzHPI6pUlvI7jMVnxUQRtw4owF2wk8lOSabtGDCTP4Ggrg2MbGnWO9X8K1t4+fGMDw==}
    dev: true

  /fsevents@2.3.3:
    resolution: {integrity: sha512-5xoDfX+fL7faATnagmWPpbFtwh/R77WmMMqqHGS65C3vvB0YHrgF+B1YmZ3441tMj5n63k0212XNoJwzlhffQw==}
    engines: {node: ^8.16.0 || ^10.6.0 || >=11.0.0}
    os: [darwin]
    requiresBuild: true
    dev: true
    optional: true

  /function-bind@1.1.2:
    resolution: {integrity: sha512-7XHNxH7qX9xG5mIwxkhumTox/MIRNcOgDrxWsMt2pAr23WHp6MrRlN7FBSFpCpr+oVO0F744iUgR82nJMfG2SA==}
    dev: true

  /function.prototype.name@1.1.6:
    resolution: {integrity: sha512-Z5kx79swU5P27WEayXM1tBi5Ze/lbIyiNgU3qyXUOf9b2rgXYyF9Dy9Cx+IQv/Lc8WCG6L82zwUPpSS9hGehIg==}
    engines: {node: '>= 0.4'}
    dependencies:
      call-bind: 1.0.7
      define-properties: 1.2.1
      es-abstract: 1.22.5
      functions-have-names: 1.2.3
    dev: true

  /functions-have-names@1.2.3:
    resolution: {integrity: sha512-xckBUXyTIqT97tq2x2AMb+g163b5JFysYk0x4qxNFwbfQkmNZoiRHb6sPzI9/QV33WeuvVYBUIiD4NzNIyqaRQ==}
    dev: true

  /get-caller-file@2.0.5:
    resolution: {integrity: sha512-DyFP3BM/3YHTQOCUL/w0OZHR0lpKeGrxotcHWcqNEdnltqFwXVfhEBQ94eIo34AfQpo0rGki4cyIiftY06h2Fg==}
    engines: {node: 6.* || 8.* || >= 10.*}
    dev: true

  /get-func-name@2.0.2:
    resolution: {integrity: sha512-8vXOvuE167CtIc3OyItco7N/dpRtBbYOsPsXCz7X/PMnlGjYjSGuZJgM1Y7mmew7BKf9BqvLX2tnOVy1BBUsxQ==}
    dev: true

  /get-intrinsic@1.2.4:
    resolution: {integrity: sha512-5uYhsJH8VJBTv7oslg4BznJYhDoRI6waYCxMmCdnTrcCrHA/fCFKoTFz2JKKE0HdDFUF7/oQuhzumXJK7paBRQ==}
    engines: {node: '>= 0.4'}
    dependencies:
      es-errors: 1.3.0
      function-bind: 1.1.2
      has-proto: 1.0.3
      has-symbols: 1.0.3
      hasown: 2.0.2
    dev: true

  /get-stream@6.0.1:
    resolution: {integrity: sha512-ts6Wi+2j3jQjqi70w5AlN8DFnkSwC+MqmxEzdEALB2qXZYV3X/b1CTfgPLGJNMeAWxdPfU8FO1ms3NUfaHCPYg==}
    engines: {node: '>=10'}
    dev: true

  /get-stream@7.0.1:
    resolution: {integrity: sha512-3M8C1EOFN6r8AMUhwUAACIoXZJEOufDU5+0gFFN5uNs6XYOralD2Pqkl7m046va6x77FwposWXbAhPPIOus7mQ==}
    engines: {node: '>=16'}
    dev: true

  /get-stream@8.0.1:
    resolution: {integrity: sha512-VaUJspBffn/LMCJVoMvSAdmscJyS1auj5Zulnn5UoYcY531UWmdwhRWkcGKnGU93m5HSXP9LP2usOryrBtQowA==}
    engines: {node: '>=16'}
    dev: true

  /get-symbol-description@1.0.2:
    resolution: {integrity: sha512-g0QYk1dZBxGwk+Ngc+ltRH2IBp2f7zBkBMBJZCDerh6EhlhSR6+9irMCuT/09zD6qkarHUSn529sK/yL4S27mg==}
    engines: {node: '>= 0.4'}
    dependencies:
      call-bind: 1.0.7
      es-errors: 1.3.0
      get-intrinsic: 1.2.4
    dev: true

  /git-log-parser@1.2.0:
    resolution: {integrity: sha512-rnCVNfkTL8tdNryFuaY0fYiBWEBcgF748O6ZI61rslBvr2o7U65c2/6npCRqH40vuAhtgtDiqLTJjBVdrejCzA==}
    dependencies:
      argv-formatter: 1.0.0
      spawn-error-forwarder: 1.0.0
      split2: 1.0.0
      stream-combiner2: 1.1.1
      through2: 2.0.5
      traverse: 0.6.8
    dev: true

  /glob-parent@5.1.2:
    resolution: {integrity: sha512-AOIgSQCepiJYwP3ARnGx+5VnTu2HBYdzbGP45eLw1vr3zB3vZLeyed1sC9hnbcOc9/SrMyM5RPQrkGz4aS9Zow==}
    engines: {node: '>= 6'}
    dependencies:
      is-glob: 4.0.3
    dev: true

  /glob-parent@6.0.2:
    resolution: {integrity: sha512-XxwI8EOhVQgWp6iDL+3b0r86f4d6AX6zSU55HfB4ydCEuXLXc5FcYeOu+nnGftS4TEju/11rt4KJPTMgbfmv4A==}
    engines: {node: '>=10.13.0'}
    dependencies:
      is-glob: 4.0.3
    dev: true

  /glob@10.3.10:
    resolution: {integrity: sha512-fa46+tv1Ak0UPK1TOy/pZrIybNNt4HCv7SDzwyfiOZkvZLEbjsZkJBPtDHVshZjbecAoAGSC20MjLDG/qr679g==}
    engines: {node: '>=16 || 14 >=14.17'}
    hasBin: true
    dependencies:
      foreground-child: 3.1.1
      jackspeak: 2.3.6
      minimatch: 9.0.3
      minipass: 7.0.4
      path-scurry: 1.10.1
    dev: true

  /glob@7.2.3:
    resolution: {integrity: sha512-nFR0zLpU2YCaRxwoCJvL6UvCH2JFyFVIvwTLsIf21AuHlMskA1hhTdk+LlYJtOlYt9v6dvszD2BGRqBL+iQK9Q==}
    dependencies:
      fs.realpath: 1.0.0
      inflight: 1.0.6
      inherits: 2.0.4
      minimatch: 3.1.2
      once: 1.4.0
      path-is-absolute: 1.0.1
    dev: true

  /globals@13.24.0:
    resolution: {integrity: sha512-AhO5QUcj8llrbG09iWhPU2B204J1xnPeL8kQmVorSsy+Sjj1sk8gIyh6cUocGmH4L0UuhAJy+hJMRA4mgA4mFQ==}
    engines: {node: '>=8'}
    dependencies:
      type-fest: 0.20.2
    dev: true

  /globalthis@1.0.3:
    resolution: {integrity: sha512-sFdI5LyBiNTHjRd7cGPWapiHWMOXKyuBNX/cWJ3NfzrZQVa8GI/8cofCl74AOVqq9W5kNmguTIzJ/1s2gyI9wA==}
    engines: {node: '>= 0.4'}
    dependencies:
      define-properties: 1.2.1
    dev: true

  /globby@11.1.0:
    resolution: {integrity: sha512-jhIXaOzy1sb8IyocaruWSn1TjmnBVs8Ayhcy83rmxNJ8q2uWKCAj3CnJY+KpGSXCueAPc0i05kVvVKtP1t9S3g==}
    engines: {node: '>=10'}
    dependencies:
      array-union: 2.1.0
      dir-glob: 3.0.1
      fast-glob: 3.3.2
      ignore: 5.3.1
      merge2: 1.4.1
      slash: 3.0.0
    dev: true

  /globby@14.0.1:
    resolution: {integrity: sha512-jOMLD2Z7MAhyG8aJpNOpmziMOP4rPLcc95oQPKXBazW82z+CEgPFBQvEpRUa1KeIMUJo4Wsm+q6uzO/Q/4BksQ==}
    engines: {node: '>=18'}
    dependencies:
      '@sindresorhus/merge-streams': 2.3.0
      fast-glob: 3.3.2
      ignore: 5.3.1
      path-type: 5.0.0
      slash: 5.1.0
      unicorn-magic: 0.1.0
    dev: true

  /gopd@1.0.1:
    resolution: {integrity: sha512-d65bNlIadxvpb/A2abVdlqKqV563juRnZ1Wtk6s1sIR8uNsXR70xqIzVqxVf1eTqDunwT2MkczEeaezCKTZhwA==}
    dependencies:
      get-intrinsic: 1.2.4
    dev: true

  /graceful-fs@4.2.10:
    resolution: {integrity: sha512-9ByhssR2fPVsNZj478qUUbKfmL0+t5BDVyjShtyZZLiK7ZDAArFFfopyOTj0M05wE2tJPisA4iTnnXl2YoPvOA==}
    dev: true

  /graceful-fs@4.2.11:
    resolution: {integrity: sha512-RbJ5/jmFcNNCcDV5o9eTnBLJ/HszWV0P73bc+Ff4nS/rJj+YaS6IGyiOL0VoBYX+l1Wrl3k63h/KrH+nhJ0XvQ==}
    dev: true

  /grapheme-splitter@1.0.4:
    resolution: {integrity: sha512-bzh50DW9kTPM00T8y4o8vQg89Di9oLJVLW/KaOGIXJWP/iqCN6WKYkbNOF04vFLJhwcpYUh9ydh/+5vpOqV4YQ==}
    dev: true

  /graphemer@1.4.0:
    resolution: {integrity: sha512-EtKwoO6kxCL9WO5xipiHTZlSzBm7WLT627TqC/uVRd0HKmq8NXyebnNYxDoBi7wt8eTWrUrKXCOVaFq9x1kgag==}
    dev: true

  /handlebars@4.7.8:
    resolution: {integrity: sha512-vafaFqs8MZkRrSX7sFVUdo3ap/eNiLnb4IakshzvP56X5Nr1iGKAIqdX6tMlm6HcNRIkr6AxO5jFEoJzzpT8aQ==}
    engines: {node: '>=0.4.7'}
    hasBin: true
    dependencies:
      minimist: 1.2.8
      neo-async: 2.6.2
      source-map: 0.6.1
      wordwrap: 1.0.0
    optionalDependencies:
      uglify-js: 3.17.4
    dev: true

  /hard-rejection@2.1.0:
    resolution: {integrity: sha512-VIZB+ibDhx7ObhAe7OVtoEbuP4h/MuOTHJ+J8h/eBXotJYl0fBgR72xDFCKgIh22OJZIOVNxBMWuhAr10r8HdA==}
    engines: {node: '>=6'}
    dev: true

  /has-bigints@1.0.2:
    resolution: {integrity: sha512-tSvCKtBr9lkF0Ex0aQiP9N+OpV4zi2r/Nee5VkRDbaqv35RLYMzbwQfFSZZH0kR+Rd6302UJZ2p/bJCEoR3VoQ==}
    dev: true

  /has-flag@3.0.0:
    resolution: {integrity: sha512-sKJf1+ceQBr4SMkvQnBDNDtf4TXpVhVGateu0t918bl30FnbE2m4vNLX+VWe/dpjlb+HugGYzW7uQXH98HPEYw==}
    engines: {node: '>=4'}
    dev: true

  /has-flag@4.0.0:
    resolution: {integrity: sha512-EykJT/Q1KjTWctppgIAgfSO0tKVuZUjhgMr17kqTumMl6Afv3EISleU7qZUzoXDFTAHTDC4NOoG/ZxU3EvlMPQ==}
    engines: {node: '>=8'}
    dev: true

  /has-property-descriptors@1.0.2:
    resolution: {integrity: sha512-55JNKuIW+vq4Ke1BjOTjM2YctQIvCT7GFzHwmfZPGo5wnrgkid0YQtnAleFSqumZm4az3n2BS+erby5ipJdgrg==}
    dependencies:
      es-define-property: 1.0.0
    dev: true

  /has-proto@1.0.3:
    resolution: {integrity: sha512-SJ1amZAJUiZS+PhsVLf5tGydlaVB8EdFpaSO4gmiUKUOxk8qzn5AIy4ZeJUmh22znIdk/uMAUT2pl3FxzVUH+Q==}
    engines: {node: '>= 0.4'}
    dev: true

  /has-symbols@1.0.3:
    resolution: {integrity: sha512-l3LCuF6MgDNwTDKkdYGEihYjt5pRPbEg46rtlmnSPlUbgmB8LOIrKJbYYFBSbnPaJexMKtiPO8hmeRjRz2Td+A==}
    engines: {node: '>= 0.4'}
    dev: true

  /has-tostringtag@1.0.2:
    resolution: {integrity: sha512-NqADB8VjPFLM2V0VvHUewwwsw0ZWBaIdgo+ieHtK3hasLz4qeCRjYcqfB6AQrBggRKppKF8L52/VqdVsO47Dlw==}
    engines: {node: '>= 0.4'}
    dependencies:
      has-symbols: 1.0.3
    dev: true

  /hasown@2.0.2:
    resolution: {integrity: sha512-0hJU9SCPvmMzIBdZFqNPXWa6dqh7WdH0cII9y+CyS8rG3nL48Bclra9HmKhVVUHyPWNH5Y7xDwAB7bfgSjkUMQ==}
    engines: {node: '>= 0.4'}
    dependencies:
      function-bind: 1.1.2
    dev: true

  /highlight.js@10.7.3:
    resolution: {integrity: sha512-tzcUFauisWKNHaRkN4Wjl/ZA07gENAjFl3J/c480dprkGTg5EQstgaNFqBfUqCq54kZRIEcreTsAgF/m2quD7A==}
    dev: true

  /hook-std@3.0.0:
    resolution: {integrity: sha512-jHRQzjSDzMtFy34AGj1DN+vq54WVuhSvKgrHf0OMiFQTwDD4L/qqofVEWjLOBMTn5+lCD3fPg32W9yOfnEJTTw==}
    engines: {node: ^12.20.0 || ^14.13.1 || >=16.0.0}
    dev: true

  /hosted-git-info@2.8.9:
    resolution: {integrity: sha512-mxIDAb9Lsm6DoOJ7xH+5+X4y1LU/4Hi50L9C5sIswK3JzULS4bwk1FvjdBgvYR4bzT4tuUQiC15FE2f5HbLvYw==}
    dev: true

  /hosted-git-info@7.0.1:
    resolution: {integrity: sha512-+K84LB1DYwMHoHSgaOY/Jfhw3ucPmSET5v98Ke/HdNSw4a0UktWzyW1mjhjpuxxTqOOsfWT/7iVshHmVZ4IpOA==}
    engines: {node: ^16.14.0 || >=18.0.0}
    dependencies:
      lru-cache: 10.2.0
    dev: true

  /http-proxy-agent@7.0.2:
    resolution: {integrity: sha512-T1gkAiYYDWYx3V5Bmyu7HcfcvL7mUrTWiM6yOfa3PIphViJ/gFPbvidQ+veqSOHci/PxBcDabeUNCzpOODJZig==}
    engines: {node: '>= 14'}
    dependencies:
      agent-base: 7.1.0
      debug: 4.3.4
    transitivePeerDependencies:
      - supports-color
    dev: true

  /https-proxy-agent@7.0.4:
    resolution: {integrity: sha512-wlwpilI7YdjSkWaQ/7omYBMTliDcmCN8OLihO6I9B86g06lMyAoqgoDpV0XqoaPOKj+0DIdAvnsWfyAAhmimcg==}
    engines: {node: '>= 14'}
    dependencies:
      agent-base: 7.1.0
      debug: 4.3.4
    transitivePeerDependencies:
      - supports-color
    dev: true

  /human-id@1.0.2:
    resolution: {integrity: sha512-UNopramDEhHJD+VR+ehk8rOslwSfByxPIZyJRfV739NDhN5LF1fa1MqnzKm2lGTQRjNrjK19Q5fhkgIfjlVUKw==}
    dev: true

  /human-signals@2.1.0:
    resolution: {integrity: sha512-B4FFZ6q/T2jhhksgkbEW3HBvWIfDW85snkQgawt07S7J5QXTk6BkNV+0yAeZrM5QpMAdYlocGoljn0sJ/WQkFw==}
    engines: {node: '>=10.17.0'}
    dev: true

  /human-signals@5.0.0:
    resolution: {integrity: sha512-AXcZb6vzzrFAUE61HnN4mpLqd/cSIwNQjtNWR0euPm6y0iqx3G4gOXaIDdtdDwZmhwe82LA6+zinmW4UBWVePQ==}
    engines: {node: '>=16.17.0'}
    dev: true

  /iconv-lite@0.4.24:
    resolution: {integrity: sha512-v3MXnZAcvnywkTUEZomIActle7RXXeedOR31wwl7VlyoXO4Qi9arvSenNQWne1TcRwhCL1HwLI21bEqdpj8/rA==}
    engines: {node: '>=0.10.0'}
    dependencies:
      safer-buffer: 2.1.2
    dev: true

  /ignore@5.3.1:
    resolution: {integrity: sha512-5Fytz/IraMjqpwfd34ke28PTVMjZjJG2MPn5t7OE4eUCUNf8BAa7b5WUS9/Qvr6mwOQS7Mk6vdsMno5he+T8Xw==}
    engines: {node: '>= 4'}
    dev: true

  /import-fresh@3.3.0:
    resolution: {integrity: sha512-veYYhQa+D1QBKznvhUHxb8faxlrwUnxseDAbAp457E0wLNio2bOSKnjYDhMj+YiAq61xrMGhQk9iXVk5FzgQMw==}
    engines: {node: '>=6'}
    dependencies:
      parent-module: 1.0.1
      resolve-from: 4.0.0
    dev: true

  /import-from-esm@1.3.3:
    resolution: {integrity: sha512-U3Qt/CyfFpTUv6LOP2jRTLYjphH6zg3okMfHbyqRa/W2w6hr8OsJWVggNlR4jxuojQy81TgTJTxgSkyoteRGMQ==}
    engines: {node: '>=16.20'}
    dependencies:
      debug: 4.3.4
      import-meta-resolve: 4.0.0
    transitivePeerDependencies:
      - supports-color
    dev: true

  /import-meta-resolve@4.0.0:
    resolution: {integrity: sha512-okYUR7ZQPH+efeuMJGlq4f8ubUgO50kByRPyt/Cy1Io4PSRsPjxME+YlVaCOx+NIToW7hCsZNFJyTPFFKepRSA==}
    dev: true

  /imurmurhash@0.1.4:
    resolution: {integrity: sha512-JmXMZ6wuvDmLiHEml9ykzqO6lwFbof0GG4IkcGaENdCRDDmMVnny7s5HsIgHCbaq0w2MyPhDqkhTUgS2LU2PHA==}
    engines: {node: '>=0.8.19'}
    dev: true

  /indent-string@4.0.0:
    resolution: {integrity: sha512-EdDDZu4A2OyIK7Lr/2zG+w5jmbuk1DVBnEwREQvBzspBJkCEbRa8GxU1lghYcaGJCnRWibjDXlq779X1/y5xwg==}
    engines: {node: '>=8'}
    dev: true

  /indent-string@5.0.0:
    resolution: {integrity: sha512-m6FAo/spmsW2Ab2fU35JTYwtOKa2yAwXSwgjSv1TJzh4Mh7mC3lzAOVLBprb72XsTrgkEIsl7YrFNAiDiRhIGg==}
    engines: {node: '>=12'}
    dev: true

  /index-to-position@0.1.2:
    resolution: {integrity: sha512-MWDKS3AS1bGCHLBA2VLImJz42f7bJh8wQsTGCzI3j519/CASStoDONUBVz2I/VID0MpiX3SGSnbOD2xUalbE5g==}
    engines: {node: '>=18'}
    dev: true

  /inflight@1.0.6:
    resolution: {integrity: sha512-k92I/b08q4wvFscXCLvqfsHCrjrF7yiXsQuIVvVE7N82W3+aqpzuUdBbfhWcy/FZR3/4IgflMgKLOsvPDrGCJA==}
    dependencies:
      once: 1.4.0
      wrappy: 1.0.2
    dev: true

  /inherits@2.0.4:
    resolution: {integrity: sha512-k/vGaX4/Yla3WzyMCvTQOXYeIHvqOKtnqBduzTHpzpQZzAskKMhZ2K+EnBiSM9zGSoIFeMpXKxa4dYeZIQqewQ==}
    dev: true

  /ini@1.3.8:
    resolution: {integrity: sha512-JV/yugV2uzW5iMRSiZAyDtQd+nxtUnjeLt0acNdw98kKLrvuRVyB80tsREOE7yvGVgalhZ6RNXCmEHkUKBKxew==}
    dev: true

  /internal-slot@1.0.7:
    resolution: {integrity: sha512-NGnrKwXzSms2qUUih/ILZ5JBqNTSa1+ZmP6flaIp6KmSElgE9qdndzS3cqjrDovwFdmwsGsLdeFgB6suw+1e9g==}
    engines: {node: '>= 0.4'}
    dependencies:
      es-errors: 1.3.0
      hasown: 2.0.2
      side-channel: 1.0.6
    dev: true

  /into-stream@7.0.0:
    resolution: {integrity: sha512-2dYz766i9HprMBasCMvHMuazJ7u4WzhJwo5kb3iPSiW/iRYV6uPari3zHoqZlnuaR7V1bEiNMxikhp37rdBXbw==}
    engines: {node: '>=12'}
    dependencies:
      from2: 2.3.0
      p-is-promise: 3.0.0
    dev: true

  /is-array-buffer@3.0.4:
    resolution: {integrity: sha512-wcjaerHw0ydZwfhiKbXJWLDY8A7yV7KhjQOpb83hGgGfId/aQa4TOvwyzn2PuswW2gPCYEL/nEAiSVpdOj1lXw==}
    engines: {node: '>= 0.4'}
    dependencies:
      call-bind: 1.0.7
      get-intrinsic: 1.2.4
    dev: true

  /is-arrayish@0.2.1:
    resolution: {integrity: sha512-zz06S8t0ozoDXMG+ube26zeCTNXcKIPJZJi8hBrF4idCLms4CG9QtK7qBl1boi5ODzFpjswb5JPmHCbMpjaYzg==}
    dev: true

  /is-bigint@1.0.4:
    resolution: {integrity: sha512-zB9CruMamjym81i2JZ3UMn54PKGsQzsJeo6xvN3HJJ4CAsQNB6iRutp2To77OfCNuoxspsIhzaPoO1zyCEhFOg==}
    dependencies:
      has-bigints: 1.0.2
    dev: true

  /is-binary-path@2.1.0:
    resolution: {integrity: sha512-ZMERYes6pDydyuGidse7OsHxtbI7WVeUEozgR/g7rd0xUimYNlvZRE/K2MgZTjWy725IfelLeVcEM97mmtRGXw==}
    engines: {node: '>=8'}
    dependencies:
      binary-extensions: 2.2.0
    dev: true

  /is-boolean-object@1.1.2:
    resolution: {integrity: sha512-gDYaKHJmnj4aWxyj6YHyXVpdQawtVLHU5cb+eztPGczf6cjuTdwve5ZIEfgXqH4e57An1D1AKf8CZ3kYrQRqYA==}
    engines: {node: '>= 0.4'}
    dependencies:
      call-bind: 1.0.7
      has-tostringtag: 1.0.2
    dev: true

  /is-callable@1.2.7:
    resolution: {integrity: sha512-1BC0BVFhS/p0qtw6enp8e+8OD0UrK0oFLztSjNzhcKA3WDuJxxAPXzPuPtKkjEY9UUoEWlX/8fgKeu2S8i9JTA==}
    engines: {node: '>= 0.4'}
    dev: true

  /is-core-module@2.13.1:
    resolution: {integrity: sha512-hHrIjvZsftOsvKSn2TRYl63zvxsgE0K+0mYMoH6gD4omR5IWB2KynivBQczo3+wF1cCkjzvptnI9Q0sPU66ilw==}
    dependencies:
      hasown: 2.0.2
    dev: true

  /is-date-object@1.0.5:
    resolution: {integrity: sha512-9YQaSxsAiSwcvS33MBk3wTCVnWK+HhF8VZR2jRxehM16QcVOdHqPn4VPHmRK4lSr38n9JriurInLcP90xsYNfQ==}
    engines: {node: '>= 0.4'}
    dependencies:
      has-tostringtag: 1.0.2
    dev: true

  /is-extglob@2.1.1:
    resolution: {integrity: sha512-SbKbANkN603Vi4jEZv49LeVJMn4yGwsbzZworEoyEiutsN3nJYdbO36zfhGJ6QEDpOZIFkDtnq5JRxmvl3jsoQ==}
    engines: {node: '>=0.10.0'}
    dev: true

  /is-fullwidth-code-point@3.0.0:
    resolution: {integrity: sha512-zymm5+u+sCsSWyD9qNaejV3DFvhCKclKdizYaJUuHA83RLjb7nSuGnddCHGv0hk+KY7BMAlsWeK4Ueg6EV6XQg==}
    engines: {node: '>=8'}
    dev: true

  /is-glob@4.0.3:
    resolution: {integrity: sha512-xelSayHH36ZgE7ZWhli7pW34hNbNl8Ojv5KVmkJD4hBdD3th8Tfk9vYasLM+mXWOZhFkgZfxhLSnrwRr4elSSg==}
    engines: {node: '>=0.10.0'}
    dependencies:
      is-extglob: 2.1.1
    dev: true

  /is-negative-zero@2.0.3:
    resolution: {integrity: sha512-5KoIu2Ngpyek75jXodFvnafB6DJgr3u8uuK0LEZJjrU19DrMD3EVERaR8sjz8CCGgpZvxPl9SuE1GMVPFHx1mw==}
    engines: {node: '>= 0.4'}
    dev: true

  /is-number-object@1.0.7:
    resolution: {integrity: sha512-k1U0IRzLMo7ZlYIfzRu23Oh6MiIFasgpb9X76eqfFZAqwH44UI4KTBvBYIZ1dSL9ZzChTB9ShHfLkR4pdW5krQ==}
    engines: {node: '>= 0.4'}
    dependencies:
      has-tostringtag: 1.0.2
    dev: true

  /is-number@7.0.0:
    resolution: {integrity: sha512-41Cifkg6e8TylSpdtTpeLVMqvSBEVzTttHvERD741+pnZ8ANv0004MRL43QKPDlK9cGvNp6NZWZUBlbGXYxxng==}
    engines: {node: '>=0.12.0'}
    dev: true

  /is-obj@2.0.0:
    resolution: {integrity: sha512-drqDG3cbczxxEJRoOXcOjtdp1J/lyp1mNn0xaznRs8+muBhgQcrnbspox5X5fOw0HnMnbfDzvnEMEtqDEJEo8w==}
    engines: {node: '>=8'}
    dev: true

  /is-path-inside@3.0.3:
    resolution: {integrity: sha512-Fd4gABb+ycGAmKou8eMftCupSir5lRxqf4aD/vd0cD2qc4HL07OjCeuHMr8Ro4CoMaeCKDB0/ECBOVWjTwUvPQ==}
    engines: {node: '>=8'}
    dev: true

  /is-plain-obj@1.1.0:
    resolution: {integrity: sha512-yvkRyxmFKEOQ4pNXCmJG5AEQNlXJS5LaONXo5/cLdTZdWvsZ1ioJEonLGAosKlMWE8lwUy/bJzMjcw8az73+Fg==}
    engines: {node: '>=0.10.0'}
    dev: true

  /is-regex@1.1.4:
    resolution: {integrity: sha512-kvRdxDsxZjhzUX07ZnLydzS1TU/TJlTUHHY4YLL87e37oUA49DfkLqgy+VjFocowy29cKvcSiu+kIv728jTTVg==}
    engines: {node: '>= 0.4'}
    dependencies:
      call-bind: 1.0.7
      has-tostringtag: 1.0.2
    dev: true

  /is-shared-array-buffer@1.0.3:
    resolution: {integrity: sha512-nA2hv5XIhLR3uVzDDfCIknerhx8XUKnstuOERPNNIinXG7v9u+ohXF67vxm4TPTEPU6lm61ZkwP3c9PCB97rhg==}
    engines: {node: '>= 0.4'}
    dependencies:
      call-bind: 1.0.7
    dev: true

  /is-stream@2.0.1:
    resolution: {integrity: sha512-hFoiJiTl63nn+kstHGBtewWSKnQLpyb155KHheA1l39uvtO9nWIop1p3udqPcUd/xbF1VLMO4n7OI6p7RbngDg==}
    engines: {node: '>=8'}
    dev: true

  /is-stream@3.0.0:
    resolution: {integrity: sha512-LnQR4bZ9IADDRSkvpqMGvt/tEJWclzklNgSw48V5EAaAeDd6qGvN8ei6k5p0tvxSR171VmGyHuTiAOfxAbr8kA==}
    engines: {node: ^12.20.0 || ^14.13.1 || >=16.0.0}
    dev: true

  /is-string@1.0.7:
    resolution: {integrity: sha512-tE2UXzivje6ofPW7l23cjDOMa09gb7xlAqG6jG5ej6uPV32TlWP3NKPigtaGeHNu9fohccRYvIiZMfOOnOYUtg==}
    engines: {node: '>= 0.4'}
    dependencies:
      has-tostringtag: 1.0.2
    dev: true

  /is-subdir@1.2.0:
    resolution: {integrity: sha512-2AT6j+gXe/1ueqbW6fLZJiIw3F8iXGJtt0yDrZaBhAZEG1raiTxKWU+IPqMCzQAXOUCKdA4UDMgacKH25XG2Cw==}
    engines: {node: '>=4'}
    dependencies:
      better-path-resolve: 1.0.0
    dev: true

  /is-symbol@1.0.4:
    resolution: {integrity: sha512-C/CPBqKWnvdcxqIARxyOh4v1UUEOCHpgDa0WYgpKDFMszcrPcffg5uhwSgPCLD2WWxmq6isisz87tzT01tuGhg==}
    engines: {node: '>= 0.4'}
    dependencies:
      has-symbols: 1.0.3
    dev: true

  /is-text-path@2.0.0:
    resolution: {integrity: sha512-+oDTluR6WEjdXEJMnC2z6A4FRwFoYuvShVVEGsS7ewc0UTi2QtAKMDJuL4BDEVt+5T7MjFo12RP8ghOM75oKJw==}
    engines: {node: '>=8'}
    dependencies:
      text-extensions: 2.4.0
    dev: true

  /is-typed-array@1.1.13:
    resolution: {integrity: sha512-uZ25/bUAlUY5fR4OKT4rZQEBrzQWYV9ZJYGGsUmEJ6thodVJ1HX64ePQ6Z0qPWP+m+Uq6e9UugrE38jeYsDSMw==}
    engines: {node: '>= 0.4'}
    dependencies:
      which-typed-array: 1.1.15
    dev: true

  /is-unicode-supported@2.0.0:
    resolution: {integrity: sha512-FRdAyx5lusK1iHG0TWpVtk9+1i+GjrzRffhDg4ovQ7mcidMQ6mj+MhKPmvh7Xwyv5gIS06ns49CA7Sqg7lC22Q==}
    engines: {node: '>=18'}
    dev: true

  /is-weakref@1.0.2:
    resolution: {integrity: sha512-qctsuLZmIQ0+vSSMfoVvyFe2+GSEvnmZ2ezTup1SBse9+twCCeial6EEi3Nc2KFcf6+qz2FBPnjXsk8xhKSaPQ==}
    dependencies:
      call-bind: 1.0.7
    dev: true

  /is-windows@1.0.2:
    resolution: {integrity: sha512-eXK1UInq2bPmjyX6e3VHIzMLobc4J94i4AWn+Hpq3OU5KkrRC96OAcR3PRJ/pGu6m8TRnBHP9dkXQVsT/COVIA==}
    engines: {node: '>=0.10.0'}
    dev: true

  /isarray@1.0.0:
    resolution: {integrity: sha512-VLghIWNM6ELQzo7zwmcg0NmTVyWKYjvIeM83yjp0wRDTmUnrM678fQbcKBo6n2CJEF0szoG//ytg+TKla89ALQ==}
    dev: true

  /isarray@2.0.5:
    resolution: {integrity: sha512-xHjhDr3cNBK0BzdUJSPXZntQUx/mwMS5Rw4A7lPJ90XGAO6ISP/ePDNuo0vhqOZU+UD5JoodwCAAoZQd3FeAKw==}
    dev: true

  /isexe@2.0.0:
    resolution: {integrity: sha512-RHxMLp9lnKHGHRng9QFhRCMbYAcVpn69smSGcq3f36xjgVVWThj4qqLbTLlq7Ssj8B+fIQ1EuCEGI2lKsyQeIw==}
    dev: true

  /issue-parser@6.0.0:
    resolution: {integrity: sha512-zKa/Dxq2lGsBIXQ7CUZWTHfvxPC2ej0KfO7fIPqLlHB9J2hJ7rGhZ5rilhuufylr4RXYPzJUeFjKxz305OsNlA==}
    engines: {node: '>=10.13'}
    dependencies:
      lodash.capitalize: 4.2.1
      lodash.escaperegexp: 4.1.2
      lodash.isplainobject: 4.0.6
      lodash.isstring: 4.0.1
      lodash.uniqby: 4.7.0
    dev: true

  /jackspeak@2.3.6:
    resolution: {integrity: sha512-N3yCS/NegsOBokc8GAdM8UcmfsKiSS8cipheD/nivzr700H+nsMOxJjQnvwOcRYVuFkdH0wGUvW2WbXGmrZGbQ==}
    engines: {node: '>=14'}
    dependencies:
      '@isaacs/cliui': 8.0.2
    optionalDependencies:
      '@pkgjs/parseargs': 0.11.0
    dev: true

  /java-properties@1.0.2:
    resolution: {integrity: sha512-qjdpeo2yKlYTH7nFdK0vbZWuTCesk4o63v5iVOlhMQPfuIZQfW/HI35SjfhA+4qpg36rnFSvUK5b1m+ckIblQQ==}
    engines: {node: '>= 0.6.0'}
    dev: true

  /joycon@3.1.1:
    resolution: {integrity: sha512-34wB/Y7MW7bzjKRjUKTa46I2Z7eV62Rkhva+KkopW7Qvv/OSWBqvkSY7vusOPrNuZcUG3tApvdVgNB8POj3SPw==}
    engines: {node: '>=10'}
    dev: true

  /js-tokens@4.0.0:
    resolution: {integrity: sha512-RdJUflcE3cUzKiMqQgsCu06FPu9UdIJO0beYbPhHN4k6apgJtifcoCtT9bcxOpYBtpD2kCM6Sbzg4CausW/PKQ==}
    dev: true

  /js-tokens@8.0.3:
    resolution: {integrity: sha512-UfJMcSJc+SEXEl9lH/VLHSZbThQyLpw1vLO1Lb+j4RWDvG3N2f7yj3PVQA3cmkTBNldJ9eFnM+xEXxHIXrYiJw==}
    dev: true

  /js-yaml@3.14.1:
    resolution: {integrity: sha512-okMH7OXXJ7YrN9Ok3/SXrnu4iX9yOk+25nqX4imS2npuvTYDmo/QEZoqwZkYaIDk3jVvBOTOIEgEhaLOynBS9g==}
    hasBin: true
    dependencies:
      argparse: 1.0.10
      esprima: 4.0.1
    dev: true

  /js-yaml@4.1.0:
    resolution: {integrity: sha512-wpxZs9NoxZaJESJGIZTyDEaYpl0FKSA+FB9aJiyemKhMwkxQg63h4T1KJgUGHpTqPDNRcmmYLugrRjJlBtWvRA==}
    hasBin: true
    dependencies:
      argparse: 2.0.1
    dev: true

  /json-buffer@3.0.1:
    resolution: {integrity: sha512-4bV5BfR2mqfQTJm+V5tPPdf+ZpuhiIvTuAB5g8kcrXOZpTT/QwwVRWBywX1ozr6lEuPdbHxwaJlm9G6mI2sfSQ==}
    dev: true

  /json-parse-better-errors@1.0.2:
    resolution: {integrity: sha512-mrqyZKfX5EhL7hvqcV6WG1yYjnjeuYDzDhhcAAUrq8Po85NBQBJP+ZDUT75qZQ98IkUoBqdkExkukOU7Ts2wrw==}
    dev: true

  /json-parse-even-better-errors@2.3.1:
    resolution: {integrity: sha512-xyFwyhro/JEof6Ghe2iz2NcXoj2sloNsWr/XsERDK/oiPCfaNhl5ONfp+jQdAZRQQ0IJWNzH9zIZF7li91kh2w==}
    dev: true

  /json-schema-traverse@0.4.1:
    resolution: {integrity: sha512-xbbCH5dCYU5T8LcEhhuh7HJ88HXuW3qsI3Y0zOZFKfZEHcpWiHU/Jxzk629Brsab/mMiHQti9wMP+845RPe3Vg==}
    dev: true

  /json-schema-traverse@1.0.0:
    resolution: {integrity: sha512-NM8/P9n3XjXhIZn1lLhkFaACTOURQXjWhV4BA/RnOv8xvgqtqpAX9IO4mRQxSx1Rlo4tqzeqb0sOlruaOy3dug==}
    dev: true

  /json-stable-stringify-without-jsonify@1.0.1:
    resolution: {integrity: sha512-Bdboy+l7tA3OGW6FjyFHWkP5LuByj1Tk33Ljyq0axyzdk9//JSi2u3fP1QSmd1KNwq6VOKYGlAu87CisVir6Pw==}
    dev: true

  /json-stringify-safe@5.0.1:
    resolution: {integrity: sha512-ZClg6AaYvamvYEE82d3Iyd3vSSIjQ+odgjaTzRuO3s7toCdFKczob2i0zCh7JE8kWn17yvAWhUVxvqGwUalsRA==}
    dev: true

  /jsonc-parser@3.2.1:
    resolution: {integrity: sha512-AilxAyFOAcK5wA1+LeaySVBrHsGQvUFCDWXKpZjzaL0PqW+xfBOttn8GNtWKFWqneyMZj41MWF9Kl6iPWLwgOA==}
    dev: true

  /jsonfile@4.0.0:
    resolution: {integrity: sha512-m6F1R3z8jjlf2imQHS2Qez5sjKWQzbuuhuJ/FKYFRZvPE3PuHcSMVZzfsLhGVOkfd20obL5SWEBew5ShlquNxg==}
    optionalDependencies:
      graceful-fs: 4.2.11
    dev: true

  /jsonfile@6.1.0:
    resolution: {integrity: sha512-5dgndWOriYSm5cnYaJNhalLNDKOqFwyDB/rr1E9ZsGciGvKPs8R2xYGCacuf3z6K1YKDz182fd+fY3cn3pMqXQ==}
    dependencies:
      universalify: 2.0.1
    optionalDependencies:
      graceful-fs: 4.2.11
    dev: true

  /jsonparse@1.3.1:
    resolution: {integrity: sha512-POQXvpdL69+CluYsillJ7SUhKvytYjW9vG/GKpnf+xP8UWgYEM/RaMzHHofbALDiKbbP1W8UEYmgGl39WkPZsg==}
    engines: {'0': node >= 0.2.0}
    dev: true

  /keyv@4.5.4:
    resolution: {integrity: sha512-oxVHkHR/EJf2CNXnWxRLW6mg7JyCCUcG0DtEGmL2ctUo1PNTin1PUil+r/+4r5MpVgC/fn1kjsx7mjSujKqIpw==}
    dependencies:
      json-buffer: 3.0.1
    dev: true

  /kind-of@6.0.3:
    resolution: {integrity: sha512-dcS1ul+9tmeD95T+x28/ehLgd9mENa3LsvDTtzm3vyBEO7RPptvAD+t44WVXaUjTBRcrpFeFlC8WCruUR456hw==}
    engines: {node: '>=0.10.0'}
    dev: true

  /kleur@4.1.5:
    resolution: {integrity: sha512-o+NO+8WrRiQEE4/7nwRJhN1HWpVmJm511pBHUxPLtp0BUISzlBplORYSmTclCnJvQq2tKu/sgl3xVpkc7ZWuQQ==}
    engines: {node: '>=6'}
    dev: true

  /levn@0.4.1:
    resolution: {integrity: sha512-+bT2uH4E5LGE7h/n3evcS/sQlJXCpIp6ym8OWJ5eV6+67Dsql/LaaT7qJBAt2rzfoa/5QBGBhxDix1dMt2kQKQ==}
    engines: {node: '>= 0.8.0'}
    dependencies:
      prelude-ls: 1.2.1
      type-check: 0.4.0
    dev: true

  /lilconfig@3.1.1:
    resolution: {integrity: sha512-O18pf7nyvHTckunPWCV1XUNXU1piu01y2b7ATJ0ppkUkk8ocqVWBrYjJBCwHDjD/ZWcfyrA0P4gKhzWGi5EINQ==}
    engines: {node: '>=14'}
    dev: true

  /lines-and-columns@1.2.4:
    resolution: {integrity: sha512-7ylylesZQ/PV29jhEDl3Ufjo6ZX7gCqJr5F7PKrqc93v7fzSymt1BpwEU8nAUXs8qzzvqhbjhK5QZg6Mt/HkBg==}
    dev: true

  /load-json-file@4.0.0:
    resolution: {integrity: sha512-Kx8hMakjX03tiGTLAIdJ+lL0htKnXjEZN6hk/tozf/WOuYGdZBJrZ+rCJRbVCugsjB3jMLn9746NsQIf5VjBMw==}
    engines: {node: '>=4'}
    dependencies:
      graceful-fs: 4.2.11
      parse-json: 4.0.0
      pify: 3.0.0
      strip-bom: 3.0.0
    dev: true

  /load-tsconfig@0.2.5:
    resolution: {integrity: sha512-IXO6OCs9yg8tMKzfPZ1YmheJbZCiEsnBdcB03l0OcfK9prKnJb96siuHCr5Fl37/yo9DnKU+TLpxzTUspw9shg==}
    engines: {node: ^12.20.0 || ^14.13.1 || >=16.0.0}
    dev: true

  /load-yaml-file@0.2.0:
    resolution: {integrity: sha512-OfCBkGEw4nN6JLtgRidPX6QxjBQGQf72q3si2uvqyFEMbycSFFHwAZeXx6cJgFM9wmLrf9zBwCP3Ivqa+LLZPw==}
    engines: {node: '>=6'}
    dependencies:
      graceful-fs: 4.2.11
      js-yaml: 3.14.1
      pify: 4.0.1
      strip-bom: 3.0.0
    dev: true

  /local-pkg@0.5.0:
    resolution: {integrity: sha512-ok6z3qlYyCDS4ZEU27HaU6x/xZa9Whf8jD4ptH5UZTQYZVYeb9bnZ3ojVhiJNLiXK1Hfc0GNbLXcmZ5plLDDBg==}
    engines: {node: '>=14'}
    dependencies:
      mlly: 1.6.1
      pkg-types: 1.0.3
    dev: true

  /locate-path@2.0.0:
    resolution: {integrity: sha512-NCI2kiDkyR7VeEKm27Kda/iQHyKJe1Bu0FlTbYp3CqJu+9IFe9bLyAjMxf5ZDDbEg+iMPzB5zYyUTSm8wVTKmA==}
    engines: {node: '>=4'}
    dependencies:
      p-locate: 2.0.0
      path-exists: 3.0.0
    dev: true

  /locate-path@5.0.0:
    resolution: {integrity: sha512-t7hw9pI+WvuwNJXwk5zVHpyhIqzg2qTlklJOf0mVxGSbe3Fp2VieZcduNYjaLDoy6p9uGpQEGWG87WpMKlNq8g==}
    engines: {node: '>=8'}
    dependencies:
      p-locate: 4.1.0
    dev: true

  /locate-path@6.0.0:
    resolution: {integrity: sha512-iPZK6eYjbxRu3uB4/WZ3EsEIMJFMqAoopl3R+zuq0UjcAm/MO6KCweDgPfP3elTztoKP3KtnVHxTn2NHBSDVUw==}
    engines: {node: '>=10'}
    dependencies:
      p-locate: 5.0.0
    dev: true

  /lodash-es@4.17.21:
    resolution: {integrity: sha512-mKnC+QJ9pWVzv+C4/U3rRsHapFfHvQFoFB92e52xeyGMcX6/OlIl78je1u8vePzYZSkkogMPJ2yjxxsb89cxyw==}
    dev: true

  /lodash.capitalize@4.2.1:
    resolution: {integrity: sha512-kZzYOKspf8XVX5AvmQF94gQW0lejFVgb80G85bU4ZWzoJ6C03PQg3coYAUpSTpQWelrZELd3XWgHzw4Ck5kaIw==}
    dev: true

  /lodash.escaperegexp@4.1.2:
    resolution: {integrity: sha512-TM9YBvyC84ZxE3rgfefxUWiQKLilstD6k7PTGt6wfbtXF8ixIJLOL3VYyV/z+ZiPLsVxAsKAFVwWlWeb2Y8Yyw==}
    dev: true

  /lodash.isplainobject@4.0.6:
    resolution: {integrity: sha512-oSXzaWypCMHkPC3NvBEaPHf0KsA5mvPrOPgQWDsbg8n7orZ290M0BmC/jgRZ4vcJ6DTAhjrsSYgdsW/F+MFOBA==}
    dev: true

  /lodash.isstring@4.0.1:
    resolution: {integrity: sha512-0wJxfxH1wgO3GrbuP+dTTk7op+6L41QCXbGINEmD+ny/G/eCqGzxyCsh7159S+mgDDcoarnBw6PC1PS5+wUGgw==}
    dev: true

  /lodash.merge@4.6.2:
    resolution: {integrity: sha512-0KpjqXRVvrYyCsX1swR/XTK0va6VQkQM6MNo7PqW77ByjAhoARA8EfrP1N4+KlKj8YS0ZUCtRT/YUuhyYDujIQ==}
    dev: true

  /lodash.sortby@4.7.0:
    resolution: {integrity: sha512-HDWXG8isMntAyRF5vZ7xKuEvOhT4AhlRt/3czTSjvGUxjYCBVRQY48ViDHyfYz9VIoBkW4TMGQNapx+l3RUwdA==}
    dev: true

  /lodash.startcase@4.4.0:
    resolution: {integrity: sha512-+WKqsK294HMSc2jEbNgpHpd0JfIBhp7rEV4aqXWqFr6AlXov+SlcgB1Fv01y2kGe3Gc8nMW7VA0SrGuSkRfIEg==}
    dev: true

  /lodash.uniqby@4.7.0:
    resolution: {integrity: sha512-e/zcLx6CSbmaEgFHCA7BnoQKyCtKMxnuWrJygbwPs/AIn+IMKl66L8/s+wBUn5LRw2pZx3bUHibiV1b6aTWIww==}
    dev: true

  /loupe@2.3.7:
    resolution: {integrity: sha512-zSMINGVYkdpYSOBmLi0D1Uo7JU9nVdQKrHxC8eYlV+9YKK9WePqAlL7lSlorG/U2Fw1w0hTBmaa/jrQ3UbPHtA==}
    dependencies:
      get-func-name: 2.0.2
    dev: true

  /lru-cache@10.2.0:
    resolution: {integrity: sha512-2bIM8x+VAf6JT4bKAljS1qUWgMsqZRPGJS6FSahIMPVvctcNhyVp7AJu7quxOW9jwkryBReKZY5tY5JYv2n/7Q==}
    engines: {node: 14 || >=16.14}
    dev: true

  /lru-cache@4.1.5:
    resolution: {integrity: sha512-sWZlbEP2OsHNkXrMl5GYk/jKk70MBng6UU4YI/qGDYbgf6YbP4EvmqISbXCoJiRKs+1bSpFHVgQxvJ17F2li5g==}
    dependencies:
      pseudomap: 1.0.2
      yallist: 2.1.2
    dev: true

  /lru-cache@6.0.0:
    resolution: {integrity: sha512-Jo6dJ04CmSjuznwJSS3pUeWmd/H0ffTlkXXgwZi+eq1UCmqQwCh+eLsYOYCwY991i2Fah4h1BEMCx4qThGbsiA==}
    engines: {node: '>=10'}
    dependencies:
      yallist: 4.0.0
    dev: true

  /magic-string@0.30.8:
    resolution: {integrity: sha512-ISQTe55T2ao7XtlAStud6qwYPZjE4GK1S/BeVPus4jrq6JuOnQ00YKQC581RWhR122W7msZV263KzVeLoqidyQ==}
    engines: {node: '>=12'}
    dependencies:
      '@jridgewell/sourcemap-codec': 1.4.15
    dev: true

  /make-error@1.3.6:
    resolution: {integrity: sha512-s8UhlNe7vPKomQhC1qFelMokr/Sc3AgNbso3n74mVPA5LTZwkB9NlXf4XPamLxJE8h0gh73rM94xvwRT2CVInw==}
    dev: true

  /map-obj@1.0.1:
    resolution: {integrity: sha512-7N/q3lyZ+LVCp7PzuxrJr4KMbBE2hW7BT7YNia330OFxIf4d3r5zVpicP2650l7CPN6RM9zOJRl3NGpqSiw3Eg==}
    engines: {node: '>=0.10.0'}
    dev: true

  /map-obj@4.3.0:
    resolution: {integrity: sha512-hdN1wVrZbb29eBGiGjJbeP8JbKjq1urkHJ/LIP/NY48MZ1QVXUsQBV1G1zvYFHn1XE06cwjBsOI2K3Ulnj1YXQ==}
    engines: {node: '>=8'}
    dev: true

  /marked-terminal@7.0.0(marked@12.0.1):
    resolution: {integrity: sha512-sNEx8nn9Ktcm6pL0TnRz8tnXq/mSS0Q1FRSwJOAqw4lAB4l49UeDf85Gm1n9RPFm5qurCPjwi1StAQT2XExhZw==}
    engines: {node: '>=16.0.0'}
    peerDependencies:
      marked: '>=1 <13'
    dependencies:
      ansi-escapes: 6.2.0
      chalk: 5.3.0
      cli-highlight: 2.1.11
      cli-table3: 0.6.3
      marked: 12.0.1
      node-emoji: 2.1.3
      supports-hyperlinks: 3.0.0
    dev: true

  /marked@12.0.1:
    resolution: {integrity: sha512-Y1/V2yafOcOdWQCX0XpAKXzDakPOpn6U0YLxTJs3cww6VxOzZV1BTOOYWLvH3gX38cq+iLwljHHTnMtlDfg01Q==}
    engines: {node: '>= 18'}
    hasBin: true
    dev: true

  /meow@12.1.1:
    resolution: {integrity: sha512-BhXM0Au22RwUneMPwSCnyhTOizdWoIEPU9sp0Aqa1PnDMR5Wv2FGXYDjuzJEIX+Eo2Rb8xuYe5jrnm5QowQFkw==}
    engines: {node: '>=16.10'}
    dev: true

  /meow@6.1.1:
    resolution: {integrity: sha512-3YffViIt2QWgTy6Pale5QpopX/IvU3LPL03jOTqp6pGj3VjesdO/U8CuHMKpnQr4shCNCM5fd5XFFvIIl6JBHg==}
    engines: {node: '>=8'}
    dependencies:
      '@types/minimist': 1.2.5
      camelcase-keys: 6.2.2
      decamelize-keys: 1.1.1
      hard-rejection: 2.1.0
      minimist-options: 4.1.0
      normalize-package-data: 2.5.0
      read-pkg-up: 7.0.1
      redent: 3.0.0
      trim-newlines: 3.0.1
      type-fest: 0.13.1
      yargs-parser: 18.1.3
    dev: true

  /merge-stream@2.0.0:
    resolution: {integrity: sha512-abv/qOcuPfk3URPfDzmZU1LKmuw8kT+0nIHvKrKgFrwifol/doWcdA4ZqsWQ8ENrFKkd67Mfpo/LovbIUsbt3w==}
    dev: true

  /merge2@1.4.1:
    resolution: {integrity: sha512-8q7VEgMJW4J8tcfVPy8g09NcQwZdbwFEqhe/WZkoIzjn/3TGDwtOCYtXGxA3O8tPzpczCCDgv+P2P5y00ZJOOg==}
    engines: {node: '>= 8'}
    dev: true

  /micromatch@4.0.5:
    resolution: {integrity: sha512-DMy+ERcEW2q8Z2Po+WNXuw3c5YaUSFjAO5GsJqfEl7UjvtIuFKO6ZrKvcItdy98dwFI2N1tg3zNIdKaQT+aNdA==}
    engines: {node: '>=8.6'}
    dependencies:
      braces: 3.0.2
      picomatch: 2.3.1
    dev: true

  /mime@4.0.1:
    resolution: {integrity: sha512-5lZ5tyrIfliMXzFtkYyekWbtRXObT9OWa8IwQ5uxTBDHucNNwniRqo0yInflj+iYi5CBa6qxadGzGarDfuEOxA==}
    engines: {node: '>=16'}
    hasBin: true
    dev: true

  /mimic-fn@2.1.0:
    resolution: {integrity: sha512-OqbOk5oEQeAZ8WXWydlu9HJjz9WVdEIvamMCcXmuqUYjTknH/sqsWvhQ3vgwKFRR1HpjvNBKQ37nbJgYzGqGcg==}
    engines: {node: '>=6'}
    dev: true

  /mimic-fn@4.0.0:
    resolution: {integrity: sha512-vqiC06CuhBTUdZH+RYl8sFrL096vA45Ok5ISO6sE/Mr1jRbGH4Csnhi8f3wKVl7x8mO4Au7Ir9D3Oyv1VYMFJw==}
    engines: {node: '>=12'}
    dev: true

  /min-indent@1.0.1:
    resolution: {integrity: sha512-I9jwMn07Sy/IwOj3zVkVik2JTvgpaykDZEigL6Rx6N9LbMywwUSMtxET+7lVoDLLd3O3IXwJwvuuns8UB/HeAg==}
    engines: {node: '>=4'}
    dev: true

  /minimatch@3.1.2:
    resolution: {integrity: sha512-J7p63hRiAjw1NDEww1W7i37+ByIrOWO5XQQAzZ3VOcL0PNybwpfmV/N05zFAzwQ9USyEcX6t3UO+K5aqBQOIHw==}
    dependencies:
      brace-expansion: 1.1.11
    dev: true

  /minimatch@9.0.3:
    resolution: {integrity: sha512-RHiac9mvaRw0x3AYRgDC1CxAP7HTcNrrECeA8YYJeWnpo+2Q5CegtZjaotWTWxDG3UeGA1coE05iH1mPjT/2mg==}
    engines: {node: '>=16 || 14 >=14.17'}
    dependencies:
      brace-expansion: 2.0.1
    dev: true

  /minimist-options@4.1.0:
    resolution: {integrity: sha512-Q4r8ghd80yhO/0j1O3B2BjweX3fiHg9cdOwjJd2J76Q135c+NDxGCqdYKQ1SKBuFfgWbAUzBfvYjPUEeNgqN1A==}
    engines: {node: '>= 6'}
    dependencies:
      arrify: 1.0.1
      is-plain-obj: 1.1.0
      kind-of: 6.0.3
    dev: true

  /minimist@1.2.8:
    resolution: {integrity: sha512-2yyAR8qBkN3YuheJanUpWC5U3bb5osDywNB8RzDVlDwDHbocAJveqqj1u8+SVD7jkWT4yvsHCpWqqWqAxb0zCA==}
    dev: true

  /minipass@7.0.4:
    resolution: {integrity: sha512-jYofLM5Dam9279rdkWzqHozUo4ybjdZmCsDHePy5V/PbBcVMiSZR97gmAy45aqi8CK1lG2ECd356FU86avfwUQ==}
    engines: {node: '>=16 || 14 >=14.17'}
    dev: true

  /mixme@0.5.10:
    resolution: {integrity: sha512-5H76ANWinB1H3twpJ6JY8uvAtpmFvHNArpilJAjXRKXSDDLPIMoZArw5SH0q9z+lLs8IrMw7Q2VWpWimFKFT1Q==}
    engines: {node: '>= 8.0.0'}
    dev: true

  /mlly@1.6.1:
    resolution: {integrity: sha512-vLgaHvaeunuOXHSmEbZ9izxPx3USsk8KCQ8iC+aTlp5sKRSoZvwhHh5L9VbKSaVC6sJDqbyohIS76E2VmHIPAA==}
    dependencies:
      acorn: 8.11.3
      pathe: 1.1.2
      pkg-types: 1.0.3
      ufo: 1.4.0
    dev: true

  /ms@2.1.2:
    resolution: {integrity: sha512-sGkPx+VjMtmA6MX27oA4FBFELFCZZ4S4XqeGOXCv68tT+jb3vk/RyaKWP0PTKyWtmLSM0b+adUTEvbs1PEaH2w==}
    dev: true

  /mz@2.7.0:
    resolution: {integrity: sha512-z81GNO7nnYMEhrGh9LeymoE4+Yr0Wn5McHIZMK5cfQCl+NDX08sCZgUc9/6MHni9IWuFLm1Z3HTCXu2z9fN62Q==}
    dependencies:
      any-promise: 1.3.0
      object-assign: 4.1.1
      thenify-all: 1.6.0
    dev: true

  /nanoid@3.3.7:
    resolution: {integrity: sha512-eSRppjcPIatRIMC1U6UngP8XFcz8MQWGQdt1MTBQ7NaAmvXDfvNxbvWV3x2y6CdEUciCSsDHDQZbhYaB8QEo2g==}
    engines: {node: ^10 || ^12 || ^13.7 || ^14 || >=15.0.1}
    hasBin: true
    dev: true

  /natural-compare@1.4.0:
    resolution: {integrity: sha512-OWND8ei3VtNC9h7V60qff3SVobHr996CTwgxubgyQYEpg290h9J0buyECNNJexkFm5sOajh5G116RYA1c8ZMSw==}
    dev: true

  /neo-async@2.6.2:
    resolution: {integrity: sha512-Yd3UES5mWCSqR+qNT93S3UoYUkqAZ9lLg8a7g9rimsWmYGK8cVToA4/sF3RrshdyV3sAGMXVUmpMYOw+dLpOuw==}
    dev: true

  /nerf-dart@1.0.0:
    resolution: {integrity: sha512-EZSPZB70jiVsivaBLYDCyntd5eH8NTSMOn3rB+HxwdmKThGELLdYv8qVIMWvZEFy9w8ZZpW9h9OB32l1rGtj7g==}
    dev: true

  /node-emoji@2.1.3:
    resolution: {integrity: sha512-E2WEOVsgs7O16zsURJ/eH8BqhF029wGpEOnv7Urwdo2wmQanOACwJQh0devF9D9RhoZru0+9JXIS0dBXIAz+lA==}
    engines: {node: '>=18'}
    dependencies:
      '@sindresorhus/is': 4.6.0
      char-regex: 1.0.2
      emojilib: 2.4.0
      skin-tone: 2.0.0
    dev: true

  /node-fetch@2.7.0:
    resolution: {integrity: sha512-c4FRfUm/dbcWZ7U+1Wq0AwCyFL+3nt2bEw05wfxSz+DWpWsitgmSgYmy2dQdWyKC1694ELPqMs/YzUSNozLt8A==}
    engines: {node: 4.x || >=6.0.0}
    peerDependencies:
      encoding: ^0.1.0
    peerDependenciesMeta:
      encoding:
        optional: true
    dependencies:
      whatwg-url: 5.0.0
    dev: true

  /normalize-package-data@2.5.0:
    resolution: {integrity: sha512-/5CMN3T0R4XTj4DcGaexo+roZSdSFW/0AOOTROrjxzCG1wrWXEsGbRKevjlIL+ZDE4sZlJr5ED4YW0yqmkK+eA==}
    dependencies:
      hosted-git-info: 2.8.9
      resolve: 1.22.8
      semver: 5.7.2
      validate-npm-package-license: 3.0.4
    dev: true

  /normalize-package-data@6.0.0:
    resolution: {integrity: sha512-UL7ELRVxYBHBgYEtZCXjxuD5vPxnmvMGq0jp/dGPKKrN7tfsBh2IY7TlJ15WWwdjRWD3RJbnsygUurTK3xkPkg==}
    engines: {node: ^16.14.0 || >=18.0.0}
    dependencies:
      hosted-git-info: 7.0.1
      is-core-module: 2.13.1
      semver: 7.6.0
      validate-npm-package-license: 3.0.4
    dev: true

  /normalize-path@3.0.0:
    resolution: {integrity: sha512-6eZs5Ls3WtCisHWp9S2GUy8dqkpGi4BVSz3GaqiE6ezub0512ESztXUwUB6C6IKbQkY2Pnb/mD4WYojCRwcwLA==}
    engines: {node: '>=0.10.0'}
    dev: true

  /normalize-url@8.0.0:
    resolution: {integrity: sha512-uVFpKhj5MheNBJRTiMZ9pE/7hD1QTeEvugSJW/OmLzAp78PB5O6adfMNTvmfKhXBkvCzC+rqifWcVYpGFwTjnw==}
    engines: {node: '>=14.16'}
    dev: true

  /npm-run-path@4.0.1:
    resolution: {integrity: sha512-S48WzZW777zhNIrn7gxOlISNAqi9ZC/uQFnRdbeIHhZhCA6UqpkOT8T1G7BvfdgP4Er8gF4sUbaS0i7QvIfCWw==}
    engines: {node: '>=8'}
    dependencies:
      path-key: 3.1.1
    dev: true

  /npm-run-path@5.3.0:
    resolution: {integrity: sha512-ppwTtiJZq0O/ai0z7yfudtBpWIoxM8yE6nHi1X47eFR2EWORqfbu6CnPlNsjeN683eT0qG6H/Pyf9fCcvjnnnQ==}
    engines: {node: ^12.20.0 || ^14.13.1 || >=16.0.0}
    dependencies:
      path-key: 4.0.0
    dev: true

  /npm@10.5.0:
    resolution: {integrity: sha512-Ejxwvfh9YnWVU2yA5FzoYLTW52vxHCz+MHrOFg9Cc8IFgF/6f5AGPAvb5WTay5DIUP1NIfN3VBZ0cLlGO0Ys+A==}
    engines: {node: ^18.17.0 || >=20.5.0}
    hasBin: true
    dev: true
    bundledDependencies:
      - '@isaacs/string-locale-compare'
      - '@npmcli/arborist'
      - '@npmcli/config'
      - '@npmcli/fs'
      - '@npmcli/map-workspaces'
      - '@npmcli/package-json'
      - '@npmcli/promise-spawn'
      - '@npmcli/run-script'
      - '@sigstore/tuf'
      - abbrev
      - archy
      - cacache
      - chalk
      - ci-info
      - cli-columns
      - cli-table3
      - columnify
      - fastest-levenshtein
      - fs-minipass
      - glob
      - graceful-fs
      - hosted-git-info
      - ini
      - init-package-json
      - is-cidr
      - json-parse-even-better-errors
      - libnpmaccess
      - libnpmdiff
      - libnpmexec
      - libnpmfund
      - libnpmhook
      - libnpmorg
      - libnpmpack
      - libnpmpublish
      - libnpmsearch
      - libnpmteam
      - libnpmversion
      - make-fetch-happen
      - minimatch
      - minipass
      - minipass-pipeline
      - ms
      - node-gyp
      - nopt
      - normalize-package-data
      - npm-audit-report
      - npm-install-checks
      - npm-package-arg
      - npm-pick-manifest
      - npm-profile
      - npm-registry-fetch
      - npm-user-validate
      - npmlog
      - p-map
      - pacote
      - parse-conflict-json
      - proc-log
      - qrcode-terminal
      - read
      - semver
      - spdx-expression-parse
      - ssri
      - supports-color
      - tar
      - text-table
      - tiny-relative-date
      - treeverse
      - validate-npm-package-name
      - which
      - write-file-atomic

  /object-assign@4.1.1:
    resolution: {integrity: sha512-rJgTQnkUnH1sFw8yT6VSU3zD3sWmu6sZhIseY8VX+GRu3P6F7Fu+JNDoXfklElbLJSnc3FUQHVe4cU5hj+BcUg==}
    engines: {node: '>=0.10.0'}
    dev: true

  /object-inspect@1.13.1:
    resolution: {integrity: sha512-5qoj1RUiKOMsCCNLV1CBiPYE10sziTsnmNxkAI/rZhiD63CF7IqdFGC/XzjWjpSgLf0LxXX3bDFIh0E18f6UhQ==}
    dev: true

  /object-keys@1.1.1:
    resolution: {integrity: sha512-NuAESUOUMrlIXOfHKzD6bpPu3tYt3xvjNdRIQ+FeT0lNb4K8WR70CaDxhuNguS2XG+GjkyMwOzsN5ZktImfhLA==}
    engines: {node: '>= 0.4'}
    dev: true

  /object.assign@4.1.5:
    resolution: {integrity: sha512-byy+U7gp+FVwmyzKPYhW2h5l3crpmGsxl7X2s8y43IgxvG4g3QZ6CffDtsNQy1WsmZpQbO+ybo0AlW7TY6DcBQ==}
    engines: {node: '>= 0.4'}
    dependencies:
      call-bind: 1.0.7
      define-properties: 1.2.1
      has-symbols: 1.0.3
      object-keys: 1.1.1
    dev: true

  /once@1.4.0:
    resolution: {integrity: sha512-lNaJgI+2Q5URQBkccEKHTQOPaXdUxnZZElQTZY0MFUAuaEqe1E+Nyvgdz/aIyNi6Z9MzO5dv1H8n58/GELp3+w==}
    dependencies:
      wrappy: 1.0.2
    dev: true

  /onetime@5.1.2:
    resolution: {integrity: sha512-kbpaSSGJTWdAY5KPVeMOKXSrPtr8C8C7wodJbcsd51jRnmD+GZu8Y0VoU6Dm5Z4vWr0Ig/1NKuWRKf7j5aaYSg==}
    engines: {node: '>=6'}
    dependencies:
      mimic-fn: 2.1.0
    dev: true

  /onetime@6.0.0:
    resolution: {integrity: sha512-1FlR+gjXK7X+AsAHso35MnyN5KqGwJRi/31ft6x0M194ht7S+rWAvd7PHss9xSKMzE0asv1pyIHaJYq+BbacAQ==}
    engines: {node: '>=12'}
    dependencies:
      mimic-fn: 4.0.0
    dev: true

  /optionator@0.9.3:
    resolution: {integrity: sha512-JjCoypp+jKn1ttEFExxhetCKeJt9zhAgAve5FXHixTvFDW/5aEktX9bufBKLRRMdU7bNtpLfcGu94B3cdEJgjg==}
    engines: {node: '>= 0.8.0'}
    dependencies:
      '@aashutoshrathi/word-wrap': 1.2.6
      deep-is: 0.1.4
      fast-levenshtein: 2.0.6
      levn: 0.4.1
      prelude-ls: 1.2.1
      type-check: 0.4.0
    dev: true

  /os-tmpdir@1.0.2:
    resolution: {integrity: sha512-D2FR03Vir7FIu45XBY20mTb+/ZSWB00sjU9jdQXt83gDrI4Ztz5Fs7/yy74g2N5SVQY4xY1qDr4rNddwYRVX0g==}
    engines: {node: '>=0.10.0'}
    dev: true

  /outdent@0.5.0:
    resolution: {integrity: sha512-/jHxFIzoMXdqPzTaCpFzAAWhpkSjZPF4Vsn6jAfNpmbH/ymsmd7Qc6VE9BGn0L6YMj6uwpQLxCECpus4ukKS9Q==}
    dev: true

  /p-each-series@3.0.0:
    resolution: {integrity: sha512-lastgtAdoH9YaLyDa5i5z64q+kzOcQHsQ5SsZJD3q0VEyI8mq872S3geuNbRUQLVAE9siMfgKrpj7MloKFHruw==}
    engines: {node: '>=12'}
    dev: true

  /p-filter@2.1.0:
    resolution: {integrity: sha512-ZBxxZ5sL2HghephhpGAQdoskxplTwr7ICaehZwLIlfL6acuVgZPm8yBNuRAFBGEqtD/hmUeq9eqLg2ys9Xr/yw==}
    engines: {node: '>=8'}
    dependencies:
      p-map: 2.1.0
    dev: true

  /p-filter@4.1.0:
    resolution: {integrity: sha512-37/tPdZ3oJwHaS3gNJdenCDB3Tz26i9sjhnguBtvN0vYlRIiDNnvTWkuh+0hETV9rLPdJ3rlL3yVOYPIAnM8rw==}
    engines: {node: '>=18'}
    dependencies:
      p-map: 7.0.1
    dev: true

  /p-is-promise@3.0.0:
    resolution: {integrity: sha512-Wo8VsW4IRQSKVXsJCn7TomUaVtyfjVDn3nUP7kE967BQk0CwFpdbZs0X0uk5sW9mkBa9eNM7hCMaG93WUAwxYQ==}
    engines: {node: '>=8'}
    dev: true

  /p-limit@1.3.0:
    resolution: {integrity: sha512-vvcXsLAJ9Dr5rQOPk7toZQZJApBl2K4J6dANSsEuh6QI41JYcsS/qhTGa9ErIUUgK3WNQoJYvylxvjqmiqEA9Q==}
    engines: {node: '>=4'}
    dependencies:
      p-try: 1.0.0
    dev: true

  /p-limit@2.3.0:
    resolution: {integrity: sha512-//88mFWSJx8lxCzwdAABTJL2MyWB12+eIY7MDL2SqLmAkeKU9qxRvWuSyTjm3FUmpBEMuFfckAIqEaVGUDxb6w==}
    engines: {node: '>=6'}
    dependencies:
      p-try: 2.2.0
    dev: true

  /p-limit@3.1.0:
    resolution: {integrity: sha512-TYOanM3wGwNGsZN2cVTYPArw454xnXj5qmWF1bEoAc4+cU/ol7GVh7odevjp1FNHduHc3KZMcFduxU5Xc6uJRQ==}
    engines: {node: '>=10'}
    dependencies:
      yocto-queue: 0.1.0
    dev: true

  /p-limit@5.0.0:
    resolution: {integrity: sha512-/Eaoq+QyLSiXQ4lyYV23f14mZRQcXnxfHrN0vCai+ak9G0pp9iEQukIIZq5NccEvwRB8PUnZT0KsOoDCINS1qQ==}
    engines: {node: '>=18'}
    dependencies:
      yocto-queue: 1.0.0
    dev: true

  /p-locate@2.0.0:
    resolution: {integrity: sha512-nQja7m7gSKuewoVRen45CtVfODR3crN3goVQ0DDZ9N3yHxgpkuBhZqsaiotSQRrADUrne346peY7kT3TSACykg==}
    engines: {node: '>=4'}
    dependencies:
      p-limit: 1.3.0
    dev: true

  /p-locate@4.1.0:
    resolution: {integrity: sha512-R79ZZ/0wAxKGu3oYMlz8jy/kbhsNrS7SKZ7PxEHBgJ5+F2mtFW2fK2cOtBh1cHYkQsbzFV7I+EoRKe6Yt0oK7A==}
    engines: {node: '>=8'}
    dependencies:
      p-limit: 2.3.0
    dev: true

  /p-locate@5.0.0:
    resolution: {integrity: sha512-LaNjtRWUBY++zB5nE/NwcaoMylSPk+S+ZHNB1TzdbMJMny6dynpAGt7X/tl/QYq3TIeE6nxHppbo2LGymrG5Pw==}
    engines: {node: '>=10'}
    dependencies:
      p-limit: 3.1.0
    dev: true

  /p-map@2.1.0:
    resolution: {integrity: sha512-y3b8Kpd8OAN444hxfBbFfj1FY/RjtTd8tzYwhUqNYXx0fXx2iX4maP4Qr6qhIKbQXI02wTLAda4fYUbDagTUFw==}
    engines: {node: '>=6'}
    dev: true

  /p-map@7.0.1:
    resolution: {integrity: sha512-2wnaR0XL/FDOj+TgpDuRb2KTjLnu3Fma6b1ZUwGY7LcqenMcvP/YFpjpbPKY6WVGsbuJZRuoUz8iPrt8ORnAFw==}
    engines: {node: '>=18'}
    dev: true

  /p-reduce@3.0.0:
    resolution: {integrity: sha512-xsrIUgI0Kn6iyDYm9StOpOeK29XM1aboGji26+QEortiFST1hGZaUQOLhtEbqHErPpGW/aSz6allwK2qcptp0Q==}
    engines: {node: '>=12'}
    dev: true

  /p-try@1.0.0:
    resolution: {integrity: sha512-U1etNYuMJoIz3ZXSrrySFjsXQTWOx2/jdi86L+2pRvph/qMKL6sbcCYdH23fqsbm8TH2Gn0OybpT4eSFlCVHww==}
    engines: {node: '>=4'}
    dev: true

  /p-try@2.2.0:
    resolution: {integrity: sha512-R4nPAVTAU0B9D35/Gk3uJf/7XYbQcyohSKdvAxIRSNghFl4e71hVoGnBNQz9cWaXxO2I10KTC+3jMdvvoKw6dQ==}
    engines: {node: '>=6'}
    dev: true

  /parent-module@1.0.1:
    resolution: {integrity: sha512-GQ2EWRpQV8/o+Aw8YqtfZZPfNRWZYkbidE9k5rpl/hC3vtHHBfGm2Ifi6qWV+coDGkrUKZAxE3Lot5kcsRlh+g==}
    engines: {node: '>=6'}
    dependencies:
      callsites: 3.1.0
    dev: true

  /parse-json@4.0.0:
    resolution: {integrity: sha512-aOIos8bujGN93/8Ox/jPLh7RwVnPEysynVFE+fQZyg6jKELEHwzgKdLRFHUgXJL6kylijVSBC4BvN9OmsB48Rw==}
    engines: {node: '>=4'}
    dependencies:
      error-ex: 1.3.2
      json-parse-better-errors: 1.0.2
    dev: true

  /parse-json@5.2.0:
    resolution: {integrity: sha512-ayCKvm/phCGxOkYRSCM82iDwct8/EonSEgCSxWxD7ve6jHggsFl4fZVQBPRNgQoKiuV/odhFrGzQXZwbifC8Rg==}
    engines: {node: '>=8'}
    dependencies:
      '@babel/code-frame': 7.23.5
      error-ex: 1.3.2
      json-parse-even-better-errors: 2.3.1
      lines-and-columns: 1.2.4
    dev: true

  /parse-json@8.1.0:
    resolution: {integrity: sha512-rum1bPifK5SSar35Z6EKZuYPJx85pkNaFrxBK3mwdfSJ1/WKbYrjoW/zTPSjRRamfmVX1ACBIdFAO0VRErW/EA==}
    engines: {node: '>=18'}
    dependencies:
      '@babel/code-frame': 7.23.5
      index-to-position: 0.1.2
      type-fest: 4.12.0
    dev: true

  /parse5-htmlparser2-tree-adapter@6.0.1:
    resolution: {integrity: sha512-qPuWvbLgvDGilKc5BoicRovlT4MtYT6JfJyBOMDsKoiT+GiuP5qyrPCnR9HcPECIJJmZh5jRndyNThnhhb/vlA==}
    dependencies:
      parse5: 6.0.1
    dev: true

  /parse5@5.1.1:
    resolution: {integrity: sha512-ugq4DFI0Ptb+WWjAdOK16+u/nHfiIrcE+sh8kZMaM0WllQKLI9rOUq6c2b7cwPkXdzfQESqvoqK6ug7U/Yyzug==}
    dev: true

  /parse5@6.0.1:
    resolution: {integrity: sha512-Ofn/CTFzRGTTxwpNEs9PP93gXShHcTq255nzRYSKe8AkVpZY7e1fpmTfOyoIvjP5HG7Z2ZM7VS9PPhQGW2pOpw==}
    dev: true

  /path-exists@3.0.0:
    resolution: {integrity: sha512-bpC7GYwiDYQ4wYLe+FA8lhRjhQCMcQGuSgGGqDkg/QerRWw9CmGRT0iSOVRSZJ29NMLZgIzqaljJ63oaL4NIJQ==}
    engines: {node: '>=4'}
    dev: true

  /path-exists@4.0.0:
    resolution: {integrity: sha512-ak9Qy5Q7jYb2Wwcey5Fpvg2KoAc/ZIhLSLOSBmRmygPsGwkVVt0fZa0qrtMz+m6tJTAHfZQ8FnmB4MG4LWy7/w==}
    engines: {node: '>=8'}
    dev: true

  /path-is-absolute@1.0.1:
    resolution: {integrity: sha512-AVbw3UJ2e9bq64vSaS9Am0fje1Pa8pbGqTTsmXfaIiMpnr5DlDhfJOuLj9Sf95ZPVDAUerDfEk88MPmPe7UCQg==}
    engines: {node: '>=0.10.0'}
    dev: true

  /path-key@3.1.1:
    resolution: {integrity: sha512-ojmeN0qd+y0jszEtoY48r0Peq5dwMEkIlCOu6Q5f41lfkswXuKtYrhgoTpLnyIcHm24Uhqx+5Tqm2InSwLhE6Q==}
    engines: {node: '>=8'}
    dev: true

  /path-key@4.0.0:
    resolution: {integrity: sha512-haREypq7xkM7ErfgIyA0z+Bj4AGKlMSdlQE2jvJo6huWD1EdkKYV+G/T4nq0YEF2vgTT8kqMFKo1uHn950r4SQ==}
    engines: {node: '>=12'}
    dev: true

  /path-parse@1.0.7:
    resolution: {integrity: sha512-LDJzPVEEEPR+y48z93A0Ed0yXb8pAByGWo/k5YYdYgpY2/2EsOsksJrq7lOHxryrVOn1ejG6oAp8ahvOIQD8sw==}
    dev: true

  /path-scurry@1.10.1:
    resolution: {integrity: sha512-MkhCqzzBEpPvxxQ71Md0b1Kk51W01lrYvlMzSUaIzNsODdd7mqhiimSZlr+VegAz5Z6Vzt9Xg2ttE//XBhH3EQ==}
    engines: {node: '>=16 || 14 >=14.17'}
    dependencies:
      lru-cache: 10.2.0
      minipass: 7.0.4
    dev: true

  /path-type@4.0.0:
    resolution: {integrity: sha512-gDKb8aZMDeD/tZWs9P6+q0J9Mwkdl6xMV8TjnGP3qJVJ06bdMgkbBlLU8IdfOsIsFz2BW1rNVT3XuNEl8zPAvw==}
    engines: {node: '>=8'}
    dev: true

  /path-type@5.0.0:
    resolution: {integrity: sha512-5HviZNaZcfqP95rwpv+1HDgUamezbqdSYTyzjTvwtJSnIH+3vnbmWsItli8OFEndS984VT55M3jduxZbX351gg==}
    engines: {node: '>=12'}
    dev: true

  /pathe@1.1.2:
    resolution: {integrity: sha512-whLdWMYL2TwI08hn8/ZqAbrVemu0LNaNNJZX73O6qaIdCTfXutsLhMkjdENX0qhsQ9uIimo4/aQOmXkoon2nDQ==}
    dev: true

  /pathval@1.1.1:
    resolution: {integrity: sha512-Dp6zGqpTdETdR63lehJYPeIOqpiNBNtc7BpWSLrOje7UaIsE5aY92r/AunQA7rsXvet3lrJ3JnZX29UPTKXyKQ==}
    dev: true

  /picocolors@1.0.0:
    resolution: {integrity: sha512-1fygroTLlHu66zi26VoTDv8yRgm0Fccecssto+MhsZ0D/DGW2sm8E8AjW7NU5VVTRt5GxbeZ5qBuJr+HyLYkjQ==}
    dev: true

  /picomatch@2.3.1:
    resolution: {integrity: sha512-JU3teHTNjmE2VCGFzuY8EXzCDVwEqB2a8fsIvwaStHhAWJEeVd1o1QD80CU6+ZdEXXSLbSsuLwJjkCBWqRQUVA==}
    engines: {node: '>=8.6'}
    dev: true

  /pify@3.0.0:
    resolution: {integrity: sha512-C3FsVNH1udSEX48gGX1xfvwTWfsYWj5U+8/uK15BGzIGrKoUpghX8hWZwa/OFnakBiiVNmBvemTJR5mcy7iPcg==}
    engines: {node: '>=4'}
    dev: true

  /pify@4.0.1:
    resolution: {integrity: sha512-uB80kBFb/tfd68bVleG9T5GGsGPjJrLAUpR5PZIrhBnIaRTQRjqdJSsIKkOP6OAIFbj7GOrcudc5pNjZ+geV2g==}
    engines: {node: '>=6'}
    dev: true

  /pirates@4.0.6:
    resolution: {integrity: sha512-saLsH7WeYYPiD25LDuLRRY/i+6HaPYr6G1OUlN39otzkSTxKnubR9RTxS3/Kk50s1g2JTgFwWQDQyplC5/SHZg==}
    engines: {node: '>= 6'}
    dev: true

  /pkg-conf@2.1.0:
    resolution: {integrity: sha512-C+VUP+8jis7EsQZIhDYmS5qlNtjv2yP4SNtjXK9AP1ZcTRlnSfuumaTnRfYZnYgUUYVIKqL0fRvmUGDV2fmp6g==}
    engines: {node: '>=4'}
    dependencies:
      find-up: 2.1.0
      load-json-file: 4.0.0
    dev: true

  /pkg-dir@4.2.0:
    resolution: {integrity: sha512-HRDzbaKjC+AOWVXxAU/x54COGeIv9eb+6CkDSQoNTt4XyWoIJvuPsXizxu/Fr23EiekbtZwmh1IcIG/l/a10GQ==}
    engines: {node: '>=8'}
    dependencies:
      find-up: 4.1.0
    dev: true

  /pkg-types@1.0.3:
    resolution: {integrity: sha512-nN7pYi0AQqJnoLPC9eHFQ8AcyaixBUOwvqc5TDnIKCMEE6I0y8P7OKA7fPexsXGCGxQDl/cmrLAp26LhcwxZ4A==}
    dependencies:
      jsonc-parser: 3.2.1
      mlly: 1.6.1
      pathe: 1.1.2
    dev: true

  /possible-typed-array-names@1.0.0:
    resolution: {integrity: sha512-d7Uw+eZoloe0EHDIYoe+bQ5WXnGMOpmiZFTuMWCwpjzzkL2nTjcKiAk4hh8TjnGye2TwWOk3UXucZ+3rbmBa8Q==}
    engines: {node: '>= 0.4'}
    dev: true

  /postcss-load-config@4.0.2(ts-node@10.9.2):
    resolution: {integrity: sha512-bSVhyJGL00wMVoPUzAVAnbEoWyqRxkjv64tUl427SKnPrENtq6hJwUojroMz2VB+Q1edmi4IfrAPpami5VVgMQ==}
    engines: {node: '>= 14'}
    peerDependencies:
      postcss: '>=8.0.9'
      ts-node: '>=9.0.0'
    peerDependenciesMeta:
      postcss:
        optional: true
      ts-node:
        optional: true
    dependencies:
      lilconfig: 3.1.1
      ts-node: 10.9.2(@types/node@20.11.25)(typescript@5.3.3)
      yaml: 2.4.1
    dev: true

  /postcss@8.4.35:
    resolution: {integrity: sha512-u5U8qYpBCpN13BsiEB0CbR1Hhh4Gc0zLFuedrHJKMctHCHAGrMdG0PRM/KErzAL3CU6/eckEtmHNB3x6e3c0vA==}
    engines: {node: ^10 || ^12 || >=14}
    dependencies:
      nanoid: 3.3.7
      picocolors: 1.0.0
      source-map-js: 1.0.2
    dev: true

  /preferred-pm@3.1.3:
    resolution: {integrity: sha512-MkXsENfftWSRpzCzImcp4FRsCc3y1opwB73CfCNWyzMqArju2CrlMHlqB7VexKiPEOjGMbttv1r9fSCn5S610w==}
    engines: {node: '>=10'}
    dependencies:
      find-up: 5.0.0
      find-yarn-workspace-root2: 1.2.16
      path-exists: 4.0.0
      which-pm: 2.0.0
    dev: true

  /prelude-ls@1.2.1:
    resolution: {integrity: sha512-vkcDPrRZo1QZLbn5RLGPpg/WmIQ65qoWWhcGKf/b5eplkkarX0m9z8ppCat4mlOqUsWpyNuYgO3VRyrYHSzX5g==}
    engines: {node: '>= 0.8.0'}
    dev: true

  /prettier@2.8.8:
    resolution: {integrity: sha512-tdN8qQGvNjw4CHbY+XXk0JgCXn9QiF21a55rBe5LJAU+kDyC4WQn4+awm2Xfk2lQMk5fKup9XgzTZtGkjBdP9Q==}
    engines: {node: '>=10.13.0'}
    hasBin: true
    dev: true

  /prettier@3.2.5:
    resolution: {integrity: sha512-3/GWa9aOC0YeD7LUfvOG2NiDyhOWRvt1k+rcKhOuYnMY24iiCphgneUfJDyFXd6rZCAnuLBv6UeAULtrhT/F4A==}
    engines: {node: '>=14'}
    hasBin: true
    dev: true

  /pretty-format@29.7.0:
    resolution: {integrity: sha512-Pdlw/oPxN+aXdmM9R00JVC9WVFoCLTKJvDVLgmJ+qAffBMxsV85l/Lu7sNx4zSzPyoL2euImuEwHhOXdEgNFZQ==}
    engines: {node: ^14.15.0 || ^16.10.0 || >=18.0.0}
    dependencies:
      '@jest/schemas': 29.6.3
      ansi-styles: 5.2.0
      react-is: 18.2.0
    dev: true

  /process-nextick-args@2.0.1:
    resolution: {integrity: sha512-3ouUOpQhtgrbOa17J7+uxOTpITYWaGP7/AhoR3+A+/1e9skrzelGi/dXzEYyvbxubEF6Wn2ypscTKiKJFFn1ag==}
    dev: true

  /proto-list@1.2.4:
    resolution: {integrity: sha512-vtK/94akxsTMhe0/cbfpR+syPuszcuwhqVjJq26CuNDgFGj682oRBXOP5MJpv2r7JtE8MsiepGIqvvOTBwn2vA==}
    dev: true

  /pseudomap@1.0.2:
    resolution: {integrity: sha512-b/YwNhb8lk1Zz2+bXXpS/LK9OisiZZ1SNsSLxN1x2OXVEhW2Ckr/7mWE5vrC1ZTiJlD9g19jWszTmJsB+oEpFQ==}
    dev: true

  /punycode@2.3.1:
    resolution: {integrity: sha512-vYt7UD1U9Wg6138shLtLOvdAu+8DsC/ilFtEVHcH+wydcSpNE20AfSOduf6MkRFahL5FY7X1oU7nKVZFtfq8Fg==}
    engines: {node: '>=6'}
    dev: true

  /queue-microtask@1.2.3:
    resolution: {integrity: sha512-NuaNSa6flKT5JaSYQzJok04JzTL1CA6aGhv5rfLW3PgqA+M2ChpZQnAC8h8i4ZFkBS8X5RqkDBHA7r4hej3K9A==}
    dev: true

  /quick-lru@4.0.1:
    resolution: {integrity: sha512-ARhCpm70fzdcvNQfPoy49IaanKkTlRWF2JMzqhcJbhSFRZv7nPTvZJdcY7301IPmvW+/p0RgIWnQDLJxifsQ7g==}
    engines: {node: '>=8'}
    dev: true

  /rc@1.2.8:
    resolution: {integrity: sha512-y3bGgqKj3QBdxLbLkomlohkvsA8gdAiUQlSBJnBhfn+BPxg4bc62d8TcBW15wavDfgexCgccckhcZvywyQYPOw==}
    hasBin: true
    dependencies:
      deep-extend: 0.6.0
      ini: 1.3.8
      minimist: 1.2.8
      strip-json-comments: 2.0.1
    dev: true

  /react-is@18.2.0:
    resolution: {integrity: sha512-xWGDIW6x921xtzPkhiULtthJHoJvBbF3q26fzloPCK0hsvxtPVelvftw3zjbHWSkR2km9Z+4uxbDDK/6Zw9B8w==}
    dev: true

  /read-package-up@11.0.0:
    resolution: {integrity: sha512-MbgfoNPANMdb4oRBNg5eqLbB2t2r+o5Ua1pNt8BqGp4I0FJZhuVSOj3PaBPni4azWuSzEdNn2evevzVmEk1ohQ==}
    engines: {node: '>=18'}
    dependencies:
      find-up-simple: 1.0.0
      read-pkg: 9.0.1
      type-fest: 4.12.0
    dev: true

  /read-pkg-up@7.0.1:
    resolution: {integrity: sha512-zK0TB7Xd6JpCLmlLmufqykGE+/TlOePD6qKClNW7hHDKFh/J7/7gCWGR7joEQEW1bKq3a3yUZSObOoWLFQ4ohg==}
    engines: {node: '>=8'}
    dependencies:
      find-up: 4.1.0
      read-pkg: 5.2.0
      type-fest: 0.8.1
    dev: true

  /read-pkg@5.2.0:
    resolution: {integrity: sha512-Ug69mNOpfvKDAc2Q8DRpMjjzdtrnv9HcSMX+4VsZxD1aZ6ZzrIE7rlzXBtWTyhULSMKg076AW6WR5iZpD0JiOg==}
    engines: {node: '>=8'}
    dependencies:
      '@types/normalize-package-data': 2.4.4
      normalize-package-data: 2.5.0
      parse-json: 5.2.0
      type-fest: 0.6.0
    dev: true

  /read-pkg@9.0.1:
    resolution: {integrity: sha512-9viLL4/n1BJUCT1NXVTdS1jtm80yDEgR5T4yCelII49Mbj0v1rZdKqj7zCiYdbB0CuCgdrvHcNogAKTFPBocFA==}
    engines: {node: '>=18'}
    dependencies:
      '@types/normalize-package-data': 2.4.4
      normalize-package-data: 6.0.0
      parse-json: 8.1.0
      type-fest: 4.12.0
      unicorn-magic: 0.1.0
    dev: true

  /read-yaml-file@1.1.0:
    resolution: {integrity: sha512-VIMnQi/Z4HT2Fxuwg5KrY174U1VdUIASQVWXXyqtNRtxSr9IYkn1rsI6Tb6HsrHCmB7gVpNwX6JxPTHcH6IoTA==}
    engines: {node: '>=6'}
    dependencies:
      graceful-fs: 4.2.11
      js-yaml: 3.14.1
      pify: 4.0.1
      strip-bom: 3.0.0
    dev: true

  /readable-stream@2.3.8:
    resolution: {integrity: sha512-8p0AUk4XODgIewSi0l8Epjs+EVnWiK7NoDIEGU0HhE7+ZyY8D1IMY7odu5lRrFXGg71L15KG8QrPmum45RTtdA==}
    dependencies:
      core-util-is: 1.0.3
      inherits: 2.0.4
      isarray: 1.0.0
      process-nextick-args: 2.0.1
      safe-buffer: 5.1.2
      string_decoder: 1.1.1
      util-deprecate: 1.0.2
    dev: true

  /readdirp@3.6.0:
    resolution: {integrity: sha512-hOS089on8RduqdbhvQ5Z37A0ESjsqz6qnRcffsMU3495FuTdqSm+7bhJ29JvIOsBDEEnan5DPu9t3To9VRlMzA==}
    engines: {node: '>=8.10.0'}
    dependencies:
      picomatch: 2.3.1
    dev: true

  /redent@3.0.0:
    resolution: {integrity: sha512-6tDA8g98We0zd0GvVeMT9arEOnTw9qM03L9cJXaCjrip1OO764RDBLBfrB4cwzNGDj5OA5ioymC9GkizgWJDUg==}
    engines: {node: '>=8'}
    dependencies:
      indent-string: 4.0.0
      strip-indent: 3.0.0
    dev: true

  /regenerator-runtime@0.14.1:
    resolution: {integrity: sha512-dYnhHh0nJoMfnkZs6GmmhFknAGRrLznOu5nc9ML+EJxGvrx6H7teuevqVqCuPcPK//3eDrrjQhehXVx9cnkGdw==}
    dev: true

  /regexp.prototype.flags@1.5.2:
    resolution: {integrity: sha512-NcDiDkTLuPR+++OCKB0nWafEmhg/Da8aUPLPMQbK+bxKKCm1/S5he+AqYa4PlMCVBalb4/yxIRub6qkEx5yJbw==}
    engines: {node: '>= 0.4'}
    dependencies:
      call-bind: 1.0.7
      define-properties: 1.2.1
      es-errors: 1.3.0
      set-function-name: 2.0.2
    dev: true

  /registry-auth-token@5.0.2:
    resolution: {integrity: sha512-o/3ikDxtXaA59BmZuZrJZDJv8NMDGSj+6j6XaeBmHw8eY1i1qd9+6H+LjVvQXx3HN6aRCGa1cUdJ9RaJZUugnQ==}
    engines: {node: '>=14'}
    dependencies:
      '@pnpm/npm-conf': 2.2.2
    dev: true

  /require-directory@2.1.1:
    resolution: {integrity: sha512-fGxEI7+wsG9xrvdjsrlmL22OMTTiHRwAMroiEeMgq8gzoLC/PQr7RsRDSTLUg/bZAZtF+TVIkHc6/4RIKrui+Q==}
    engines: {node: '>=0.10.0'}
    dev: true

  /require-from-string@2.0.2:
    resolution: {integrity: sha512-Xf0nWe6RseziFMu+Ap9biiUbmplq6S9/p+7w7YXP/JBHhrUDDUhwa+vANyubuqfZWTveU//DYVGsDG7RKL/vEw==}
    engines: {node: '>=0.10.0'}
    dev: true

  /require-main-filename@2.0.0:
    resolution: {integrity: sha512-NKN5kMDylKuldxYLSUfrbo5Tuzh4hd+2E8NPPX02mZtn1VuREQToYe/ZdlJy+J3uCpfaiGF05e7B8W0iXbQHmg==}
    dev: true

  /resolve-from@4.0.0:
    resolution: {integrity: sha512-pb/MYmXstAkysRFx8piNI1tGFNQIFA3vkE3Gq4EuA1dF6gHp/+vgZqsCGJapvy8N3Q+4o7FwvquPJcnZ7RYy4g==}
    engines: {node: '>=4'}
    dev: true

  /resolve-from@5.0.0:
    resolution: {integrity: sha512-qYg9KP24dD5qka9J47d0aVky0N+b4fTU89LN9iDnjB5waksiC49rvMB0PrUJQGoTmH50XPiqOvAjDfaijGxYZw==}
    engines: {node: '>=8'}
    dev: true

  /resolve@1.22.8:
    resolution: {integrity: sha512-oKWePCxqpd6FlLvGV1VU0x7bkPmmCNolxzjMf4NczoDnQcIWrAF+cPtZn5i6n+RfD2d9i0tzpKnG6Yk168yIyw==}
    hasBin: true
    dependencies:
      is-core-module: 2.13.1
      path-parse: 1.0.7
      supports-preserve-symlinks-flag: 1.0.0
    dev: true

  /reusify@1.0.4:
    resolution: {integrity: sha512-U9nH88a3fc/ekCF1l0/UP1IosiuIjyTh7hBvXVMHYgVcfGvt897Xguj2UOLDeI5BG2m7/uwyaLVT6fbtCwTyzw==}
    engines: {iojs: '>=1.0.0', node: '>=0.10.0'}
    dev: true

  /rimraf@3.0.2:
    resolution: {integrity: sha512-JZkJMZkAGFFPP2YqXZXPbMlMBgsxzE8ILs4lMIX/2o0L9UBw9O/Y3o6wFw/i9YLapcUJWwqbi3kdxIPdC62TIA==}
    hasBin: true
    dependencies:
      glob: 7.2.3
    dev: true

  /rimraf@5.0.5:
    resolution: {integrity: sha512-CqDakW+hMe/Bz202FPEymy68P+G50RfMQK+Qo5YUqc9SPipvbGjCGKd0RSKEelbsfQuw3g5NZDSrlZZAJurH1A==}
    engines: {node: '>=14'}
    hasBin: true
    dependencies:
      glob: 10.3.10
    dev: true

  /rollup@4.12.1:
    resolution: {integrity: sha512-ggqQKvx/PsB0FaWXhIvVkSWh7a/PCLQAsMjBc+nA2M8Rv2/HG0X6zvixAB7KyZBRtifBUhy5k8voQX/mRnABPg==}
    engines: {node: '>=18.0.0', npm: '>=8.0.0'}
    hasBin: true
    dependencies:
      '@types/estree': 1.0.5
    optionalDependencies:
      '@rollup/rollup-android-arm-eabi': 4.12.1
      '@rollup/rollup-android-arm64': 4.12.1
      '@rollup/rollup-darwin-arm64': 4.12.1
      '@rollup/rollup-darwin-x64': 4.12.1
      '@rollup/rollup-linux-arm-gnueabihf': 4.12.1
      '@rollup/rollup-linux-arm64-gnu': 4.12.1
      '@rollup/rollup-linux-arm64-musl': 4.12.1
      '@rollup/rollup-linux-riscv64-gnu': 4.12.1
      '@rollup/rollup-linux-x64-gnu': 4.12.1
      '@rollup/rollup-linux-x64-musl': 4.12.1
      '@rollup/rollup-win32-arm64-msvc': 4.12.1
      '@rollup/rollup-win32-ia32-msvc': 4.12.1
      '@rollup/rollup-win32-x64-msvc': 4.12.1
      fsevents: 2.3.3
    dev: true

  /run-parallel@1.2.0:
    resolution: {integrity: sha512-5l4VyZR86LZ/lDxZTR6jqL8AFE2S0IFLMP26AbjsLVADxHdhB/c0GUsH+y39UfCi3dzz8OlQuPmnaJOMoDHQBA==}
    dependencies:
      queue-microtask: 1.2.3
    dev: true

  /safe-array-concat@1.1.2:
    resolution: {integrity: sha512-vj6RsCsWBCf19jIeHEfkRMw8DPiBb+DMXklQ/1SGDHOMlHdPUkZXFQ2YdplS23zESTijAcurb1aSgJA3AgMu1Q==}
    engines: {node: '>=0.4'}
    dependencies:
      call-bind: 1.0.7
      get-intrinsic: 1.2.4
      has-symbols: 1.0.3
      isarray: 2.0.5
    dev: true

  /safe-buffer@5.1.2:
    resolution: {integrity: sha512-Gd2UZBJDkXlY7GbJxfsE8/nvKkUEU1G38c1siN6QP6a9PT9MmHB8GnpscSmMJSoF8LOIrt8ud/wPtojys4G6+g==}
    dev: true

  /safe-regex-test@1.0.3:
    resolution: {integrity: sha512-CdASjNJPvRa7roO6Ra/gLYBTzYzzPyyBXxIMdGW3USQLyjWEls2RgW5UBTXaQVp+OrpeCK3bLem8smtmheoRuw==}
    engines: {node: '>= 0.4'}
    dependencies:
      call-bind: 1.0.7
      es-errors: 1.3.0
      is-regex: 1.1.4
    dev: true

  /safer-buffer@2.1.2:
    resolution: {integrity: sha512-YZo3K82SD7Riyi0E1EQPojLz7kpepnSQI9IyPbHHg1XXXevb5dJI7tpyN2ADxGcQbHG7vcyRHk0cbwqcQriUtg==}
    dev: true

  /semantic-release@23.0.2(typescript@5.3.3):
    resolution: {integrity: sha512-OnVYJ6Xgzwe1x8MKswba7RU9+5djS1MWRTrTn5qsq3xZYpslroZkV9Pt0dA2YcIuieeuSZWJhn+yUWoBUHO5Fw==}
    engines: {node: '>=20.8.1'}
    hasBin: true
    dependencies:
      '@semantic-release/commit-analyzer': 11.1.0(semantic-release@23.0.2)
      '@semantic-release/error': 4.0.0
      '@semantic-release/github': 9.2.6(semantic-release@23.0.2)
      '@semantic-release/npm': 11.0.3(semantic-release@23.0.2)
      '@semantic-release/release-notes-generator': 12.1.0(semantic-release@23.0.2)
      aggregate-error: 5.0.0
      cosmiconfig: 9.0.0(typescript@5.3.3)
      debug: 4.3.4
      env-ci: 11.0.0
      execa: 8.0.1
      figures: 6.1.0
      find-versions: 5.1.0
      get-stream: 6.0.1
      git-log-parser: 1.2.0
      hook-std: 3.0.0
      hosted-git-info: 7.0.1
      import-from-esm: 1.3.3
      lodash-es: 4.17.21
      marked: 12.0.1
      marked-terminal: 7.0.0(marked@12.0.1)
      micromatch: 4.0.5
      p-each-series: 3.0.0
      p-reduce: 3.0.0
      read-pkg-up: /read-package-up@11.0.0
      resolve-from: 5.0.0
      semver: 7.6.0
      semver-diff: 4.0.0
      signale: 1.4.0
      yargs: 17.7.2
    transitivePeerDependencies:
      - supports-color
      - typescript
    dev: true

  /semver-diff@4.0.0:
    resolution: {integrity: sha512-0Ju4+6A8iOnpL/Thra7dZsSlOHYAHIeMxfhWQRI1/VLcT3WDBZKKtQt/QkBOsiIN9ZpuvHE6cGZ0x4glCMmfiA==}
    engines: {node: '>=12'}
    dependencies:
      semver: 7.6.0
    dev: true

  /semver-regex@4.0.5:
    resolution: {integrity: sha512-hunMQrEy1T6Jr2uEVjrAIqjwWcQTgOAcIM52C8MY1EZSD3DDNft04XzvYKPqjED65bNVVko0YI38nYeEHCX3yw==}
    engines: {node: '>=12'}
    dev: true

  /semver@5.7.2:
    resolution: {integrity: sha512-cBznnQ9KjJqU67B52RMC65CMarK2600WFnbkcaiwWq3xy/5haFJlshgnpjovMVJ+Hff49d8GEn0b87C5pDQ10g==}
    hasBin: true
    dev: true

  /semver@7.6.0:
    resolution: {integrity: sha512-EnwXhrlwXMk9gKu5/flx5sv/an57AkRplG3hTK68W7FRDN+k+OWBj65M7719OkA82XLBxrcX0KSHj+X5COhOVg==}
    engines: {node: '>=10'}
    hasBin: true
    dependencies:
      lru-cache: 6.0.0
    dev: true

  /set-blocking@2.0.0:
    resolution: {integrity: sha512-KiKBS8AnWGEyLzofFfmvKwpdPzqiy16LvQfK3yv/fVH7Bj13/wl3JSR1J+rfgRE9q7xUJK4qvgS8raSOeLUehw==}
    dev: true

  /set-function-length@1.2.2:
    resolution: {integrity: sha512-pgRc4hJ4/sNjWCSS9AmnS40x3bNMDTknHgL5UaMBTMyJnU90EgWh1Rz+MC9eFu4BuN/UwZjKQuY/1v3rM7HMfg==}
    engines: {node: '>= 0.4'}
    dependencies:
      define-data-property: 1.1.4
      es-errors: 1.3.0
      function-bind: 1.1.2
      get-intrinsic: 1.2.4
      gopd: 1.0.1
      has-property-descriptors: 1.0.2
    dev: true

  /set-function-name@2.0.2:
    resolution: {integrity: sha512-7PGFlmtwsEADb0WYyvCMa1t+yke6daIG4Wirafur5kcf+MhUnPms1UeR0CKQdTZD81yESwMHbtn+TR+dMviakQ==}
    engines: {node: '>= 0.4'}
    dependencies:
      define-data-property: 1.1.4
      es-errors: 1.3.0
      functions-have-names: 1.2.3
      has-property-descriptors: 1.0.2
    dev: true

  /shebang-command@1.2.0:
    resolution: {integrity: sha512-EV3L1+UQWGor21OmnvojK36mhg+TyIKDh3iFBKBohr5xeXIhNBcx8oWdgkTEEQ+BEFFYdLRuqMfd5L84N1V5Vg==}
    engines: {node: '>=0.10.0'}
    dependencies:
      shebang-regex: 1.0.0
    dev: true

  /shebang-command@2.0.0:
    resolution: {integrity: sha512-kHxr2zZpYtdmrN1qDjrrX/Z1rR1kG8Dx+gkpK1G4eXmvXswmcE1hTWBWYUzlraYw1/yZp6YuDY77YtvbN0dmDA==}
    engines: {node: '>=8'}
    dependencies:
      shebang-regex: 3.0.0
    dev: true

  /shebang-regex@1.0.0:
    resolution: {integrity: sha512-wpoSFAxys6b2a2wHZ1XpDSgD7N9iVjg29Ph9uV/uaP9Ex/KXlkTZTeddxDPSYQpgvzKLGJke2UU0AzoGCjNIvQ==}
    engines: {node: '>=0.10.0'}
    dev: true

  /shebang-regex@3.0.0:
    resolution: {integrity: sha512-7++dFhtcx3353uBaq8DDR4NuxBetBzC7ZQOhmTQInHEd6bSrXdiEyzCvG07Z44UYdLShWUyXt5M/yhz8ekcb1A==}
    engines: {node: '>=8'}
    dev: true

  /side-channel@1.0.6:
    resolution: {integrity: sha512-fDW/EZ6Q9RiO8eFG8Hj+7u/oW+XrPTIChwCOM2+th2A6OblDtYYIpve9m+KvI9Z4C9qSEXlaGR6bTEYHReuglA==}
    engines: {node: '>= 0.4'}
    dependencies:
      call-bind: 1.0.7
      es-errors: 1.3.0
      get-intrinsic: 1.2.4
      object-inspect: 1.13.1
    dev: true

  /siginfo@2.0.0:
    resolution: {integrity: sha512-ybx0WO1/8bSBLEWXZvEd7gMW3Sn3JFlW3TvX1nREbDLRNQNaeNN8WK0meBwPdAaOI7TtRRRJn/Es1zhrrCHu7g==}
    dev: true

  /signal-exit@3.0.7:
    resolution: {integrity: sha512-wnD2ZE+l+SPC/uoS0vXeE9L1+0wuaMqKlfz9AMUo38JsyLSBWSFcHR1Rri62LZc12vLr1gb3jl7iwQhgwpAbGQ==}
    dev: true

  /signal-exit@4.1.0:
    resolution: {integrity: sha512-bzyZ1e88w9O1iNJbKnOlvYTrWPDl46O1bG0D3XInv+9tkPrxrN8jUUTiFlDkkmKWgn1M6CfIA13SuGqOa9Korw==}
    engines: {node: '>=14'}
    dev: true

  /signale@1.4.0:
    resolution: {integrity: sha512-iuh+gPf28RkltuJC7W5MRi6XAjTDCAPC/prJUpQoG4vIP3MJZ+GTydVnodXA7pwvTKb2cA0m9OFZW/cdWy/I/w==}
    engines: {node: '>=6'}
    dependencies:
      chalk: 2.4.2
      figures: 2.0.0
      pkg-conf: 2.1.0
    dev: true

  /skin-tone@2.0.0:
    resolution: {integrity: sha512-kUMbT1oBJCpgrnKoSr0o6wPtvRWT9W9UKvGLwfJYO2WuahZRHOpEyL1ckyMGgMWh0UdpmaoFqKKD29WTomNEGA==}
    engines: {node: '>=8'}
    dependencies:
      unicode-emoji-modifier-base: 1.0.0
    dev: true

  /slash@3.0.0:
    resolution: {integrity: sha512-g9Q1haeby36OSStwb4ntCGGGaKsaVSjQ68fBxoQcutl5fS1vuY18H3wSt3jFyFtrkx+Kz0V1G85A4MyAdDMi2Q==}
    engines: {node: '>=8'}
    dev: true

  /slash@5.1.0:
    resolution: {integrity: sha512-ZA6oR3T/pEyuqwMgAKT0/hAv8oAXckzbkmR0UkUosQ+Mc4RxGoJkRmwHgHufaenlyAgE1Mxgpdcrf75y6XcnDg==}
    engines: {node: '>=14.16'}
    dev: true

  /smartwrap@2.0.2:
    resolution: {integrity: sha512-vCsKNQxb7PnCNd2wY1WClWifAc2lwqsG8OaswpJkVJsvMGcnEntdTCDajZCkk93Ay1U3t/9puJmb525Rg5MZBA==}
    engines: {node: '>=6'}
    hasBin: true
    dependencies:
      array.prototype.flat: 1.3.2
      breakword: 1.0.6
      grapheme-splitter: 1.0.4
      strip-ansi: 6.0.1
      wcwidth: 1.0.1
      yargs: 15.4.1
    dev: true

  /source-map-js@1.0.2:
    resolution: {integrity: sha512-R0XvVJ9WusLiqTCEiGCmICCMplcCkIwwR11mOSD9CR5u+IXYdiseeEuXCVAjS54zqwkLcPNnmU4OeJ6tUrWhDw==}
    engines: {node: '>=0.10.0'}
    dev: true

  /source-map@0.6.1:
    resolution: {integrity: sha512-UjgapumWlbMhkBgzT7Ykc5YXUT46F0iKu8SGXq0bcwP5dz/h0Plj6enJqjz1Zbq2l5WaqYnrVbwWOWMyF3F47g==}
    engines: {node: '>=0.10.0'}
    dev: true

  /source-map@0.8.0-beta.0:
    resolution: {integrity: sha512-2ymg6oRBpebeZi9UUNsgQ89bhx01TcTkmNTGnNO88imTmbSgy4nfujrgVEFKWpMTEGA11EDkTt7mqObTPdigIA==}
    engines: {node: '>= 8'}
    dependencies:
      whatwg-url: 7.1.0
    dev: true

  /spawn-error-forwarder@1.0.0:
    resolution: {integrity: sha512-gRjMgK5uFjbCvdibeGJuy3I5OYz6VLoVdsOJdA6wV0WlfQVLFueoqMxwwYD9RODdgb6oUIvlRlsyFSiQkMKu0g==}
    dev: true

  /spawndamnit@2.0.0:
    resolution: {integrity: sha512-j4JKEcncSjFlqIwU5L/rp2N5SIPsdxaRsIv678+TZxZ0SRDJTm8JrxJMjE/XuiEZNEir3S8l0Fa3Ke339WI4qA==}
    dependencies:
      cross-spawn: 5.1.0
      signal-exit: 3.0.7
    dev: true

  /spdx-correct@3.2.0:
    resolution: {integrity: sha512-kN9dJbvnySHULIluDHy32WHRUu3Og7B9sbY7tsFLctQkIqnMh3hErYgdMjTYuqmcXX+lK5T1lnUt3G7zNswmZA==}
    dependencies:
      spdx-expression-parse: 3.0.1
      spdx-license-ids: 3.0.17
    dev: true

  /spdx-exceptions@2.5.0:
    resolution: {integrity: sha512-PiU42r+xO4UbUS1buo3LPJkjlO7430Xn5SVAhdpzzsPHsjbYVflnnFdATgabnLude+Cqu25p6N+g2lw/PFsa4w==}
    dev: true

  /spdx-expression-parse@3.0.1:
    resolution: {integrity: sha512-cbqHunsQWnJNE6KhVSMsMeH5H/L9EpymbzqTQ3uLwNCLZ1Q481oWaofqH7nO6V07xlXwY6PhQdQ2IedWx/ZK4Q==}
    dependencies:
      spdx-exceptions: 2.5.0
      spdx-license-ids: 3.0.17
    dev: true

  /spdx-license-ids@3.0.17:
    resolution: {integrity: sha512-sh8PWc/ftMqAAdFiBu6Fy6JUOYjqDJBJvIhpfDMyHrr0Rbp5liZqd4TjtQ/RgfLjKFZb+LMx5hpml5qOWy0qvg==}
    dev: true

  /split2@1.0.0:
    resolution: {integrity: sha512-NKywug4u4pX/AZBB1FCPzZ6/7O+Xhz1qMVbzTvvKvikjO99oPN87SkK08mEY9P63/5lWjK+wgOOgApnTg5r6qg==}
    dependencies:
      through2: 2.0.5
    dev: true

  /split2@4.2.0:
    resolution: {integrity: sha512-UcjcJOWknrNkF6PLX83qcHM6KHgVKNkV62Y8a5uYDVv9ydGQVwAHMKqHdJje1VTWpljG0WYpCDhrCdAOYH4TWg==}
    engines: {node: '>= 10.x'}
    dev: true

  /sprintf-js@1.0.3:
    resolution: {integrity: sha512-D9cPgkvLlV3t3IzL0D0YLvGA9Ahk4PcvVwUbN0dSGr1aP0Nrt4AEnTUbuGvquEC0mA64Gqt1fzirlRs5ibXx8g==}
    dev: true

  /stackback@0.0.2:
    resolution: {integrity: sha512-1XMJE5fQo1jGH6Y/7ebnwPOBEkIEnT4QF32d5R1+VXdXveM0IBMJt8zfaxX1P3QhVwrYe+576+jkANtSS2mBbw==}
    dev: true

  /std-env@3.7.0:
    resolution: {integrity: sha512-JPbdCEQLj1w5GilpiHAx3qJvFndqybBysA3qUOnznweH4QbNYUsW/ea8QzSrnh0vNsezMMw5bcVool8lM0gwzg==}
    dev: true

  /stream-combiner2@1.1.1:
    resolution: {integrity: sha512-3PnJbYgS56AeWgtKF5jtJRT6uFJe56Z0Hc5Ngg/6sI6rIt8iiMBTa9cvdyFfpMQjaVHr8dusbNeFGIIonxOvKw==}
    dependencies:
      duplexer2: 0.1.4
      readable-stream: 2.3.8
    dev: true

  /stream-transform@2.1.3:
    resolution: {integrity: sha512-9GHUiM5hMiCi6Y03jD2ARC1ettBXkQBoQAe7nJsPknnI0ow10aXjTnew8QtYQmLjzn974BnmWEAJgCY6ZP1DeQ==}
    dependencies:
      mixme: 0.5.10
    dev: true

  /string-width@4.2.3:
    resolution: {integrity: sha512-wKyQRQpjJ0sIp62ErSZdGsjMJWsap5oRNihHhu6G7JVO/9jIB6UyevL+tXuOqrng8j/cxKTWyWUwvSTriiZz/g==}
    engines: {node: '>=8'}
    dependencies:
      emoji-regex: 8.0.0
      is-fullwidth-code-point: 3.0.0
      strip-ansi: 6.0.1
    dev: true

  /string-width@5.1.2:
    resolution: {integrity: sha512-HnLOCR3vjcY8beoNLtcjZ5/nxn2afmME6lhrDrebokqMap+XbeW8n9TXpPDOqdGK5qcI3oT0GKTW6wC7EMiVqA==}
    engines: {node: '>=12'}
    dependencies:
      eastasianwidth: 0.2.0
      emoji-regex: 9.2.2
      strip-ansi: 7.1.0
    dev: true

  /string.prototype.trim@1.2.8:
    resolution: {integrity: sha512-lfjY4HcixfQXOfaqCvcBuOIapyaroTXhbkfJN3gcB1OtyupngWK4sEET9Knd0cXd28kTUqu/kHoV4HKSJdnjiQ==}
    engines: {node: '>= 0.4'}
    dependencies:
      call-bind: 1.0.7
      define-properties: 1.2.1
      es-abstract: 1.22.5
    dev: true

  /string.prototype.trimend@1.0.7:
    resolution: {integrity: sha512-Ni79DqeB72ZFq1uH/L6zJ+DKZTkOtPIHovb3YZHQViE+HDouuU4mBrLOLDn5Dde3RF8qw5qVETEjhu9locMLvA==}
    dependencies:
      call-bind: 1.0.7
      define-properties: 1.2.1
      es-abstract: 1.22.5
    dev: true

  /string.prototype.trimstart@1.0.7:
    resolution: {integrity: sha512-NGhtDFu3jCEm7B4Fy0DpLewdJQOZcQ0rGbwQ/+stjnrp2i+rlKeCvos9hOIeCmqwratM47OBxY7uFZzjxHXmrg==}
    dependencies:
      call-bind: 1.0.7
      define-properties: 1.2.1
      es-abstract: 1.22.5
    dev: true

  /string_decoder@1.1.1:
    resolution: {integrity: sha512-n/ShnvDi6FHbbVfviro+WojiFzv+s8MPMHBczVePfUpDJLwoLT0ht1l4YwBCbi8pJAveEEdnkHyPyTP/mzRfwg==}
    dependencies:
      safe-buffer: 5.1.2
    dev: true

  /strip-ansi@6.0.1:
    resolution: {integrity: sha512-Y38VPSHcqkFrCpFnQ9vuSXmquuv5oXOKpGeT6aGrr3o3Gc9AlVa6JBfUSOCnbxGGZF+/0ooI7KrPuUSztUdU5A==}
    engines: {node: '>=8'}
    dependencies:
      ansi-regex: 5.0.1
    dev: true

  /strip-ansi@7.1.0:
    resolution: {integrity: sha512-iq6eVVI64nQQTRYq2KtEg2d2uU7LElhTJwsH4YzIHZshxlgZms/wIc4VoDQTlG/IvVIrBKG06CrZnp0qv7hkcQ==}
    engines: {node: '>=12'}
    dependencies:
      ansi-regex: 6.0.1
    dev: true

  /strip-bom@3.0.0:
    resolution: {integrity: sha512-vavAMRXOgBVNF6nyEEmL3DBK19iRpDcoIwW+swQ+CbGiu7lju6t+JklA1MHweoWtadgt4ISVUsXLyDq34ddcwA==}
    engines: {node: '>=4'}
    dev: true

  /strip-final-newline@2.0.0:
    resolution: {integrity: sha512-BrpvfNAE3dcvq7ll3xVumzjKjZQ5tI1sEUIKr3Uoks0XUl45St3FlatVqef9prk4jRDzhW6WZg+3bk93y6pLjA==}
    engines: {node: '>=6'}
    dev: true

  /strip-final-newline@3.0.0:
    resolution: {integrity: sha512-dOESqjYr96iWYylGObzd39EuNTa5VJxyvVAEm5Jnh7KGo75V43Hk1odPQkNDyXNmUR6k+gEiDVXnjB8HJ3crXw==}
    engines: {node: '>=12'}
    dev: true

  /strip-indent@3.0.0:
    resolution: {integrity: sha512-laJTa3Jb+VQpaC6DseHhF7dXVqHTfJPCRDaEbid/drOhgitgYku/letMUqOXFoWV0zIIUbjpdH2t+tYj4bQMRQ==}
    engines: {node: '>=8'}
    dependencies:
      min-indent: 1.0.1
    dev: true

  /strip-json-comments@2.0.1:
    resolution: {integrity: sha512-4gB8na07fecVVkOI6Rs4e7T6NOTki5EmL7TUduTs6bu3EdnSycntVJ4re8kgZA+wx9IueI2Y11bfbgwtzuE0KQ==}
    engines: {node: '>=0.10.0'}
    dev: true

  /strip-json-comments@3.1.1:
    resolution: {integrity: sha512-6fPc+R4ihwqP6N/aIv2f1gMH8lOVtWQHoqC4yK6oSDVVocumAsfCqjkXnqiYMhmMwS/mEHLp7Vehlt3ql6lEig==}
    engines: {node: '>=8'}
    dev: true

  /strip-literal@2.0.0:
    resolution: {integrity: sha512-f9vHgsCWBq2ugHAkGMiiYY+AYG0D/cbloKKg0nhaaaSNsujdGIpVXCNsrJpCKr5M0f4aI31mr13UjY6GAuXCKA==}
    dependencies:
      js-tokens: 8.0.3
    dev: true

  /sucrase@3.35.0:
    resolution: {integrity: sha512-8EbVDiu9iN/nESwxeSxDKe0dunta1GOlHufmSSXxMD2z2/tMZpDMpvXQGsc+ajGo8y2uYUmixaSRUc/QPoQ0GA==}
    engines: {node: '>=16 || 14 >=14.17'}
    hasBin: true
    dependencies:
      '@jridgewell/gen-mapping': 0.3.5
      commander: 4.1.1
      glob: 10.3.10
      lines-and-columns: 1.2.4
      mz: 2.7.0
      pirates: 4.0.6
      ts-interface-checker: 0.1.13
    dev: true

  /supports-color@5.5.0:
    resolution: {integrity: sha512-QjVjwdXIt408MIiAqCX4oUKsgU2EqAGzs2Ppkm4aQYbjm+ZEWEcW4SfFNTr4uMNZma0ey4f5lgLrkB0aX0QMow==}
    engines: {node: '>=4'}
    dependencies:
      has-flag: 3.0.0
    dev: true

  /supports-color@7.2.0:
    resolution: {integrity: sha512-qpCAvRl9stuOHveKsn7HncJRvv501qIacKzQlO/+Lwxc9+0q2wLyv4Dfvt80/DPn2pqOBsJdDiogXGR9+OvwRw==}
    engines: {node: '>=8'}
    dependencies:
      has-flag: 4.0.0
    dev: true

  /supports-hyperlinks@3.0.0:
    resolution: {integrity: sha512-QBDPHyPQDRTy9ku4URNGY5Lah8PAaXs6tAAwp55sL5WCsSW7GIfdf6W5ixfziW+t7wh3GVvHyHHyQ1ESsoRvaA==}
    engines: {node: '>=14.18'}
    dependencies:
      has-flag: 4.0.0
      supports-color: 7.2.0
    dev: true

  /supports-preserve-symlinks-flag@1.0.0:
    resolution: {integrity: sha512-ot0WnXS9fgdkgIcePe6RHNk1WA8+muPa6cSjeR3V8K27q9BB1rTE3R1p7Hv0z1ZyAc8s6Vvv8DIyWf681MAt0w==}
    engines: {node: '>= 0.4'}
    dev: true

  /temp-dir@3.0.0:
    resolution: {integrity: sha512-nHc6S/bwIilKHNRgK/3jlhDoIHcp45YgyiwcAk46Tr0LfEqGBVpmiAyuiuxeVE44m3mXnEeVhaipLOEWmH+Njw==}
    engines: {node: '>=14.16'}
    dev: true

  /tempy@3.1.0:
    resolution: {integrity: sha512-7jDLIdD2Zp0bDe5r3D2qtkd1QOCacylBuL7oa4udvN6v2pqr4+LcCr67C8DR1zkpaZ8XosF5m1yQSabKAW6f2g==}
    engines: {node: '>=14.16'}
    dependencies:
      is-stream: 3.0.0
      temp-dir: 3.0.0
      type-fest: 2.19.0
      unique-string: 3.0.0
    dev: true

  /term-size@2.2.1:
    resolution: {integrity: sha512-wK0Ri4fOGjv/XPy8SBHZChl8CM7uMc5VML7SqiQ0zG7+J5Vr+RMQDoHa2CNT6KHUnTGIXH34UDMkPzAUyapBZg==}
    engines: {node: '>=8'}
    dev: true

  /text-extensions@2.4.0:
    resolution: {integrity: sha512-te/NtwBwfiNRLf9Ijqx3T0nlqZiQ2XrrtBvu+cLL8ZRrGkO0NHTug8MYFKyoSrv/sHTaSKfilUkizV6XhxMJ3g==}
    engines: {node: '>=8'}
    dev: true

  /text-table@0.2.0:
    resolution: {integrity: sha512-N+8UisAXDGk8PFXP4HAzVR9nbfmVJ3zYLAWiTIoqC5v5isinhr+r5uaO8+7r3BMfuNIufIsA7RdpVgacC2cSpw==}
    dev: true

  /thenify-all@1.6.0:
    resolution: {integrity: sha512-RNxQH/qI8/t3thXJDwcstUO4zeqo64+Uy/+sNVRBx4Xn2OX+OZ9oP+iJnNFqplFra2ZUVeKCSa2oVWi3T4uVmA==}
    engines: {node: '>=0.8'}
    dependencies:
      thenify: 3.3.1
    dev: true

  /thenify@3.3.1:
    resolution: {integrity: sha512-RVZSIV5IG10Hk3enotrhvz0T9em6cyHBLkH/YAZuKqd8hRkKhSfCGIcP2KUY0EPxndzANBmNllzWPwak+bheSw==}
    dependencies:
      any-promise: 1.3.0
    dev: true

  /through2@2.0.5:
    resolution: {integrity: sha512-/mrRod8xqpA+IHSLyGCQ2s8SPHiCDEeQJSep1jqLYeEUClOFG2Qsh+4FU6G9VeqpZnGW/Su8LQGc4YKni5rYSQ==}
    dependencies:
      readable-stream: 2.3.8
      xtend: 4.0.2
    dev: true

  /through@2.3.8:
    resolution: {integrity: sha512-w89qg7PI8wAdvX60bMDP+bFoD5Dvhm9oLheFp5O4a2QF0cSBGsBX4qZmadPMvVqlLJBBci+WqGGOAPvcDeNSVg==}
    dev: true

  /tinybench@2.6.0:
    resolution: {integrity: sha512-N8hW3PG/3aOoZAN5V/NSAEDz0ZixDSSt5b/a05iqtpgfLWMSVuCo7w0k2vVvEjdrIoeGqZzweX2WlyioNIHchA==}
    dev: true

  /tinypool@0.8.2:
    resolution: {integrity: sha512-SUszKYe5wgsxnNOVlBYO6IC+8VGWdVGZWAqUxp3UErNBtptZvWbwyUOyzNL59zigz2rCA92QiL3wvG+JDSdJdQ==}
    engines: {node: '>=14.0.0'}
    dev: true

  /tinyspy@2.2.1:
    resolution: {integrity: sha512-KYad6Vy5VDWV4GH3fjpseMQ/XU2BhIYP7Vzd0LG44qRWm/Yt2WCOTicFdvmgo6gWaqooMQCawTtILVQJupKu7A==}
    engines: {node: '>=14.0.0'}
    dev: true

  /tmp@0.0.33:
    resolution: {integrity: sha512-jRCJlojKnZ3addtTOjdIqoRuPEKBvNXcGYqzO6zWZX8KfKEpnGY5jfggJQ3EjKuu8D4bJRr0y+cYJFmYbImXGw==}
    engines: {node: '>=0.6.0'}
    dependencies:
      os-tmpdir: 1.0.2
    dev: true

  /to-regex-range@5.0.1:
    resolution: {integrity: sha512-65P7iz6X5yEr1cwcgvQxbbIw7Uk3gOy5dIdtZ4rDveLqhrdJP+Li/Hx6tyK0NEb+2GCyneCMJiGqrADCSNk8sQ==}
    engines: {node: '>=8.0'}
    dependencies:
      is-number: 7.0.0
    dev: true

  /tr46@0.0.3:
    resolution: {integrity: sha512-N3WMsuqV66lT30CrXNbEjx4GEwlow3v6rr4mCcv6prnfwhS01rkgyFdjPNBYd9br7LpXV1+Emh01fHnq2Gdgrw==}
    dev: true

  /tr46@1.0.1:
    resolution: {integrity: sha512-dTpowEjclQ7Kgx5SdBkqRzVhERQXov8/l9Ft9dVM9fmg0W0KQSVaXX9T4i6twCPNtYiZM53lpSSUAwJbFPOHxA==}
    dependencies:
      punycode: 2.3.1
    dev: true

  /traverse@0.6.8:
    resolution: {integrity: sha512-aXJDbk6SnumuaZSANd21XAo15ucCDE38H4fkqiGsc3MhCK+wOlZvLP9cB/TvpHT0mOyWgC4Z8EwRlzqYSUzdsA==}
    engines: {node: '>= 0.4'}
    dev: true

  /tree-kill@1.2.2:
    resolution: {integrity: sha512-L0Orpi8qGpRG//Nd+H90vFB+3iHnue1zSSGmNOOCh1GLJ7rUKVwV2HvijphGQS2UmhUZewS9VgvxYIdgr+fG1A==}
    hasBin: true
    dev: true

  /trim-newlines@3.0.1:
    resolution: {integrity: sha512-c1PTsA3tYrIsLGkJkzHF+w9F2EyxfXGo4UyJc4pFL++FMjnq0HJS69T3M7d//gKrFKwy429bouPescbjecU+Zw==}
    engines: {node: '>=8'}
    dev: true

<<<<<<< HEAD
  /ts-interface-checker@0.1.13:
    resolution: {integrity: sha512-Y/arvbn+rrz3JCKl9C4kVNfTfSm2/mEp5FSz5EsZSANGPSlQrpRI5M4PKF+mJnE52jOO90PnPSc3Ur3bTQw0gA==}
    dev: true

  /ts-node@10.9.2(@types/node@20.11.25)(typescript@5.3.3):
=======
  /ts-node@10.9.2(@types/node@20.11.28)(typescript@5.4.2):
>>>>>>> aadf464c
    resolution: {integrity: sha512-f0FFpIdcHgn8zcPSbf1dRevwt047YMnaiJM3u2w2RewrB+fob/zePZcrOyQoLMMO7aBIddLcQIEK5dYjkLnGrQ==}
    hasBin: true
    peerDependencies:
      '@swc/core': '>=1.2.50'
      '@swc/wasm': '>=1.2.50'
      '@types/node': '*'
      typescript: '>=2.7'
    peerDependenciesMeta:
      '@swc/core':
        optional: true
      '@swc/wasm':
        optional: true
    dependencies:
      '@cspotcode/source-map-support': 0.8.1
      '@tsconfig/node10': 1.0.9
      '@tsconfig/node12': 1.0.11
      '@tsconfig/node14': 1.0.3
      '@tsconfig/node16': 1.0.4
      '@types/node': 20.11.28
      acorn: 8.11.3
      acorn-walk: 8.3.2
      arg: 4.1.3
      create-require: 1.1.1
      diff: 4.0.2
      make-error: 1.3.6
      typescript: 5.4.2
      v8-compile-cache-lib: 3.0.1
      yn: 3.1.1
    dev: true

  /tsup@8.0.2(@swc/core@1.4.6)(ts-node@10.9.2)(typescript@5.3.3):
    resolution: {integrity: sha512-NY8xtQXdH7hDUAZwcQdY/Vzlw9johQsaqf7iwZ6g1DOUlFYQ5/AtVAjTvihhEyeRlGo4dLRVHtrRaL35M1daqQ==}
    engines: {node: '>=18'}
    hasBin: true
    peerDependencies:
      '@microsoft/api-extractor': ^7.36.0
      '@swc/core': ^1
      postcss: ^8.4.12
      typescript: '>=4.5.0'
    peerDependenciesMeta:
      '@microsoft/api-extractor':
        optional: true
      '@swc/core':
        optional: true
      postcss:
        optional: true
      typescript:
        optional: true
    dependencies:
      '@swc/core': 1.4.6
      bundle-require: 4.0.2(esbuild@0.19.12)
      cac: 6.7.14
      chokidar: 3.6.0
      debug: 4.3.4
      esbuild: 0.19.12
      execa: 5.1.1
      globby: 11.1.0
      joycon: 3.1.1
      postcss-load-config: 4.0.2(ts-node@10.9.2)
      resolve-from: 5.0.0
      rollup: 4.12.1
      source-map: 0.8.0-beta.0
      sucrase: 3.35.0
      tree-kill: 1.2.2
      typescript: 5.3.3
    transitivePeerDependencies:
      - supports-color
      - ts-node
    dev: true

  /tty-table@4.2.3:
    resolution: {integrity: sha512-Fs15mu0vGzCrj8fmJNP7Ynxt5J7praPXqFN0leZeZBXJwkMxv9cb2D454k1ltrtUSJbZ4yH4e0CynsHLxmUfFA==}
    engines: {node: '>=8.0.0'}
    hasBin: true
    dependencies:
      chalk: 4.1.2
      csv: 5.5.3
      kleur: 4.1.5
      smartwrap: 2.0.2
      strip-ansi: 6.0.1
      wcwidth: 1.0.1
      yargs: 17.7.2
    dev: true

  /type-check@0.4.0:
    resolution: {integrity: sha512-XleUoc9uwGXqjWwXaUTZAmzMcFZ5858QA2vvx1Ur5xIcixXIP+8LnFDgRplU30us6teqdlskFfu+ae4K79Ooew==}
    engines: {node: '>= 0.8.0'}
    dependencies:
      prelude-ls: 1.2.1
    dev: true

  /type-detect@4.0.8:
    resolution: {integrity: sha512-0fr/mIH1dlO+x7TlcMy+bIDqKPsw/70tVyeHW787goQjhmqaZe10uwLujubK9q9Lg6Fiho1KUKDYz0Z7k7g5/g==}
    engines: {node: '>=4'}
    dev: true

  /type-fest@0.13.1:
    resolution: {integrity: sha512-34R7HTnG0XIJcBSn5XhDd7nNFPRcXYRZrBB2O2jdKqYODldSzBAqzsWoZYYvduky73toYS/ESqxPvkDf/F0XMg==}
    engines: {node: '>=10'}
    dev: true

  /type-fest@0.20.2:
    resolution: {integrity: sha512-Ne+eE4r0/iWnpAxD852z3A+N0Bt5RN//NjJwRd2VFHEmrywxf5vsZlh4R6lixl6B+wz/8d+maTSAkN1FIkI3LQ==}
    engines: {node: '>=10'}
    dev: true

  /type-fest@0.6.0:
    resolution: {integrity: sha512-q+MB8nYR1KDLrgr4G5yemftpMC7/QLqVndBmEEdqzmNj5dcFOO4Oo8qlwZE3ULT3+Zim1F8Kq4cBnikNhlCMlg==}
    engines: {node: '>=8'}
    dev: true

  /type-fest@0.8.1:
    resolution: {integrity: sha512-4dbzIzqvjtgiM5rw1k5rEHtBANKmdudhGyBEajN01fEyhaAIhsoKNy6y7+IN93IfpFtwY9iqi7kD+xwKhQsNJA==}
    engines: {node: '>=8'}
    dev: true

  /type-fest@1.4.0:
    resolution: {integrity: sha512-yGSza74xk0UG8k+pLh5oeoYirvIiWo5t0/o3zHHAO2tRDiZcxWP7fywNlXhqb6/r6sWvwi+RsyQMWhVLe4BVuA==}
    engines: {node: '>=10'}
    dev: true

  /type-fest@2.19.0:
    resolution: {integrity: sha512-RAH822pAdBgcNMAfWnCBU3CFZcfZ/i1eZjwFU/dsLKumyuuP3niueg2UAukXYF0E2AAoc82ZSSf9J0WQBinzHA==}
    engines: {node: '>=12.20'}
    dev: true

  /type-fest@3.13.1:
    resolution: {integrity: sha512-tLq3bSNx+xSpwvAJnzrK0Ep5CLNWjvFTOp71URMaAEWBfRb9nnJiBoUe0tF8bI4ZFO3omgBR6NvnbzVUT3Ly4g==}
    engines: {node: '>=14.16'}
    dev: true

  /type-fest@4.12.0:
    resolution: {integrity: sha512-5Y2/pp2wtJk8o08G0CMkuFPCO354FGwk/vbidxrdhRGZfd0tFnb4Qb8anp9XxXriwBgVPjdWbKpGl4J9lJY2jQ==}
    engines: {node: '>=16'}
    dev: true

  /typed-array-buffer@1.0.2:
    resolution: {integrity: sha512-gEymJYKZtKXzzBzM4jqa9w6Q1Jjm7x2d+sh19AdsD4wqnMPDYyvwpsIc2Q/835kHuo3BEQ7CjelGhfTsoBb2MQ==}
    engines: {node: '>= 0.4'}
    dependencies:
      call-bind: 1.0.7
      es-errors: 1.3.0
      is-typed-array: 1.1.13
    dev: true

  /typed-array-byte-length@1.0.1:
    resolution: {integrity: sha512-3iMJ9q0ao7WE9tWcaYKIptkNBuOIcZCCT0d4MRvuuH88fEoEH62IuQe0OtraD3ebQEoTRk8XCBoknUNc1Y67pw==}
    engines: {node: '>= 0.4'}
    dependencies:
      call-bind: 1.0.7
      for-each: 0.3.3
      gopd: 1.0.1
      has-proto: 1.0.3
      is-typed-array: 1.1.13
    dev: true

  /typed-array-byte-offset@1.0.2:
    resolution: {integrity: sha512-Ous0vodHa56FviZucS2E63zkgtgrACj7omjwd/8lTEMEPFFyjfixMZ1ZXenpgCFBBt4EC1J2XsyVS2gkG0eTFA==}
    engines: {node: '>= 0.4'}
    dependencies:
      available-typed-arrays: 1.0.7
      call-bind: 1.0.7
      for-each: 0.3.3
      gopd: 1.0.1
      has-proto: 1.0.3
      is-typed-array: 1.1.13
    dev: true

  /typed-array-length@1.0.5:
    resolution: {integrity: sha512-yMi0PlwuznKHxKmcpoOdeLwxBoVPkqZxd7q2FgMkmD3bNwvF5VW0+UlUQ1k1vmktTu4Yu13Q0RIxEP8+B+wloA==}
    engines: {node: '>= 0.4'}
    dependencies:
      call-bind: 1.0.7
      for-each: 0.3.3
      gopd: 1.0.1
      has-proto: 1.0.3
      is-typed-array: 1.1.13
      possible-typed-array-names: 1.0.0
    dev: true

  /typescript@5.4.2:
    resolution: {integrity: sha512-+2/g0Fds1ERlP6JsakQQDXjZdZMM+rqpamFZJEKh4kwTIn3iDkgKtby0CeNd5ATNZ4Ry1ax15TMx0W2V+miizQ==}
    engines: {node: '>=14.17'}
    hasBin: true
    dev: true

  /ufo@1.4.0:
    resolution: {integrity: sha512-Hhy+BhRBleFjpJ2vchUNN40qgkh0366FWJGqVLYBHev0vpHTrXSA0ryT+74UiW6KWsldNurQMKGqCm1M2zBciQ==}
    dev: true

  /uglify-js@3.17.4:
    resolution: {integrity: sha512-T9q82TJI9e/C1TAxYvfb16xO120tMVFZrGA3f9/P4424DNu6ypK103y0GPFVa17yotwSyZW5iYXgjYHkGrJW/g==}
    engines: {node: '>=0.8.0'}
    hasBin: true
    requiresBuild: true
    dev: true
    optional: true

  /unbox-primitive@1.0.2:
    resolution: {integrity: sha512-61pPlCD9h51VoreyJ0BReideM3MDKMKnh6+V9L08331ipq6Q8OFXZYiqP6n/tbHx4s5I9uRhcye6BrbkizkBDw==}
    dependencies:
      call-bind: 1.0.7
      has-bigints: 1.0.2
      has-symbols: 1.0.3
      which-boxed-primitive: 1.0.2
    dev: true

  /undici-types@5.26.5:
    resolution: {integrity: sha512-JlCMO+ehdEIKqlFxk6IfVoAUVmgz7cU7zD/h9XZ0qzeosSHmUJVOzSQvvYSYWXkFXC+IfLKSIffhv0sVZup6pA==}
    dev: true

  /unicode-emoji-modifier-base@1.0.0:
    resolution: {integrity: sha512-yLSH4py7oFH3oG/9K+XWrz1pSi3dfUrWEnInbxMfArOfc1+33BlGPQtLsOYwvdMy11AwUBetYuaRxSPqgkq+8g==}
    engines: {node: '>=4'}
    dev: true

  /unicorn-magic@0.1.0:
    resolution: {integrity: sha512-lRfVq8fE8gz6QMBuDM6a+LO3IAzTi05H6gCVaUpir2E1Rwpo4ZUog45KpNXKC/Mn3Yb9UDuHumeFTo9iV/D9FQ==}
    engines: {node: '>=18'}
    dev: true

  /unique-string@3.0.0:
    resolution: {integrity: sha512-VGXBUVwxKMBUznyffQweQABPRRW1vHZAbadFZud4pLFAqRGvv/96vafgjWFqzourzr8YonlQiPgH0YCJfawoGQ==}
    engines: {node: '>=12'}
    dependencies:
      crypto-random-string: 4.0.0
    dev: true

  /universal-user-agent@6.0.1:
    resolution: {integrity: sha512-yCzhz6FN2wU1NiiQRogkTQszlQSlpWaw8SvVegAc+bDxbzHgh1vX8uIe8OYyMH6DwH+sdTJsgMl36+mSMdRJIQ==}
    dev: true

  /universalify@0.1.2:
    resolution: {integrity: sha512-rBJeI5CXAlmy1pV+617WB9J63U6XcazHHF2f2dbJix4XzpUF0RS3Zbj0FGIOCAva5P/d/GBOYaACQ1w+0azUkg==}
    engines: {node: '>= 4.0.0'}
    dev: true

  /universalify@2.0.1:
    resolution: {integrity: sha512-gptHNQghINnc/vTGIk0SOFGFNXw7JVrlRUtConJRlvaw6DuX0wO5Jeko9sWrMBhh+PsYAZ7oXAiOnf/UKogyiw==}
    engines: {node: '>= 10.0.0'}
    dev: true

  /uri-js@4.4.1:
    resolution: {integrity: sha512-7rKUyy33Q1yc98pQ1DAmLtwX109F7TIfWlW1Ydo8Wl1ii1SeHieeh0HHfPeL2fMXK6z0s8ecKs9frCuLJvndBg==}
    dependencies:
      punycode: 2.3.1
    dev: true

  /url-join@5.0.0:
    resolution: {integrity: sha512-n2huDr9h9yzd6exQVnH/jU5mr+Pfx08LRXXZhkLLetAMESRj+anQsTAh940iMrIetKAmry9coFuZQ2jY8/p3WA==}
    engines: {node: ^12.20.0 || ^14.13.1 || >=16.0.0}
    dev: true

  /util-deprecate@1.0.2:
    resolution: {integrity: sha512-EPD5q1uXyFxJpCrLnCc1nHnq3gOa6DZBocAIiI2TaSCA7VCJ1UJDMagCzIkXNsUYfD1daK//LTEQ8xiIbrHtcw==}
    dev: true

  /v8-compile-cache-lib@3.0.1:
    resolution: {integrity: sha512-wa7YjyUGfNZngI/vtK0UHAN+lgDCxBPCylVXGp0zu59Fz5aiGtNXaq3DhIov063MorB+VfufLh3JlF2KdTK3xg==}
    dev: true

  /validate-npm-package-license@3.0.4:
    resolution: {integrity: sha512-DpKm2Ui/xN7/HQKCtpZxoRWBhZ9Z0kqtygG8XCgNQ8ZlDnxuQmWhj566j8fN4Cu3/JmbhsDo7fcAJq4s9h27Ew==}
    dependencies:
      spdx-correct: 3.2.0
      spdx-expression-parse: 3.0.1
    dev: true

  /vite-node@1.3.1(@types/node@20.11.25):
    resolution: {integrity: sha512-azbRrqRxlWTJEVbzInZCTchx0X69M/XPTCz4H+TLvlTcR/xH/3hkRqhOakT41fMJCMzXTu4UvegkZiEoJAWvng==}
    engines: {node: ^18.0.0 || >=20.0.0}
    hasBin: true
    dependencies:
      cac: 6.7.14
      debug: 4.3.4
      pathe: 1.1.2
      picocolors: 1.0.0
      vite: 5.1.5(@types/node@20.11.25)
    transitivePeerDependencies:
      - '@types/node'
      - less
      - lightningcss
      - sass
      - stylus
      - sugarss
      - supports-color
      - terser
    dev: true

  /vite@5.1.5(@types/node@20.11.25):
    resolution: {integrity: sha512-BdN1xh0Of/oQafhU+FvopafUp6WaYenLU/NFoL5WyJL++GxkNfieKzBhM24H3HVsPQrlAqB7iJYTHabzaRed5Q==}
    engines: {node: ^18.0.0 || >=20.0.0}
    hasBin: true
    peerDependencies:
      '@types/node': ^18.0.0 || >=20.0.0
      less: '*'
      lightningcss: ^1.21.0
      sass: '*'
      stylus: '*'
      sugarss: '*'
      terser: ^5.4.0
    peerDependenciesMeta:
      '@types/node':
        optional: true
      less:
        optional: true
      lightningcss:
        optional: true
      sass:
        optional: true
      stylus:
        optional: true
      sugarss:
        optional: true
      terser:
        optional: true
    dependencies:
      '@types/node': 20.11.25
      esbuild: 0.19.12
      postcss: 8.4.35
      rollup: 4.12.1
    optionalDependencies:
      fsevents: 2.3.3
    dev: true

  /vitest@1.3.1(@types/node@20.11.25):
    resolution: {integrity: sha512-/1QJqXs8YbCrfv/GPQ05wAZf2eakUPLPa18vkJAKE7RXOKfVHqMZZ1WlTjiwl6Gcn65M5vpNUB6EFLnEdRdEXQ==}
    engines: {node: ^18.0.0 || >=20.0.0}
    hasBin: true
    peerDependencies:
      '@edge-runtime/vm': '*'
      '@types/node': ^18.0.0 || >=20.0.0
      '@vitest/browser': 1.3.1
      '@vitest/ui': 1.3.1
      happy-dom: '*'
      jsdom: '*'
    peerDependenciesMeta:
      '@edge-runtime/vm':
        optional: true
      '@types/node':
        optional: true
      '@vitest/browser':
        optional: true
      '@vitest/ui':
        optional: true
      happy-dom:
        optional: true
      jsdom:
        optional: true
    dependencies:
      '@types/node': 20.11.25
      '@vitest/expect': 1.3.1
      '@vitest/runner': 1.3.1
      '@vitest/snapshot': 1.3.1
      '@vitest/spy': 1.3.1
      '@vitest/utils': 1.3.1
      acorn-walk: 8.3.2
      chai: 4.4.1
      debug: 4.3.4
      execa: 8.0.1
      local-pkg: 0.5.0
      magic-string: 0.30.8
      pathe: 1.1.2
      picocolors: 1.0.0
      std-env: 3.7.0
      strip-literal: 2.0.0
      tinybench: 2.6.0
      tinypool: 0.8.2
      vite: 5.1.5(@types/node@20.11.25)
      vite-node: 1.3.1(@types/node@20.11.25)
      why-is-node-running: 2.2.2
    transitivePeerDependencies:
      - less
      - lightningcss
      - sass
      - stylus
      - sugarss
      - supports-color
      - terser
    dev: true

  /wcwidth@1.0.1:
    resolution: {integrity: sha512-XHPEwS0q6TaxcvG85+8EYkbiCux2XtWG2mkc47Ng2A77BQu9+DqIOJldST4HgPkuea7dvKSj5VgX3P1d4rW8Tg==}
    dependencies:
      defaults: 1.0.4
    dev: true

  /webidl-conversions@3.0.1:
    resolution: {integrity: sha512-2JAn3z8AR6rjK8Sm8orRC0h/bcl/DqL7tRPdGZ4I1CjdF+EaMLmYxBHyXuKL849eucPFhvBoxMsflfOb8kxaeQ==}
    dev: true

  /webidl-conversions@4.0.2:
    resolution: {integrity: sha512-YQ+BmxuTgd6UXZW3+ICGfyqRyHXVlD5GtQr5+qjiNW7bF0cqrzX500HVXPBOvgXb5YnzDd+h0zqyv61KUD7+Sg==}
    dev: true

  /whatwg-url@5.0.0:
    resolution: {integrity: sha512-saE57nupxk6v3HY35+jzBwYa0rKSy0XR8JSxZPwgLr7ys0IBzhGviA1/TUGJLmSVqs8pb9AnvICXEuOHLprYTw==}
    dependencies:
      tr46: 0.0.3
      webidl-conversions: 3.0.1
    dev: true

  /whatwg-url@7.1.0:
    resolution: {integrity: sha512-WUu7Rg1DroM7oQvGWfOiAK21n74Gg+T4elXEQYkOhtyLeWiJFoOGLXPKI/9gzIie9CtwVLm8wtw6YJdKyxSjeg==}
    dependencies:
      lodash.sortby: 4.7.0
      tr46: 1.0.1
      webidl-conversions: 4.0.2
    dev: true

  /which-boxed-primitive@1.0.2:
    resolution: {integrity: sha512-bwZdv0AKLpplFY2KZRX6TvyuN7ojjr7lwkg6ml0roIy9YeuSr7JS372qlNW18UQYzgYK9ziGcerWqZOmEn9VNg==}
    dependencies:
      is-bigint: 1.0.4
      is-boolean-object: 1.1.2
      is-number-object: 1.0.7
      is-string: 1.0.7
      is-symbol: 1.0.4
    dev: true

  /which-module@2.0.1:
    resolution: {integrity: sha512-iBdZ57RDvnOR9AGBhML2vFZf7h8vmBjhoaZqODJBFWHVtKkDmKuHai3cx5PgVMrX5YDNp27AofYbAwctSS+vhQ==}
    dev: true

  /which-pm@2.0.0:
    resolution: {integrity: sha512-Lhs9Pmyph0p5n5Z3mVnN0yWcbQYUAD7rbQUiMsQxOJ3T57k7RFe35SUwWMf7dsbDZks1uOmw4AecB/JMDj3v/w==}
    engines: {node: '>=8.15'}
    dependencies:
      load-yaml-file: 0.2.0
      path-exists: 4.0.0
    dev: true

  /which-typed-array@1.1.15:
    resolution: {integrity: sha512-oV0jmFtUky6CXfkqehVvBP/LSWJ2sy4vWMioiENyJLePrBO/yKyV9OyJySfAKosh+RYkIl5zJCNZ8/4JncrpdA==}
    engines: {node: '>= 0.4'}
    dependencies:
      available-typed-arrays: 1.0.7
      call-bind: 1.0.7
      for-each: 0.3.3
      gopd: 1.0.1
      has-tostringtag: 1.0.2
    dev: true

  /which@1.3.1:
    resolution: {integrity: sha512-HxJdYWq1MTIQbJ3nw0cqssHoTNU267KlrDuGZ1WYlxDStUtKUhOaJmh112/TZmHxxUfuJqPXSOm7tDyas0OSIQ==}
    hasBin: true
    dependencies:
      isexe: 2.0.0
    dev: true

  /which@2.0.2:
    resolution: {integrity: sha512-BLI3Tl1TW3Pvl70l3yq3Y64i+awpwXqsGBYWkkqMtnbXgrMD+yj7rhW0kuEDxzJaYXGjEW5ogapKNMEKNMjibA==}
    engines: {node: '>= 8'}
    hasBin: true
    dependencies:
      isexe: 2.0.0
    dev: true

  /why-is-node-running@2.2.2:
    resolution: {integrity: sha512-6tSwToZxTOcotxHeA+qGCq1mVzKR3CwcJGmVcY+QE8SHy6TnpFnh8PAvPNHYr7EcuVeG0QSMxtYCuO1ta/G/oA==}
    engines: {node: '>=8'}
    hasBin: true
    dependencies:
      siginfo: 2.0.0
      stackback: 0.0.2
    dev: true

  /wordwrap@1.0.0:
    resolution: {integrity: sha512-gvVzJFlPycKc5dZN4yPkP8w7Dc37BtP1yczEneOb4uq34pXZcvrtRTmWV8W+Ume+XCxKgbjM+nevkyFPMybd4Q==}
    dev: true

  /wrap-ansi@6.2.0:
    resolution: {integrity: sha512-r6lPcBGxZXlIcymEu7InxDMhdW0KDxpLgoFLcguasxCaJ/SOIZwINatK9KY/tf+ZrlywOKU0UDj3ATXUBfxJXA==}
    engines: {node: '>=8'}
    dependencies:
      ansi-styles: 4.3.0
      string-width: 4.2.3
      strip-ansi: 6.0.1
    dev: true

  /wrap-ansi@7.0.0:
    resolution: {integrity: sha512-YVGIj2kamLSTxw6NsZjoBxfSwsn0ycdesmc4p+Q21c5zPuZ1pl+NfxVdxPtdHvmNVOQ6XSYG4AUtyt/Fi7D16Q==}
    engines: {node: '>=10'}
    dependencies:
      ansi-styles: 4.3.0
      string-width: 4.2.3
      strip-ansi: 6.0.1
    dev: true

  /wrap-ansi@8.1.0:
    resolution: {integrity: sha512-si7QWI6zUMq56bESFvagtmzMdGOtoxfR+Sez11Mobfc7tm+VkUckk9bW2UeffTGVUbOksxmSw0AA2gs8g71NCQ==}
    engines: {node: '>=12'}
    dependencies:
      ansi-styles: 6.2.1
      string-width: 5.1.2
      strip-ansi: 7.1.0
    dev: true

  /wrappy@1.0.2:
    resolution: {integrity: sha512-l4Sp/DRseor9wL6EvV2+TuQn63dMkPjZ/sp9XkghTEbV9KlPS1xUsZ3u7/IQO4wxtcFB4bgpQPRcR3QCvezPcQ==}
    dev: true

  /xtend@4.0.2:
    resolution: {integrity: sha512-LKYU1iAXJXUgAXn9URjiu+MWhyUXHsvfp7mcuYm9dSUKK0/CjtrUwFAxD82/mCWbtLsGjFIad0wIsod4zrTAEQ==}
    engines: {node: '>=0.4'}
    dev: true

  /y18n@4.0.3:
    resolution: {integrity: sha512-JKhqTOwSrqNA1NY5lSztJ1GrBiUodLMmIZuLiDaMRJ+itFd+ABVE8XBjOvIWL+rSqNDC74LCSFmlb/U4UZ4hJQ==}
    dev: true

  /y18n@5.0.8:
    resolution: {integrity: sha512-0pfFzegeDWJHJIAmTLRP2DwHjdF5s7jo9tuztdQxAhINCdvS+3nGINqPd00AphqJR/0LhANUS6/+7SCb98YOfA==}
    engines: {node: '>=10'}
    dev: true

  /yallist@2.1.2:
    resolution: {integrity: sha512-ncTzHV7NvsQZkYe1DW7cbDLm0YpzHmZF5r/iyP3ZnQtMiJ+pjzisCiMNI+Sj+xQF5pXhSHxSB3uDbsBTzY/c2A==}
    dev: true

  /yallist@4.0.0:
    resolution: {integrity: sha512-3wdGidZyq5PB084XLES5TpOSRA3wjXAlIWMhum2kRcv/41Sn2emQ0dycQW4uZXLejwKvg6EsvbdlVL+FYEct7A==}
    dev: true

  /yaml@2.4.1:
    resolution: {integrity: sha512-pIXzoImaqmfOrL7teGUBt/T7ZDnyeGBWyXQBvOVhLkWLN37GXv8NMLK406UY6dS51JfcQHsmcW5cJ441bHg6Lg==}
    engines: {node: '>= 14'}
    hasBin: true
    dev: true

  /yargs-parser@18.1.3:
    resolution: {integrity: sha512-o50j0JeToy/4K6OZcaQmW6lyXXKhq7csREXcDwk2omFPJEwUNOVtJKvmDr9EI1fAJZUyZcRF7kxGBWmRXudrCQ==}
    engines: {node: '>=6'}
    dependencies:
      camelcase: 5.3.1
      decamelize: 1.2.0
    dev: true

  /yargs-parser@20.2.9:
    resolution: {integrity: sha512-y11nGElTIV+CT3Zv9t7VKl+Q3hTQoT9a1Qzezhhl6Rp21gJ/IVTW7Z3y9EWXhuUBC2Shnf+DX0antecpAwSP8w==}
    engines: {node: '>=10'}
    dev: true

  /yargs-parser@21.1.1:
    resolution: {integrity: sha512-tVpsJW7DdjecAiFpbIB1e3qxIQsE6NoPc5/eTdrbbIC4h0LVsWhnoa3g+m2HclBIujHzsxZ4VJVA+GUuc2/LBw==}
    engines: {node: '>=12'}
    dev: true

  /yargs@15.4.1:
    resolution: {integrity: sha512-aePbxDmcYW++PaqBsJ+HYUFwCdv4LVvdnhBy78E57PIor8/OVvhMrADFFEDh8DHDFRv/O9i3lPhsENjO7QX0+A==}
    engines: {node: '>=8'}
    dependencies:
      cliui: 6.0.0
      decamelize: 1.2.0
      find-up: 4.1.0
      get-caller-file: 2.0.5
      require-directory: 2.1.1
      require-main-filename: 2.0.0
      set-blocking: 2.0.0
      string-width: 4.2.3
      which-module: 2.0.1
      y18n: 4.0.3
      yargs-parser: 18.1.3
    dev: true

  /yargs@16.2.0:
    resolution: {integrity: sha512-D1mvvtDG0L5ft/jGWkLpG1+m0eQxOfaBvTNELraWj22wSVUMWxZUvYgJYcKh6jGGIkJFhH4IZPQhR4TKpc8mBw==}
    engines: {node: '>=10'}
    dependencies:
      cliui: 7.0.4
      escalade: 3.1.2
      get-caller-file: 2.0.5
      require-directory: 2.1.1
      string-width: 4.2.3
      y18n: 5.0.8
      yargs-parser: 20.2.9
    dev: true

  /yargs@17.7.2:
    resolution: {integrity: sha512-7dSzzRQ++CKnNI/krKnYRV7JKKPUXMEh61soaHKg9mrWEhzFWhFnxPxGl+69cD1Ou63C13NUPCnmIcrvqCuM6w==}
    engines: {node: '>=12'}
    dependencies:
      cliui: 8.0.1
      escalade: 3.1.2
      get-caller-file: 2.0.5
      require-directory: 2.1.1
      string-width: 4.2.3
      y18n: 5.0.8
      yargs-parser: 21.1.1
    dev: true

  /yn@3.1.1:
    resolution: {integrity: sha512-Ux4ygGWsu2c7isFWe8Yu1YluJmqVhxqK2cLXNQA5AcC3QfbGNpM7fu0Y8b/z16pXLnFxZYvWhd3fhBY9DLmC6Q==}
    engines: {node: '>=6'}
    dev: true

  /yocto-queue@0.1.0:
    resolution: {integrity: sha512-rVksvsnNCdJ/ohGc6xgPwyN8eheCxsiLM8mxuE/t/mOVqJewPuO1miLpTHQiRgTKCLexL4MeAFVagts7HmNZ2Q==}
    engines: {node: '>=10'}
    dev: true

  /yocto-queue@1.0.0:
    resolution: {integrity: sha512-9bnSc/HEW2uRy67wc+T8UwauLuPJVn28jb+GtJY16iiKWyvmYJRXVT4UamsAEGQfPohgr2q4Tq0sQbQlxTfi1g==}
    engines: {node: '>=12.20'}
    dev: true

time:
  /@changesets/cli@2.27.1: '2023-11-28T11:18:23.079Z'
  /@swc/core@1.4.6: '2024-03-08T06:54:02.721Z'
  /@swisspost/design-system-changelog-github@1.0.2: '2022-11-22T09:41:10.082Z'
  /@tsconfig/strictest@2.0.3: '2024-02-09T04:11:59.280Z'
  /@types/node@20.11.28: '2024-03-15T07:35:58.848Z'
  /ajv-draft-04@1.0.0: '2021-05-23T15:48:18.254Z'
  /ajv@8.12.0: '2023-01-03T14:19:23.766Z'
  /eslint@8.57.0: '2024-02-23T20:39:43.282Z'
  /prettier@3.2.5: '2024-02-04T05:38:11.623Z'
  /rimraf@5.0.5: '2023-09-27T06:04:07.772Z'
  /semantic-release@23.0.2: '2024-02-07T14:06:52.658Z'
  /ts-node@10.9.2: '2023-12-08T12:04:46.154Z'
  /tsup@8.0.2: '2024-02-10T07:03:10.525Z'
  /type-fest@4.12.0: '2024-03-08T16:48:41.102Z'
<<<<<<< HEAD
  /typescript@5.3.3: '2023-12-06T19:07:51.067Z'
  /vitest@1.3.1: '2024-02-20T13:48:51.971Z'
=======
  /typescript@5.4.2: '2024-03-06T18:14:58.798Z'
>>>>>>> aadf464c
<|MERGE_RESOLUTION|>--- conflicted
+++ resolved
@@ -52,16 +52,16 @@
         version: 1.4.6
       semantic-release:
         specifier: 23.0.2
-        version: 23.0.2(typescript@5.3.3)
+        version: 23.0.2(typescript@5.4.2)
       tsup:
         specifier: 8.0.2
-        version: 8.0.2(@swc/core@1.4.6)(ts-node@10.9.2)(typescript@5.3.3)
+        version: 8.0.2(@swc/core@1.4.6)(ts-node@10.9.2)(typescript@5.4.2)
       type-fest:
         specifier: 4.12.0
         version: 4.12.0
       vitest:
         specifier: 1.3.1
-        version: 1.3.1(@types/node@20.11.25)
+        version: 1.3.1(@types/node@20.11.28)
 
   packages/tsconfig:
     devDependencies:
@@ -930,7 +930,7 @@
       import-from-esm: 1.3.3
       lodash-es: 4.17.21
       micromatch: 4.0.5
-      semantic-release: 23.0.2(typescript@5.3.3)
+      semantic-release: 23.0.2(typescript@5.4.2)
     transitivePeerDependencies:
       - supports-color
     dev: true
@@ -961,7 +961,7 @@
       lodash-es: 4.17.21
       mime: 4.0.1
       p-filter: 4.1.0
-      semantic-release: 23.0.2(typescript@5.3.3)
+      semantic-release: 23.0.2(typescript@5.4.2)
       url-join: 5.0.0
     transitivePeerDependencies:
       - supports-color
@@ -984,7 +984,7 @@
       rc: 1.2.8
       read-pkg: 9.0.1
       registry-auth-token: 5.0.2
-      semantic-release: 23.0.2(typescript@5.3.3)
+      semantic-release: 23.0.2(typescript@5.4.2)
       semver: 7.6.0
       tempy: 3.1.0
     dev: true
@@ -1005,7 +1005,7 @@
       into-stream: 7.0.0
       lodash-es: 4.17.21
       read-pkg-up: /read-package-up@11.0.0
-      semantic-release: 23.0.2(typescript@5.3.3)
+      semantic-release: 23.0.2(typescript@5.4.2)
     transitivePeerDependencies:
       - supports-color
     dev: true
@@ -1760,7 +1760,7 @@
     resolution: {integrity: sha512-ZQBvi1DcpJ4GDqanjucZ2Hj3wEO5pZDS89BWbkcrvdxksJorwUDDZamX9ldFkp9aw2lmBDLgkObEA4DWNJ9FYQ==}
     dev: true
 
-  /cosmiconfig@9.0.0(typescript@5.3.3):
+  /cosmiconfig@9.0.0(typescript@5.4.2):
     resolution: {integrity: sha512-itvL5h8RETACmOTFc4UfIyB2RfEHi71Ax6E/PivVxq9NseKbOWpeyHEOIbmAw1rs8Ak0VursQNww7lf7YtUwzg==}
     engines: {node: '>=14'}
     peerDependencies:
@@ -1773,7 +1773,7 @@
       import-fresh: 3.3.0
       js-yaml: 4.1.0
       parse-json: 5.2.0
-      typescript: 5.3.3
+      typescript: 5.4.2
     dev: true
 
   /create-require@1.1.1:
@@ -3906,7 +3906,7 @@
         optional: true
     dependencies:
       lilconfig: 3.1.1
-      ts-node: 10.9.2(@types/node@20.11.25)(typescript@5.3.3)
+      ts-node: 10.9.2(@types/node@20.11.28)(typescript@5.4.2)
       yaml: 2.4.1
     dev: true
 
@@ -4201,7 +4201,7 @@
     resolution: {integrity: sha512-YZo3K82SD7Riyi0E1EQPojLz7kpepnSQI9IyPbHHg1XXXevb5dJI7tpyN2ADxGcQbHG7vcyRHk0cbwqcQriUtg==}
     dev: true
 
-  /semantic-release@23.0.2(typescript@5.3.3):
+  /semantic-release@23.0.2(typescript@5.4.2):
     resolution: {integrity: sha512-OnVYJ6Xgzwe1x8MKswba7RU9+5djS1MWRTrTn5qsq3xZYpslroZkV9Pt0dA2YcIuieeuSZWJhn+yUWoBUHO5Fw==}
     engines: {node: '>=20.8.1'}
     hasBin: true
@@ -4212,7 +4212,7 @@
       '@semantic-release/npm': 11.0.3(semantic-release@23.0.2)
       '@semantic-release/release-notes-generator': 12.1.0(semantic-release@23.0.2)
       aggregate-error: 5.0.0
-      cosmiconfig: 9.0.0(typescript@5.3.3)
+      cosmiconfig: 9.0.0(typescript@5.4.2)
       debug: 4.3.4
       env-ci: 11.0.0
       execa: 8.0.1
@@ -4711,15 +4711,11 @@
     engines: {node: '>=8'}
     dev: true
 
-<<<<<<< HEAD
   /ts-interface-checker@0.1.13:
     resolution: {integrity: sha512-Y/arvbn+rrz3JCKl9C4kVNfTfSm2/mEp5FSz5EsZSANGPSlQrpRI5M4PKF+mJnE52jOO90PnPSc3Ur3bTQw0gA==}
     dev: true
 
-  /ts-node@10.9.2(@types/node@20.11.25)(typescript@5.3.3):
-=======
   /ts-node@10.9.2(@types/node@20.11.28)(typescript@5.4.2):
->>>>>>> aadf464c
     resolution: {integrity: sha512-f0FFpIdcHgn8zcPSbf1dRevwt047YMnaiJM3u2w2RewrB+fob/zePZcrOyQoLMMO7aBIddLcQIEK5dYjkLnGrQ==}
     hasBin: true
     peerDependencies:
@@ -4750,7 +4746,7 @@
       yn: 3.1.1
     dev: true
 
-  /tsup@8.0.2(@swc/core@1.4.6)(ts-node@10.9.2)(typescript@5.3.3):
+  /tsup@8.0.2(@swc/core@1.4.6)(ts-node@10.9.2)(typescript@5.4.2):
     resolution: {integrity: sha512-NY8xtQXdH7hDUAZwcQdY/Vzlw9johQsaqf7iwZ6g1DOUlFYQ5/AtVAjTvihhEyeRlGo4dLRVHtrRaL35M1daqQ==}
     engines: {node: '>=18'}
     hasBin: true
@@ -4784,7 +4780,7 @@
       source-map: 0.8.0-beta.0
       sucrase: 3.35.0
       tree-kill: 1.2.2
-      typescript: 5.3.3
+      typescript: 5.4.2
     transitivePeerDependencies:
       - supports-color
       - ts-node
@@ -4988,7 +4984,7 @@
       spdx-expression-parse: 3.0.1
     dev: true
 
-  /vite-node@1.3.1(@types/node@20.11.25):
+  /vite-node@1.3.1(@types/node@20.11.28):
     resolution: {integrity: sha512-azbRrqRxlWTJEVbzInZCTchx0X69M/XPTCz4H+TLvlTcR/xH/3hkRqhOakT41fMJCMzXTu4UvegkZiEoJAWvng==}
     engines: {node: ^18.0.0 || >=20.0.0}
     hasBin: true
@@ -4997,7 +4993,7 @@
       debug: 4.3.4
       pathe: 1.1.2
       picocolors: 1.0.0
-      vite: 5.1.5(@types/node@20.11.25)
+      vite: 5.1.5(@types/node@20.11.28)
     transitivePeerDependencies:
       - '@types/node'
       - less
@@ -5009,7 +5005,7 @@
       - terser
     dev: true
 
-  /vite@5.1.5(@types/node@20.11.25):
+  /vite@5.1.5(@types/node@20.11.28):
     resolution: {integrity: sha512-BdN1xh0Of/oQafhU+FvopafUp6WaYenLU/NFoL5WyJL++GxkNfieKzBhM24H3HVsPQrlAqB7iJYTHabzaRed5Q==}
     engines: {node: ^18.0.0 || >=20.0.0}
     hasBin: true
@@ -5037,7 +5033,7 @@
       terser:
         optional: true
     dependencies:
-      '@types/node': 20.11.25
+      '@types/node': 20.11.28
       esbuild: 0.19.12
       postcss: 8.4.35
       rollup: 4.12.1
@@ -5045,7 +5041,7 @@
       fsevents: 2.3.3
     dev: true
 
-  /vitest@1.3.1(@types/node@20.11.25):
+  /vitest@1.3.1(@types/node@20.11.28):
     resolution: {integrity: sha512-/1QJqXs8YbCrfv/GPQ05wAZf2eakUPLPa18vkJAKE7RXOKfVHqMZZ1WlTjiwl6Gcn65M5vpNUB6EFLnEdRdEXQ==}
     engines: {node: ^18.0.0 || >=20.0.0}
     hasBin: true
@@ -5070,7 +5066,7 @@
       jsdom:
         optional: true
     dependencies:
-      '@types/node': 20.11.25
+      '@types/node': 20.11.28
       '@vitest/expect': 1.3.1
       '@vitest/runner': 1.3.1
       '@vitest/snapshot': 1.3.1
@@ -5088,8 +5084,8 @@
       strip-literal: 2.0.0
       tinybench: 2.6.0
       tinypool: 0.8.2
-      vite: 5.1.5(@types/node@20.11.25)
-      vite-node: 1.3.1(@types/node@20.11.25)
+      vite: 5.1.5(@types/node@20.11.28)
+      vite-node: 1.3.1(@types/node@20.11.28)
       why-is-node-running: 2.2.2
     transitivePeerDependencies:
       - less
@@ -5324,26 +5320,4 @@
   /yocto-queue@1.0.0:
     resolution: {integrity: sha512-9bnSc/HEW2uRy67wc+T8UwauLuPJVn28jb+GtJY16iiKWyvmYJRXVT4UamsAEGQfPohgr2q4Tq0sQbQlxTfi1g==}
     engines: {node: '>=12.20'}
-    dev: true
-
-time:
-  /@changesets/cli@2.27.1: '2023-11-28T11:18:23.079Z'
-  /@swc/core@1.4.6: '2024-03-08T06:54:02.721Z'
-  /@swisspost/design-system-changelog-github@1.0.2: '2022-11-22T09:41:10.082Z'
-  /@tsconfig/strictest@2.0.3: '2024-02-09T04:11:59.280Z'
-  /@types/node@20.11.28: '2024-03-15T07:35:58.848Z'
-  /ajv-draft-04@1.0.0: '2021-05-23T15:48:18.254Z'
-  /ajv@8.12.0: '2023-01-03T14:19:23.766Z'
-  /eslint@8.57.0: '2024-02-23T20:39:43.282Z'
-  /prettier@3.2.5: '2024-02-04T05:38:11.623Z'
-  /rimraf@5.0.5: '2023-09-27T06:04:07.772Z'
-  /semantic-release@23.0.2: '2024-02-07T14:06:52.658Z'
-  /ts-node@10.9.2: '2023-12-08T12:04:46.154Z'
-  /tsup@8.0.2: '2024-02-10T07:03:10.525Z'
-  /type-fest@4.12.0: '2024-03-08T16:48:41.102Z'
-<<<<<<< HEAD
-  /typescript@5.3.3: '2023-12-06T19:07:51.067Z'
-  /vitest@1.3.1: '2024-02-20T13:48:51.971Z'
-=======
-  /typescript@5.4.2: '2024-03-06T18:14:58.798Z'
->>>>>>> aadf464c
+    dev: true