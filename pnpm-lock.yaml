--- conflicted
+++ resolved
@@ -30,13 +30,8 @@
         specifier: 20.16.1
         version: 20.16.1
       eslint:
-<<<<<<< HEAD
-        specifier: 9.10.0
-        version: 9.10.0(jiti@1.21.6)
-=======
         specifier: 9.11.0
-        version: 9.11.0
->>>>>>> 06db15d4
+        version: 9.11.0(jiti@1.21.6)
       prettier:
         specifier: 3.3.3
         version: 3.3.3
@@ -169,13 +164,8 @@
         specifier: 3.3.3
         version: 3.3.3
       tsup:
-<<<<<<< HEAD
-        specifier: 8.2.0
-        version: 8.2.0(@swc/core@1.7.0)(jiti@1.21.6)(postcss@8.4.45)(tsx@4.19.1)(typescript@5.6.2)
-=======
         specifier: 8.3.0
-        version: 8.3.0(@swc/core@1.7.0)(postcss@8.4.45)(typescript@5.6.2)
->>>>>>> 06db15d4
+        version: 8.3.0(@swc/core@1.7.0)(jiti@1.21.6)(postcss@8.4.45)(tsx@4.19.1)(typescript@5.6.2)
       vitest:
         specifier: 2.1.0
         version: 2.1.0(@types/node@20.16.1)
@@ -196,13 +186,8 @@
         specifier: 3.3.3
         version: 3.3.3
       tsup:
-<<<<<<< HEAD
-        specifier: 8.2.0
-        version: 8.2.0(@swc/core@1.7.0)(jiti@1.21.6)(postcss@8.4.45)(tsx@4.19.1)(typescript@5.6.2)
-=======
         specifier: 8.3.0
-        version: 8.3.0(@swc/core@1.7.0)(postcss@8.4.45)(typescript@5.6.2)
->>>>>>> 06db15d4
+        version: 8.3.0(@swc/core@1.7.0)(jiti@1.21.6)(postcss@8.4.45)(tsx@4.19.1)(typescript@5.6.2)
 
   packages/semantic-release:
     devDependencies:
@@ -219,13 +204,8 @@
         specifier: 24.1.0
         version: 24.1.0(typescript@5.6.2)
       tsup:
-<<<<<<< HEAD
-        specifier: 8.2.0
-        version: 8.2.0(@swc/core@1.7.0)(jiti@1.21.6)(postcss@8.4.45)(tsx@4.19.1)(typescript@5.6.2)
-=======
         specifier: 8.3.0
-        version: 8.3.0(@swc/core@1.7.0)(postcss@8.4.45)(typescript@5.6.2)
->>>>>>> 06db15d4
+        version: 8.3.0(@swc/core@1.7.0)(jiti@1.21.6)(postcss@8.4.45)(tsx@4.19.1)(typescript@5.6.2)
       type-fest:
         specifier: 4.26.0
         version: 4.26.0
@@ -653,12 +633,20 @@
     resolution: {integrity: sha512-4Bfj15dVJdoy3RfZmmo86RK1Fwzn6SstsvK9JS+BaVKqC6QQQQyXekNaC+g+LKNgkQ+2VhGAzm6hO40AhMR3zQ==}
     engines: {node: ^18.18.0 || ^20.9.0 || >=21.1.0}
 
+  '@eslint/js@9.10.0':
+    resolution: {integrity: sha512-fuXtbiP5GWIn8Fz+LWoOMVf/Jxm+aajZYkhi6CuEm4SxymFM+eUWzbO9qXT+L0iCkL5+KGYMCSGxo686H19S1g==}
+    engines: {node: ^18.18.0 || ^20.9.0 || >=21.1.0}
+
   '@eslint/js@9.11.0':
     resolution: {integrity: sha512-LPkkenkDqyzTFauZLLAPhIb48fj6drrfMvRGSL9tS3AcZBSVTllemLSNyCvHNNL2t797S/6DJNSIwRwXgMO/eQ==}
     engines: {node: ^18.18.0 || ^20.9.0 || >=21.1.0}
 
   '@eslint/object-schema@2.1.4':
     resolution: {integrity: sha512-BsWiH1yFGjXXS2yvrf5LyuoSIIbPrGUWob917o+BTKuZ7qJdxX8aJLRxs1fS9n6r7vESrq1OUqb68dANcFXuQQ==}
+    engines: {node: ^18.18.0 || ^20.9.0 || >=21.1.0}
+
+  '@eslint/plugin-kit@0.1.0':
+    resolution: {integrity: sha512-autAXT203ixhqei9xt+qkYOvY8l6LAFIdT2UXc/RPNeUVfqRF1BV94GTJyVPFKT8nFM6MyVJhjLj9E8JWvf5zQ==}
     engines: {node: ^18.18.0 || ^20.9.0 || >=21.1.0}
 
   '@eslint/plugin-kit@0.2.0':
@@ -1022,18 +1010,12 @@
     resolution: {integrity: sha512-+PmQX0PiAYPMeVYe237LJAYvOMYW1j2rH5YROyS3b4CTVJum34HfRvKvAzozHAQG0TnHNdUfY9nCeUyRAs//cw==}
     engines: {node: '>=14.16'}
 
-<<<<<<< HEAD
-  '@tsconfig/strictest@2.0.5':
-    resolution: {integrity: sha512-ec4tjL2Rr0pkZ5hww65c+EEPYwxOi4Ryv+0MtjeaSQRJyq322Q27eOQiFbuNgw2hpL4hB1/W/HBGk3VKS43osg==}
-
   '@types/eslint@9.6.1':
     resolution: {integrity: sha512-FXx2pKgId/WyYo2jXw63kk7/+TY7u7AziEJxJAnSFzHlqTAS3Ync6SvgYAN/k4/PQpnnVuzoMuVnByKK2qp0ag==}
 
   '@types/eslint__js@8.42.3':
     resolution: {integrity: sha512-alfG737uhmPdnvkrLdZLcEKJ/B8s9Y4hrZ+YAdzUeoArBlSUERA2E87ROfOaS4jd/C45fzOoZzidLc1IPwLqOw==}
 
-=======
->>>>>>> 06db15d4
   '@types/estree@1.0.5':
     resolution: {integrity: sha512-/kYRxGDLWzHOB7q+wtSUQlFrtcdUccpfy+X+9iMBpHK8QLLhx2wIPYuS5DYtR9Wa/YlZAbIovy7qVdB1Aq6Lyw==}
 
@@ -1672,6 +1654,16 @@
     resolution: {integrity: sha512-OtIRv/2GyiF6o/d8K7MYKKbXrOUBIK6SfkIRM4Z0dY3w+LiQ0vy3F57m0Z71bjbyeiWFiHJ8brqnmE6H6/jEuw==}
     engines: {node: ^18.18.0 || ^20.9.0 || >=21.1.0}
 
+  eslint@9.10.0:
+    resolution: {integrity: sha512-Y4D0IgtBZfOcOUAIQTSXBKoNGfY0REGqHJG6+Q81vNippW5YlKjHFj4soMxamKK1NXHUWuBZTLdU3Km+L/pcHw==}
+    engines: {node: ^18.18.0 || ^20.9.0 || >=21.1.0}
+    hasBin: true
+    peerDependencies:
+      jiti: '*'
+    peerDependenciesMeta:
+      jiti:
+        optional: true
+
   eslint@9.11.0:
     resolution: {integrity: sha512-yVS6XODx+tMFMDFcG4+Hlh+qG7RM6cCJXtQhCKLSsr3XkLvWggHjCqjfh0XsPPnt1c56oaT6PMgW9XWQQjdHXA==}
     engines: {node: ^18.18.0 || ^20.9.0 || >=21.1.0}
@@ -1717,6 +1709,10 @@
   execa@8.0.1:
     resolution: {integrity: sha512-VyhnebXciFV2DESc+p6B+y0LjSm0krU4OgJN44qFAhBY0TJ+1V61tYD2+wHusZ6F9n5K+vl8k0sTy7PEfV4qpg==}
     engines: {node: '>=16.17'}
+
+  execa@9.3.1:
+    resolution: {integrity: sha512-gdhefCCNy/8tpH/2+ajP9IQc14vXchNdd0weyzSJEFURhRMGncQ+zKFxwjAufIewPEJm9BPOaJnvg2UtlH2gPQ==}
+    engines: {node: ^18.19.0 || >=20.5.0}
 
   execa@9.4.0:
     resolution: {integrity: sha512-yKHlle2YGxZE842MERVIplWwNH5VYmqqcPFgtnlU//K8gxuFFXu0pwd/CrfXTumFpeEiufsP7+opT/bPJa1yVw==}
@@ -3218,16 +3214,30 @@
   ts-interface-checker@0.1.13:
     resolution: {integrity: sha512-Y/arvbn+rrz3JCKl9C4kVNfTfSm2/mEp5FSz5EsZSANGPSlQrpRI5M4PKF+mJnE52jOO90PnPSc3Ur3bTQw0gA==}
 
-<<<<<<< HEAD
   tslib@2.7.0:
     resolution: {integrity: sha512-gLXCKdN1/j47AiHiOkJN69hJmcbGTHI0ImLmbYLHykhgeN0jVGola9yVjFgzCUklsZQMW55o+dW7IXv3RCXDzA==}
 
   tsup@8.2.0:
     resolution: {integrity: sha512-XoarnVlfXxbv8ODHtxUq8D2XPc9luX+pamnp1kHSKLknKCDcX0Rkc21NHdbpugH6hKoNiETXypKKVgVu46vVRg==}
-=======
+    engines: {node: '>=18'}
+    hasBin: true
+    peerDependencies:
+      '@microsoft/api-extractor': ^7.36.0
+      '@swc/core': ^1
+      postcss: ^8.4.12
+      typescript: '>=4.5.0'
+    peerDependenciesMeta:
+      '@microsoft/api-extractor':
+        optional: true
+      '@swc/core':
+        optional: true
+      postcss:
+        optional: true
+      typescript:
+        optional: true
+
   tsup@8.3.0:
     resolution: {integrity: sha512-ALscEeyS03IomcuNdFdc0YWGVIkwH1Ws7nfTbAPuoILvEV2hpGQAY72LIOjglGo4ShWpZfpBqP/jpQVCzqYQag==}
->>>>>>> 06db15d4
     engines: {node: '>=18'}
     hasBin: true
     peerDependencies:
@@ -3831,15 +3841,14 @@
   '@esbuild/win32-x64@0.23.1':
     optional: true
 
-<<<<<<< HEAD
   '@eslint-community/eslint-utils@4.4.0(eslint@9.10.0(jiti@1.21.6))':
     dependencies:
       eslint: 9.10.0(jiti@1.21.6)
-=======
-  '@eslint-community/eslint-utils@4.4.0(eslint@9.11.0)':
-    dependencies:
-      eslint: 9.11.0
->>>>>>> 06db15d4
+      eslint-visitor-keys: 3.4.3
+
+  '@eslint-community/eslint-utils@4.4.0(eslint@9.11.0(jiti@1.21.6))':
+    dependencies:
+      eslint: 9.11.0(jiti@1.21.6)
       eslint-visitor-keys: 3.4.3
 
   '@eslint-community/regexpp@4.11.0': {}
@@ -3901,9 +3910,15 @@
     transitivePeerDependencies:
       - supports-color
 
+  '@eslint/js@9.10.0': {}
+
   '@eslint/js@9.11.0': {}
 
   '@eslint/object-schema@2.1.4': {}
+
+  '@eslint/plugin-kit@0.1.0':
+    dependencies:
+      levn: 0.4.1
 
   '@eslint/plugin-kit@0.2.0':
     dependencies:
@@ -4280,9 +4295,6 @@
     dependencies:
       defer-to-connect: 2.0.1
 
-<<<<<<< HEAD
-  '@tsconfig/strictest@2.0.5': {}
-
   '@types/eslint@9.6.1':
     dependencies:
       '@types/estree': 1.0.5
@@ -4292,8 +4304,6 @@
     dependencies:
       '@types/eslint': 9.6.1
 
-=======
->>>>>>> 06db15d4
   '@types/estree@1.0.5': {}
 
   '@types/fs-extra@11.0.4':
@@ -4974,15 +4984,50 @@
 
   eslint-visitor-keys@4.0.0: {}
 
-<<<<<<< HEAD
   eslint@9.10.0(jiti@1.21.6):
     dependencies:
       '@eslint-community/eslint-utils': 4.4.0(eslint@9.10.0(jiti@1.21.6))
-=======
-  eslint@9.11.0:
-    dependencies:
-      '@eslint-community/eslint-utils': 4.4.0(eslint@9.11.0)
->>>>>>> 06db15d4
+      '@eslint-community/regexpp': 4.11.0
+      '@eslint/config-array': 0.18.0
+      '@eslint/eslintrc': 3.1.0
+      '@eslint/js': 9.10.0
+      '@eslint/plugin-kit': 0.1.0
+      '@humanwhocodes/module-importer': 1.0.1
+      '@humanwhocodes/retry': 0.3.0
+      '@nodelib/fs.walk': 1.2.8
+      ajv: 6.12.6
+      chalk: 4.1.2
+      cross-spawn: 7.0.3
+      debug: 4.3.7
+      escape-string-regexp: 4.0.0
+      eslint-scope: 8.0.2
+      eslint-visitor-keys: 4.0.0
+      espree: 10.1.0
+      esquery: 1.6.0
+      esutils: 2.0.3
+      fast-deep-equal: 3.1.3
+      file-entry-cache: 8.0.0
+      find-up: 5.0.0
+      glob-parent: 6.0.2
+      ignore: 5.3.2
+      imurmurhash: 0.1.4
+      is-glob: 4.0.3
+      is-path-inside: 3.0.3
+      json-stable-stringify-without-jsonify: 1.0.1
+      lodash.merge: 4.6.2
+      minimatch: 3.1.2
+      natural-compare: 1.4.0
+      optionator: 0.9.4
+      strip-ansi: 6.0.1
+      text-table: 0.2.0
+    optionalDependencies:
+      jiti: 1.21.6
+    transitivePeerDependencies:
+      - supports-color
+
+  eslint@9.11.0(jiti@1.21.6):
+    dependencies:
+      '@eslint-community/eslint-utils': 4.4.0(eslint@9.11.0(jiti@1.21.6))
       '@eslint-community/regexpp': 4.11.0
       '@eslint/config-array': 0.18.0
       '@eslint/eslintrc': 3.1.0
@@ -5069,6 +5114,21 @@
       signal-exit: 4.1.0
       strip-final-newline: 3.0.0
 
+  execa@9.3.1:
+    dependencies:
+      '@sindresorhus/merge-streams': 4.0.0
+      cross-spawn: 7.0.3
+      figures: 6.1.0
+      get-stream: 9.0.1
+      human-signals: 8.0.0
+      is-plain-obj: 4.1.0
+      is-stream: 4.0.1
+      npm-run-path: 5.3.0
+      pretty-ms: 9.1.0
+      signal-exit: 4.1.0
+      strip-final-newline: 4.0.0
+      yoctocolors: 2.1.1
+
   execa@9.4.0:
     dependencies:
       '@sindresorhus/merge-streams': 4.0.0
@@ -6445,13 +6505,36 @@
 
   ts-interface-checker@0.1.13: {}
 
-<<<<<<< HEAD
   tslib@2.7.0: {}
 
   tsup@8.2.0(@swc/core@1.7.0)(jiti@1.21.6)(postcss@8.4.45)(tsx@4.19.1)(typescript@5.6.2):
-=======
-  tsup@8.3.0(@swc/core@1.7.0)(postcss@8.4.45)(typescript@5.6.2):
->>>>>>> 06db15d4
+    dependencies:
+      bundle-require: 5.0.0(esbuild@0.23.1)
+      cac: 6.7.14
+      chokidar: 3.6.0
+      consola: 3.2.3
+      debug: 4.3.7
+      esbuild: 0.23.1
+      execa: 5.1.1
+      globby: 11.1.0
+      joycon: 3.1.1
+      postcss-load-config: 6.0.1(jiti@1.21.6)(postcss@8.4.45)(tsx@4.19.1)
+      resolve-from: 5.0.0
+      rollup: 4.21.3
+      source-map: 0.8.0-beta.0
+      sucrase: 3.35.0
+      tree-kill: 1.2.2
+    optionalDependencies:
+      '@swc/core': 1.7.0
+      postcss: 8.4.45
+      typescript: 5.6.2
+    transitivePeerDependencies:
+      - jiti
+      - supports-color
+      - tsx
+      - yaml
+
+  tsup@8.3.0(@swc/core@1.7.0)(jiti@1.21.6)(postcss@8.4.45)(tsx@4.19.1)(typescript@5.6.2):
     dependencies:
       bundle-require: 5.0.0(esbuild@0.23.1)
       cac: 6.7.14
@@ -6461,12 +6544,8 @@
       esbuild: 0.23.1
       execa: 5.1.1
       joycon: 3.1.1
-<<<<<<< HEAD
+      picocolors: 1.1.0
       postcss-load-config: 6.0.1(jiti@1.21.6)(postcss@8.4.45)(tsx@4.19.1)
-=======
-      picocolors: 1.1.0
-      postcss-load-config: 6.0.1(postcss@8.4.45)
->>>>>>> 06db15d4
       resolve-from: 5.0.0
       rollup: 4.21.3
       source-map: 0.8.0-beta.0
