--- conflicted
+++ resolved
@@ -137,7 +137,7 @@
         version: 3.3.3
       tsup:
         specifier: 8.3.0
-        version: 8.3.0(@swc/core@1.7.0)(jiti@1.21.6)(postcss@8.4.45)(tsx@4.19.1)(typescript@5.6.2)
+        version: 8.3.0(@microsoft/api-extractor@7.47.9(@types/node@20.16.1))(@swc/core@1.7.0)(jiti@1.21.6)(postcss@8.4.47)(tsx@4.19.1)(typescript@5.6.2)
       tsx:
         specifier: 4.19.1
         version: 4.19.1
@@ -174,11 +174,7 @@
         version: 3.3.3
       tsup:
         specifier: 8.3.0
-<<<<<<< HEAD
-        version: 8.3.0(@swc/core@1.7.0)(jiti@1.21.6)(postcss@8.4.45)(tsx@4.19.1)(typescript@5.6.2)
-=======
-        version: 8.3.0(@microsoft/api-extractor@7.47.9(@types/node@20.16.1))(@swc/core@1.7.0)(postcss@8.4.47)(typescript@5.6.2)
->>>>>>> d5140868
+        version: 8.3.0(@microsoft/api-extractor@7.47.9(@types/node@20.16.1))(@swc/core@1.7.0)(jiti@1.21.6)(postcss@8.4.47)(tsx@4.19.1)(typescript@5.6.2)
       vitest:
         specifier: 2.1.0
         version: 2.1.0(@types/node@20.16.1)
@@ -200,11 +196,7 @@
         version: 3.3.3
       tsup:
         specifier: 8.3.0
-<<<<<<< HEAD
-        version: 8.3.0(@swc/core@1.7.0)(jiti@1.21.6)(postcss@8.4.45)(tsx@4.19.1)(typescript@5.6.2)
-=======
-        version: 8.3.0(@microsoft/api-extractor@7.47.9(@types/node@20.16.1))(@swc/core@1.7.0)(postcss@8.4.47)(typescript@5.6.2)
->>>>>>> d5140868
+        version: 8.3.0(@microsoft/api-extractor@7.47.9(@types/node@20.16.1))(@swc/core@1.7.0)(jiti@1.21.6)(postcss@8.4.47)(tsx@4.19.1)(typescript@5.6.2)
 
   packages/semantic-release:
     devDependencies:
@@ -222,11 +214,7 @@
         version: 24.1.0(typescript@5.6.2)
       tsup:
         specifier: 8.3.0
-<<<<<<< HEAD
-        version: 8.3.0(@swc/core@1.7.0)(jiti@1.21.6)(postcss@8.4.45)(tsx@4.19.1)(typescript@5.6.2)
-=======
-        version: 8.3.0(@microsoft/api-extractor@7.47.9(@types/node@20.16.1))(@swc/core@1.7.0)(postcss@8.4.47)(typescript@5.6.2)
->>>>>>> d5140868
+        version: 8.3.0(@microsoft/api-extractor@7.47.9(@types/node@20.16.1))(@swc/core@1.7.0)(jiti@1.21.6)(postcss@8.4.47)(tsx@4.19.1)(typescript@5.6.2)
       type-fest:
         specifier: 4.26.0
         version: 4.26.0
@@ -1062,16 +1050,14 @@
     resolution: {integrity: sha512-+PmQX0PiAYPMeVYe237LJAYvOMYW1j2rH5YROyS3b4CTVJum34HfRvKvAzozHAQG0TnHNdUfY9nCeUyRAs//cw==}
     engines: {node: '>=14.16'}
 
-<<<<<<< HEAD
+  '@types/argparse@1.0.38':
+    resolution: {integrity: sha512-ebDJ9b0e702Yr7pWgB0jzm+CX4Srzz8RcXtLJDJB+BSccqMa36uyH/zUsSYao5+BD1ytv3k3rPYCq4mAE1hsXA==}
+
   '@types/eslint@9.6.1':
     resolution: {integrity: sha512-FXx2pKgId/WyYo2jXw63kk7/+TY7u7AziEJxJAnSFzHlqTAS3Ync6SvgYAN/k4/PQpnnVuzoMuVnByKK2qp0ag==}
 
   '@types/eslint__js@8.42.3':
     resolution: {integrity: sha512-alfG737uhmPdnvkrLdZLcEKJ/B8s9Y4hrZ+YAdzUeoArBlSUERA2E87ROfOaS4jd/C45fzOoZzidLc1IPwLqOw==}
-=======
-  '@types/argparse@1.0.38':
-    resolution: {integrity: sha512-ebDJ9b0e702Yr7pWgB0jzm+CX4Srzz8RcXtLJDJB+BSccqMa36uyH/zUsSYao5+BD1ytv3k3rPYCq4mAE1hsXA==}
->>>>>>> d5140868
 
   '@types/estree@1.0.5':
     resolution: {integrity: sha512-/kYRxGDLWzHOB7q+wtSUQlFrtcdUccpfy+X+9iMBpHK8QLLhx2wIPYuS5DYtR9Wa/YlZAbIovy7qVdB1Aq6Lyw==}
@@ -2120,14 +2106,11 @@
     resolution: {integrity: sha512-z0vtXSwucUJtANQWldhbtbt7BnL0vxiFjIdDLAatwhDYty2bad6s+rijD6Ri4YuYJubLzIJLUidCh09e1djEVQ==}
     engines: {node: '>= 0.4'}
 
-<<<<<<< HEAD
   is-docker@3.0.0:
     resolution: {integrity: sha512-eljcgEDlEns/7AXFosB5K/2nCM4P7FQPkGc/DWLy5rmFEWvZayGrik1d9/QIY5nJ4f9YsVvBkA6kJpHn9rISdQ==}
     engines: {node: ^12.20.0 || ^14.13.1 || >=16.0.0}
     hasBin: true
 
-=======
->>>>>>> d5140868
   is-extglob@2.1.1:
     resolution: {integrity: sha512-SbKbANkN603Vi4jEZv49LeVJMn4yGwsbzZworEoyEiutsN3nJYdbO36zfhGJ6QEDpOZIFkDtnq5JRxmvl3jsoQ==}
     engines: {node: '>=0.10.0'}
@@ -2961,12 +2944,9 @@
     resolution: {integrity: sha512-qYg9KP24dD5qka9J47d0aVky0N+b4fTU89LN9iDnjB5waksiC49rvMB0PrUJQGoTmH50XPiqOvAjDfaijGxYZw==}
     engines: {node: '>=8'}
 
-<<<<<<< HEAD
   resolve-pkg-maps@1.0.0:
     resolution: {integrity: sha512-seS2Tj26TBVOC2NIc2rOe2y2ZO7efxITtLZcGSOnHHNOQ7CkiUBfw0Iw2ck6xkIhPwLhKNLS8BO+hEpngQlqzw==}
 
-=======
->>>>>>> d5140868
   resolve@1.22.8:
     resolution: {integrity: sha512-oKWePCxqpd6FlLvGV1VU0x7bkPmmCNolxzjMf4NczoDnQcIWrAF+cPtZn5i6n+RfD2d9i0tzpKnG6Yk168yIyw==}
     hasBin: true
@@ -3219,13 +3199,10 @@
     resolution: {integrity: sha512-ot0WnXS9fgdkgIcePe6RHNk1WA8+muPa6cSjeR3V8K27q9BB1rTE3R1p7Hv0z1ZyAc8s6Vvv8DIyWf681MAt0w==}
     engines: {node: '>= 0.4'}
 
-<<<<<<< HEAD
   synckit@0.9.1:
     resolution: {integrity: sha512-7gr8p9TQP6RAHusBOSLs46F4564ZrjV8xFmw5zCmgmhGUcw2hxsShhJ6CEiHQMgPDwAQ1fWHPM0ypc4RMAig4A==}
     engines: {node: ^14.18.0 || >=16.0.0}
 
-=======
->>>>>>> d5140868
   temp-dir@3.0.0:
     resolution: {integrity: sha512-nHc6S/bwIilKHNRgK/3jlhDoIHcp45YgyiwcAk46Tr0LfEqGBVpmiAyuiuxeVE44m3mXnEeVhaipLOEWmH+Njw==}
     engines: {node: '>=14.16'}
@@ -3351,7 +3328,6 @@
     resolution: {integrity: sha512-OduNjVJsFbifKb57UqZ2EMP1i4u64Xwow3NYXUtBbD4vIwJdQd4+xl8YDou1dlm4DVrtwT/7Ky8z8WyCULVfxw==}
     engines: {node: '>=16'}
 
-<<<<<<< HEAD
   typescript-eslint@8.5.0:
     resolution: {integrity: sha512-uD+XxEoSIvqtm4KE97etm32Tn5MfaZWgWfMMREStLxR6JzvHkc2Tkj7zhTEK5XmtpTmKHNnG8Sot6qDfhHtR1Q==}
     engines: {node: ^18.18.0 || ^20.9.0 || >=21.1.0}
@@ -3360,12 +3336,11 @@
     peerDependenciesMeta:
       typescript:
         optional: true
-=======
+
   typescript@5.4.2:
     resolution: {integrity: sha512-+2/g0Fds1ERlP6JsakQQDXjZdZMM+rqpamFZJEKh4kwTIn3iDkgKtby0CeNd5ATNZ4Ry1ax15TMx0W2V+miizQ==}
     engines: {node: '>=14.17'}
     hasBin: true
->>>>>>> d5140868
 
   typescript@5.6.2:
     resolution: {integrity: sha512-NW8ByodCSNCwZeghjN3o+JX5OFH0Ojg6sadjEKY4huZ52TqbJTJnDo5+Tw98lSy63NZvi4n+ez5m2u5d4PkZyw==}
@@ -4440,7 +4415,8 @@
     dependencies:
       defer-to-connect: 2.0.1
 
-<<<<<<< HEAD
+  '@types/argparse@1.0.38': {}
+
   '@types/eslint@9.6.1':
     dependencies:
       '@types/estree': 1.0.5
@@ -4449,9 +4425,6 @@
   '@types/eslint__js@8.42.3':
     dependencies:
       '@types/eslint': 9.6.1
-=======
-  '@types/argparse@1.0.38': {}
->>>>>>> d5140868
 
   '@types/estree@1.0.5': {}
 
@@ -4484,7 +4457,7 @@
 
   '@typescript-eslint/eslint-plugin@8.5.0(@typescript-eslint/parser@8.5.0(eslint@9.11.0(jiti@1.21.6))(typescript@5.6.2))(eslint@9.11.0(jiti@1.21.6))(typescript@5.6.2)':
     dependencies:
-      '@eslint-community/regexpp': 4.11.0
+      '@eslint-community/regexpp': 4.11.1
       '@typescript-eslint/parser': 8.5.0(eslint@9.11.0(jiti@1.21.6))(typescript@5.6.2)
       '@typescript-eslint/scope-manager': 8.5.0
       '@typescript-eslint/type-utils': 8.5.0(eslint@9.11.0(jiti@1.21.6))(typescript@5.6.2)
@@ -5163,13 +5136,8 @@
 
   eslint@9.11.0(jiti@1.21.6):
     dependencies:
-<<<<<<< HEAD
       '@eslint-community/eslint-utils': 4.4.0(eslint@9.11.0(jiti@1.21.6))
-      '@eslint-community/regexpp': 4.11.0
-=======
-      '@eslint-community/eslint-utils': 4.4.0(eslint@9.11.0)
       '@eslint-community/regexpp': 4.11.1
->>>>>>> d5140868
       '@eslint/config-array': 0.18.0
       '@eslint/eslintrc': 3.1.0
       '@eslint/js': 9.11.0
@@ -5641,11 +5609,8 @@
     dependencies:
       hasown: 2.0.2
 
-<<<<<<< HEAD
   is-docker@3.0.0: {}
 
-=======
->>>>>>> d5140868
   is-extglob@2.1.1: {}
 
   is-fullwidth-code-point@3.0.0: {}
@@ -6182,27 +6147,19 @@
     dependencies:
       find-up: 4.1.0
 
-<<<<<<< HEAD
   pkg-types@1.2.0:
     dependencies:
       confbox: 0.1.7
       mlly: 1.7.1
       pathe: 1.1.2
 
-  postcss-load-config@6.0.1(jiti@1.21.6)(postcss@8.4.45)(tsx@4.19.1):
+  postcss-load-config@6.0.1(jiti@1.21.6)(postcss@8.4.47)(tsx@4.19.1):
     dependencies:
       lilconfig: 3.1.2
     optionalDependencies:
       jiti: 1.21.6
-      postcss: 8.4.45
+      postcss: 8.4.47
       tsx: 4.19.1
-=======
-  postcss-load-config@6.0.1(postcss@8.4.47):
-    dependencies:
-      lilconfig: 3.1.2
-    optionalDependencies:
-      postcss: 8.4.47
->>>>>>> d5140868
 
   postcss@8.4.47:
     dependencies:
@@ -6309,11 +6266,8 @@
 
   resolve-from@5.0.0: {}
 
-<<<<<<< HEAD
   resolve-pkg-maps@1.0.0: {}
 
-=======
->>>>>>> d5140868
   resolve@1.22.8:
     dependencies:
       is-core-module: 2.15.1
@@ -6593,14 +6547,11 @@
 
   supports-preserve-symlinks-flag@1.0.0: {}
 
-<<<<<<< HEAD
   synckit@0.9.1:
     dependencies:
       '@pkgr/core': 0.1.1
       tslib: 2.7.0
 
-=======
->>>>>>> d5140868
   temp-dir@3.0.0: {}
 
   tempy@3.1.0:
@@ -6670,13 +6621,9 @@
 
   ts-interface-checker@0.1.13: {}
 
-<<<<<<< HEAD
   tslib@2.7.0: {}
 
-  tsup@8.3.0(@swc/core@1.7.0)(jiti@1.21.6)(postcss@8.4.45)(tsx@4.19.1)(typescript@5.6.2):
-=======
-  tsup@8.3.0(@microsoft/api-extractor@7.47.9(@types/node@20.16.1))(@swc/core@1.7.0)(postcss@8.4.47)(typescript@5.6.2):
->>>>>>> d5140868
+  tsup@8.3.0(@microsoft/api-extractor@7.47.9(@types/node@20.16.1))(@swc/core@1.7.0)(jiti@1.21.6)(postcss@8.4.47)(tsx@4.19.1)(typescript@5.6.2):
     dependencies:
       bundle-require: 5.0.0(esbuild@0.23.1)
       cac: 6.7.14
@@ -6687,11 +6634,7 @@
       execa: 5.1.1
       joycon: 3.1.1
       picocolors: 1.1.0
-<<<<<<< HEAD
-      postcss-load-config: 6.0.1(jiti@1.21.6)(postcss@8.4.45)(tsx@4.19.1)
-=======
-      postcss-load-config: 6.0.1(postcss@8.4.47)
->>>>>>> d5140868
+      postcss-load-config: 6.0.1(jiti@1.21.6)(postcss@8.4.47)(tsx@4.19.1)
       resolve-from: 5.0.0
       rollup: 4.22.2
       source-map: 0.8.0-beta.0
@@ -6726,7 +6669,6 @@
 
   type-fest@4.26.0: {}
 
-<<<<<<< HEAD
   typescript-eslint@8.5.0(eslint@9.11.0(jiti@1.21.6))(typescript@5.6.2):
     dependencies:
       '@typescript-eslint/eslint-plugin': 8.5.0(@typescript-eslint/parser@8.5.0(eslint@9.11.0(jiti@1.21.6))(typescript@5.6.2))(eslint@9.11.0(jiti@1.21.6))(typescript@5.6.2)
@@ -6737,9 +6679,8 @@
     transitivePeerDependencies:
       - eslint
       - supports-color
-=======
+
   typescript@5.4.2: {}
->>>>>>> d5140868
 
   typescript@5.6.2: {}
 
@@ -6942,6 +6883,4 @@
 
   yocto-queue@1.1.1: {}
 
-  yoctocolors@2.1.1: {}
-
-time: {}+  yoctocolors@2.1.1: {}