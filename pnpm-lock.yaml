--- conflicted
+++ resolved
@@ -294,13 +294,8 @@
         specifier: 8.46.3
         version: 8.46.3
       '@vitest/eslint-plugin':
-<<<<<<< HEAD
-        specifier: 1.3.26
-        version: 1.3.26(eslint@9.38.0(jiti@2.6.1))(typescript@5.9.3)(vitest@4.0.6)
-=======
         specifier: 1.4.0
-        version: 1.4.0(eslint@9.38.0(jiti@2.6.1))(typescript@5.9.3)(vitest@3.2.4)
->>>>>>> 57b867e2
+        version: 1.4.0(eslint@9.38.0(jiti@2.6.1))(typescript@5.9.3)(vitest@4.0.6)
       astro-eslint-parser:
         specifier: 1.2.2
         version: 1.2.2
@@ -7372,11 +7367,7 @@
     transitivePeerDependencies:
       - supports-color
 
-<<<<<<< HEAD
-  '@vitest/eslint-plugin@1.3.26(eslint@9.38.0(jiti@2.6.1))(typescript@5.9.3)(vitest@4.0.6)':
-=======
-  '@vitest/eslint-plugin@1.4.0(eslint@9.38.0(jiti@2.6.1))(typescript@5.9.3)(vitest@3.2.4)':
->>>>>>> 57b867e2
+  '@vitest/eslint-plugin@1.4.0(eslint@9.38.0(jiti@2.6.1))(typescript@5.9.3)(vitest@4.0.6)':
     dependencies:
       '@typescript-eslint/scope-manager': 8.46.3
       '@typescript-eslint/utils': 8.46.3(eslint@9.38.0(jiti@2.6.1))(typescript@5.9.3)
